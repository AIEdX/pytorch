--- conflicted
+++ resolved
@@ -55,11 +55,7 @@
     return f"PYTORCH_TEST_WITH_DYNAMO=1 pytest {testcase.attrib['file']} -v -k {testcase.attrib['name']}"
 
 
-<<<<<<< HEAD
-# e.g. "17c5f69852/dynamo"
-=======
 # e.g. "17c5f69852/eager", "17c5f69852/dynamo"
->>>>>>> 483001e8
 def failures_histogram(eager_dir, dynamo_dir):
     fail_keys = compute_pass_rate(eager_dir, dynamo_dir)
     xmls = open_test_results(dynamo_dir)
@@ -85,11 +81,7 @@
     )
     # linux-focal-py3.11-clang10 (default) Test Reports (xml) directory
     parser.add_argument("eager_dir")
-<<<<<<< HEAD
-    # linux-focal-py3.8-clang10 (dynamo) Test Reports (xml) directory
-=======
     # linux-focal-py3.11-clang10 (dynamo) Test Reports (xml) directory
->>>>>>> 483001e8
     parser.add_argument("dynamo_dir")
     args = parser.parse_args()
     failures_histogram(args.eager_dir, args.dynamo_dir)