--- conflicted
+++ resolved
@@ -86,6 +86,7 @@
 
   TORCH_CHECK(self.scalar_type() != ScalarType::Double, "MPS does not support erfinv op with scalar type: Double");
 
+  Tensor inputTensor = self;
   Tensor outputTensor = output_;
   bool needs_output_copy = false;
   uint32_t length = output_.numel();
@@ -94,7 +95,6 @@
   }
   using namespace mps;
   @autoreleasepool {
-    Tensor inputTensor = self;
     id<MTLDevice> device = MPSDevice::getInstance()->device();
     id<MTLComputePipelineState> cplState =
         getCPLState(device, getMetalType(outputTensor), getMetalType(self), "erfinv_mps_kernel");
@@ -109,23 +109,12 @@
     dispatch_sync(mpsStream->queue(), ^() {
       id<MTLComputeCommandEncoder> computeEncoder = mpsStream->commandEncoder();
 
-      getMPSProfiler().beginProfileKernel(cplState, "erf_inv", {self});
+      getMPSProfiler().beginProfileKernel(cplState, "erf_inv", {inputTensor});
 
       [computeEncoder setComputePipelineState:cplState];
-<<<<<<< HEAD
-      [computeEncoder setBuffer:outBuf offset:0 atIndex:0];
-      [computeEncoder setBuffer:inputBuf offset:0 atIndex:1];
-
-      MTLSize gridSize = MTLSizeMake(length, 1, 1);
-      uint32_t maxThreadsPerGroup = [cplState maxTotalThreadsPerThreadgroup];
-      NSUInteger threadsPerGroupSize = std::min(maxThreadsPerGroup, length);
-      MTLSize threadGroupSize = MTLSizeMake(threadsPerGroupSize, 1, 1);
-      [computeEncoder dispatchThreads:gridSize threadsPerThreadgroup:threadGroupSize];
-=======
       mtl_setBuffer(computeEncoder, outputTensor, 0);
       mtl_setBuffer(computeEncoder, inputTensor, 1);
       mtl_dispatch1DJob(computeEncoder, cplState, length);
->>>>>>> c05dd2aa
 
       getMPSProfiler().endProfileKernel(cplState);
     });
