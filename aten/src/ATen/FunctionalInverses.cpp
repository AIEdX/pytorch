
#include <ATen/FunctionalInverses.h>

#include <ATen/ATen.h>
#include <ATen/ExpandUtils.h>
#include <ATen/WrapDimUtilsMulti.h>

#include <utility>
namespace at::functionalization {

// This logic is similar to autograd code for view backwards calls.
// We can't easily share it though, because (eventually) these functions
// will all call `permute/unsqueeze_copy()` instead of `permute/unsqueeze`.

static Tensor permute_inverse(const Tensor& self, IntArrayRef dims, InverseReturnMode inverse_return_mode) {
  // invert the permutation
  auto ndims = dims.size();
  std::vector<int64_t> dims_(ndims);
  for(const auto i : c10::irange(ndims)) {
    dims_[at::maybe_wrap_dim(dims[i], ndims)] = i;
  }
  if (inverse_return_mode != InverseReturnMode::NeverView) {
    return at::permute(self, dims_);
  } else {
    return at::permute_copy(self, dims_);
  }
}

static Tensor unsqueeze_copy_to(const Tensor & self, c10::SymIntArrayRef sizes, InverseReturnMode inverse_return_mode) {
  auto result = self;
  bool need_alias = (inverse_return_mode == InverseReturnMode::AlwaysView);
  int64_t nDims = sizes.size();
  for(const auto dim : c10::irange(nDims)) {
    if (sizes[dim] == 1) {
      need_alias = false;
      if (inverse_return_mode != InverseReturnMode::NeverView) {
        result = at::unsqueeze(result, dim);
      } else {
        result = at::unsqueeze_copy(result, dim);
      }
    }
  }

  // return an alias to ensure the output is a view when necessary
  return need_alias ? at::alias(result) : result;
}

static Tensor unsqueeze_copy_to(const Tensor & self, IntArrayRef dim, c10::SymIntArrayRef sizes, InverseReturnMode inverse_return_mode) {
  const auto ndim = sizes.size();
  const auto mask = at::dim_list_to_bitset(dim, ndim);
  Tensor result = self;
  bool need_alias = (inverse_return_mode == InverseReturnMode::AlwaysView);
  // in NumPy it's not an error to unsqueeze a scalar, but we still need to avoided
  // unsqueezing in the backward.
  if (ndim == 0) {
    // return an alias to ensure the output is a view when necessary
    return need_alias ? at::alias(result) : result;
  }

  for (const auto d : c10::irange(ndim)) {
    if (mask.test(d) && sizes[d] == 1) {
      need_alias = false;
      if (inverse_return_mode != InverseReturnMode::NeverView) {
        result = at::unsqueeze(result, d);
      } else {
        result = at::unsqueeze_copy(result, d);
      }
    }
  }

  // return an alias to ensure the output is a view when necessary
  return need_alias ? at::alias(result) : result;
}

// Note [Functionalization Pass: View Inverses].
// This file contains the implementation of each "view inverse".
// These aren't really true inverses in the mathematically sense: each view inverse describes how to undo
// the original view (although it takes in different arguments).
//
// E.g. Below is an example of a program that has alias operations removed, and the role that view inverses play:
//
// normal program with views and mutations:
// view1 = input1.view_op(args...)
// view1.add_(1) (perform a mutation on the view, which should also modify input)

// version of the program with no aliasing, that instead uses view_inverse functions:
// view_copy1 = input1.view_copy_op(args...)
// view_copy1.add_(1) (perform a mutation on view_copy1. At this point, input1 is NOT modified)
// x = view_op_inverse(input1, view_copy1, args...)
//
// at this point, input1 and x should be equal
//
// Note that input1 is also passed as an argument to view_op_inverse in the above example.
// This isn't actually required for most view operators: it's only required for view ops
// where you can't figure out what the size of the base tensor is given just the view tensor and arguments.
// Examples are slice/select/scatter/squeeze/as_strided.
// We happen to be passing in the base tensor in all cases, mostly to make the codegen simpler.
// But you'll see below that the "base" argument is ignored by most view_inverse implementations.

// ----------------------------------------------------------
// Implementations of each view_inverse() function are below.
// One of these needs to be implemented for every existing non-composite view operator.
// The codegen automatically generates the corresponding function declaration.
// ----------------------------------------------------------

Tensor FunctionalInverses::_fw_primal_inverse(const at::Tensor& base, const at::Tensor& mutated_view, InverseReturnMode inverse_return_mode, int64_t level) {
    TORCH_INTERNAL_ASSERT(false, "Attempted to call _fw_primal() during the functionalization pass. For now, this is not supported.");
    return Tensor();
}

Tensor FunctionalInverses::_make_dual_inverse(const at::Tensor& base, const at::Tensor& mutated_view, InverseReturnMode inverse_return_mode, const at::Tensor& tangent, int64_t level) {
    TORCH_INTERNAL_ASSERT(false, "Attempted to call _make_dual() during the functionalization pass. For now, this is not supported.");
    return Tensor();
}

Tensor FunctionalInverses::view_as_real_inverse(const Tensor& base, const Tensor& mutated_view, InverseReturnMode inverse_return_mode) {
    if (inverse_return_mode != InverseReturnMode::NeverView) {
      return at::view_as_complex(mutated_view);
    } else {
      return at::view_as_complex_copy(mutated_view);
    }
}

Tensor FunctionalInverses::view_as_complex_inverse(const Tensor& base, const Tensor& mutated_view, InverseReturnMode inverse_return_mode) {
    if (inverse_return_mode != InverseReturnMode::NeverView) {
      return at::view_as_real(mutated_view.resolve_conj());
    } else {
      return at::view_as_real_copy(mutated_view.resolve_conj());
    }
}

Tensor FunctionalInverses::_conj_inverse(const Tensor& base, const Tensor& mutated_view, InverseReturnMode inverse_return_mode) {
    if (inverse_return_mode != InverseReturnMode::NeverView) {
      return at::_conj(mutated_view);
    } else {
      return at::_conj_copy(mutated_view);
    }
}

Tensor FunctionalInverses::_neg_view_inverse(const Tensor& base, const Tensor& mutated_view, InverseReturnMode inverse_return_mode) {
    if (inverse_return_mode != InverseReturnMode::NeverView) {
      return at::_neg_view(mutated_view);
    } else {
      return at::_neg_view_copy(mutated_view);
    }
}

Tensor FunctionalInverses::as_strided_inverse(const Tensor& base, const Tensor& mutated_view, InverseReturnMode inverse_return_mode, at::SymIntArrayRef size, at::SymIntArrayRef stride, c10::optional<c10::SymInt> storage_offset) {
    if (inverse_return_mode == InverseReturnMode::AlwaysView) {
      // NB: assumes mutated_view is a narrowed view of base.
      // We should NOT do this for functionalization
      return mutated_view.as_strided_symint(
          base.sym_sizes(), base.sym_strides(), base.sym_storage_offset());
    } else {
      return base.as_strided_scatter_symint(mutated_view, size, stride, std::move(storage_offset));
    }
}

Tensor FunctionalInverses::diagonal_inverse(const Tensor& base, const Tensor& mutated_view, InverseReturnMode inverse_return_mode, int64_t offset, int64_t dim1, int64_t dim2) {
    if (inverse_return_mode == InverseReturnMode::AlwaysView) {
      // NB: assumes mutated_view is a narrowed view of base.
      // We should NOT do this for functionalization
      return mutated_view.as_strided_symint(
          base.sym_sizes(), base.sym_strides(), base.sym_storage_offset());
    } else {
      return base.diagonal_scatter(mutated_view, offset, dim1, dim2);
    }
}

Tensor FunctionalInverses::expand_inverse(const Tensor& base, const Tensor& mutated_view, InverseReturnMode inverse_return_mode, at::SymIntArrayRef size, bool implicit) {
    if (inverse_return_mode == InverseReturnMode::AlwaysView) {
      // NB: assumes mutated_view is an expanded view of base.
      // We should NOT do this for functionalization
      return mutated_view.as_strided_symint(
          base.sym_sizes(), base.sym_strides(), base.sym_storage_offset());
    } else {
      return at::sum_to(
          mutated_view,
          base.sym_sizes(),
          /*always_return_non_view=*/inverse_return_mode == InverseReturnMode::NeverView
      );
    }
}

Tensor FunctionalInverses::permute_inverse(const Tensor& base, const Tensor& mutated_view, InverseReturnMode inverse_return_mode, at::IntArrayRef dims) {
    return at::functionalization::permute_inverse(mutated_view, dims, inverse_return_mode);
}

Tensor FunctionalInverses::_reshape_alias_inverse(const Tensor& base, const Tensor& mutated_view, InverseReturnMode inverse_return_mode, at::SymIntArrayRef size, at::SymIntArrayRef stride) {
    // Note that I'm directly calling reshape(), and ignoring the strides.
    // _reshape_alias() isn't available from user code, and is an implementation detail of reshape().
    // Specifically, passing in the strides directly can get us into trouble in cases like:
    // b = a[0]; c = b.reshape(...); c.add_(1); print(a)
    // When we eventually run the _reshape_alias_inverse() call here, if we were to pass in both sizes and strides,
    // The call would fail because `mutated_view` doesn't have enough bytes of storage.
    if (inverse_return_mode != InverseReturnMode::NeverView) {
      return at::_reshape_alias_symint(mutated_view, base.sym_sizes(), base.sym_strides());
    } else {
      return at::_reshape_alias_copy_symint(mutated_view, base.sym_sizes(), base.sym_strides());
    }
}

Tensor FunctionalInverses::select_int_inverse(const Tensor& base, const Tensor& mutated_view, InverseReturnMode inverse_return_mode, int64_t dim, c10::SymInt index) {
    if (inverse_return_mode == InverseReturnMode::AlwaysView) {
      // NB: assumes mutated_view is a narrowed view of base.
      // We should NOT do this for functionalization
      return mutated_view.as_strided_symint(
          base.sym_sizes(), base.sym_strides(), base.sym_storage_offset());
    } else {
      return base.select_scatter_symint(mutated_view, dim, std::move(index));
    }
}

Tensor FunctionalInverses::detach_inverse(const Tensor& base, const Tensor& mutated_view, InverseReturnMode inverse_return_mode) {
    // the functionalization pass doesn't care about autograd metadata - as a view, I think detach() is just an identity function
    return mutated_view;
}

Tensor FunctionalInverses::lift_fresh_inverse(const Tensor& base, const Tensor& mutated_view, InverseReturnMode inverse_return_mode) {
    return mutated_view;
}

Tensor FunctionalInverses::slice_Tensor_inverse(const Tensor& base, const Tensor& mutated_view, InverseReturnMode inverse_return_mode, int64_t dim, c10::optional<c10::SymInt> start, c10::optional<c10::SymInt> end, c10::SymInt step) {
    if (inverse_return_mode == InverseReturnMode::AlwaysView) {
      // NB: assumes mutated_view is a narrowed view of base.
      // We should NOT do this for functionalization
      return mutated_view.slice_inverse_symint(
          base, dim, std::move(start), std::move(end), std::move(step));
    } else {
      return base.slice_scatter_symint(mutated_view, dim, std::move(start), std::move(end), std::move(step));
    }
}

<<<<<<< HEAD
Tensor FunctionalInverses::split_copy_Tensor_inverse(const Tensor& base, const Tensor& mutated_view, InverseReturnMode inverse_return_mode, int64_t mutated_view_idx, c10::SymInt split_size, int64_t dim) {
    // It would be nice if this logic could be re-used from autograd's split_backward(), but I don't think it can.
    // For functionalization, we have only have one of the tensors from the TensorList outputed by split(), and we want to layer i
    // on top of the base tensor.
    // For autograd, we have all of the tensors outputted by split() and we just want to stack them.
    dim = at::maybe_wrap_dim(dim, base.dim());
    auto dim_size = base.sym_size(dim);
    auto start = split_size * mutated_view_idx;
    auto end = split_size + start;
    if (end > dim_size) end = dim_size;

=======
Tensor FunctionalInverses::split_Tensor_inverse(const Tensor& base, const Tensor& mutated_view, InverseReturnMode inverse_return_mode, int64_t mutated_view_idx, c10::SymInt split_size, int64_t dim) {
>>>>>>> 2365f56f
    if (inverse_return_mode == InverseReturnMode::AlwaysView) {
      // NB: assumes mutated_view is a narrowed view of base.
      // We should NOT do this for functionalization
      return mutated_view.slice_inverse_symint(base, dim, start, end, 1);
    } else {
      return base.slice_scatter_symint(mutated_view, dim, start, end, 1);
    }
}

<<<<<<< HEAD
Tensor FunctionalInverses::split_with_sizes_copy_inverse(const Tensor& base, const Tensor& mutated_view, InverseReturnMode inverse_return_mode, int64_t mutated_view_idx, c10::SymIntArrayRef split_sizes, int64_t dim) {
    dim = at::maybe_wrap_dim(dim, base.dim());
    auto dim_size = base.sym_size(dim);
    c10::SymInt start = 0;
    for (auto i = 0; i < mutated_view_idx; ++i) {
        start += split_sizes[i];
    }
    auto end = start + split_sizes[mutated_view_idx];
    if (end > dim_size) end = dim_size;

=======
Tensor FunctionalInverses::split_with_sizes_inverse(const Tensor& base, const Tensor& mutated_view, InverseReturnMode inverse_return_mode, int64_t mutated_view_idx, c10::SymIntArrayRef split_sizes, int64_t dim) {
>>>>>>> 2365f56f
    if (inverse_return_mode == InverseReturnMode::AlwaysView) {
      // NB: assumes mutated_view is a narrowed view of base.
      // We should NOT do this for functionalization
      return mutated_view.slice_inverse_symint(base, dim, start, end, 1);
    } else {
      return base.slice_scatter_symint(mutated_view, dim, start, end, 1);
    }
}

Tensor FunctionalInverses::squeeze_inverse(const Tensor& base, const Tensor& mutated_view, InverseReturnMode inverse_return_mode) {
    return unsqueeze_copy_to(mutated_view, base.sym_sizes(), inverse_return_mode);
}

Tensor FunctionalInverses::squeeze_dim_inverse(const Tensor& base, const Tensor& mutated_view, InverseReturnMode inverse_return_mode, int64_t dim) {
    return unsqueeze_copy_to(mutated_view, dim, base.sym_sizes(), inverse_return_mode);
}

Tensor FunctionalInverses::squeeze_dims_inverse(const Tensor& base, const Tensor& mutated_view, InverseReturnMode inverse_return_mode, IntArrayRef dim) {
    return unsqueeze_copy_to(mutated_view, dim, base.sym_sizes(), inverse_return_mode);
}

Tensor FunctionalInverses::t_inverse(const Tensor& base, const Tensor& mutated_view, InverseReturnMode inverse_return_mode) {
    if (inverse_return_mode != InverseReturnMode::NeverView) {
      return at::t(mutated_view);
    } else {
      return at::t_copy(mutated_view);
    }
}

Tensor FunctionalInverses::transpose_int_inverse(const Tensor& base, const Tensor& mutated_view, InverseReturnMode inverse_return_mode, int64_t dim0, int64_t dim1) {
    if (inverse_return_mode != InverseReturnMode::NeverView) {
      return transpose(mutated_view, dim0, dim1);
    } else {
      return transpose_copy(mutated_view, dim0, dim1);
    }
}

Tensor FunctionalInverses::_nested_view_from_buffer_inverse(const Tensor& base, const Tensor& mutated_view, InverseReturnMode inverse_return_mode, const Tensor& nested_sizes, const Tensor& nested_strides, const Tensor& storage_offsets) {
    TORCH_INTERNAL_ASSERT(false, "Attempted to call _nested_view_from_buffer() during the functionalization pass. For now, nested tensors aren't supported during functionalization");
    return Tensor();
}

Tensor FunctionalInverses::unsqueeze_inverse(const Tensor& base, const Tensor& mutated_view, InverseReturnMode inverse_return_mode, int64_t dim) {
    if (inverse_return_mode != InverseReturnMode::NeverView) {
      return at::squeeze(mutated_view, dim);
    } else {
      return at::squeeze_copy(mutated_view, dim);
    }
}

Tensor FunctionalInverses::_indices_inverse(const Tensor& base, const Tensor& mutated_view, InverseReturnMode inverse_return_mode) {
    TORCH_INTERNAL_ASSERT(false, "Attempted to call _indices() during the functionalization pass. For now, sparse tensors aren't supported during functionalization");
    return Tensor();
}

Tensor FunctionalInverses::_values_inverse(const Tensor& base, const Tensor& mutated_view, InverseReturnMode inverse_return_mode) {
    TORCH_INTERNAL_ASSERT(false, "Attempted to call _values() during the functionalization pass. For now, sparse tensors aren't supported during functionalization");
    return Tensor();
}

Tensor FunctionalInverses::indices_inverse(const Tensor& base, const Tensor& mutated_view, InverseReturnMode inverse_return_mode) {
    TORCH_INTERNAL_ASSERT(false, "Attempted to call indices() during the functionalization pass. For now, sparse tensors aren't supported during functionalization");
    return Tensor();
}

Tensor FunctionalInverses::values_inverse(const Tensor& base, const Tensor& mutated_view, InverseReturnMode inverse_return_mode) {
    TORCH_INTERNAL_ASSERT(false, "Attempted to call values() during the functionalization pass. For now, sparse tensors aren't supported during functionalization");
    return Tensor();
}

Tensor FunctionalInverses::_sparse_broadcast_to_inverse(const Tensor& base, const Tensor& mutated_view, InverseReturnMode inverse_return_mode, at::IntArrayRef size) {
    TORCH_INTERNAL_ASSERT(false, "Attempted to call _sparse_broadcast_to() during the functionalization pass. For now, sparse tensors aren't supported during functionalization");
    return Tensor();
}

Tensor FunctionalInverses::crow_indices_inverse(const at::Tensor& base, const at::Tensor& mutated_view, InverseReturnMode inverse_return_mode) {
    TORCH_INTERNAL_ASSERT(false, "Attempted to call crow_indices() during the functionalization pass. For now, sparse tensors aren't supported during functionalization");
    return Tensor();
}

Tensor FunctionalInverses::col_indices_inverse(const at::Tensor& base, const at::Tensor& mutated_view, InverseReturnMode inverse_return_mode) {
    TORCH_INTERNAL_ASSERT(false, "Attempted to call col_indices() during the functionalization pass. For now, sparse tensors aren't supported during functionalization");
    return Tensor();
}

Tensor FunctionalInverses::ccol_indices_inverse(const at::Tensor& base, const at::Tensor& mutated_view, InverseReturnMode inverse_return_mode) {
    TORCH_INTERNAL_ASSERT(false, "Attempted to call ccol_indices() during the functionalization pass. For now, sparse tensors aren't supported during functionalization");
    return Tensor();
}

Tensor FunctionalInverses::row_indices_inverse(const at::Tensor& base, const at::Tensor& mutated_view, InverseReturnMode inverse_return_mode) {
    TORCH_INTERNAL_ASSERT(false, "Attempted to call row_indices() during the functionalization pass. For now, sparse tensors aren't supported during functionalization");
    return Tensor();
}

Tensor FunctionalInverses::unbind_int_inverse(const Tensor& base, const Tensor& mutated_view, InverseReturnMode inverse_return_mode, int64_t mutated_view_idx, int64_t dim) {
    if (inverse_return_mode == InverseReturnMode::AlwaysView) {
      // NB: assumes mutated_view is a narrowed view of base.
      // We should NOT do this for functionalization
      return mutated_view.as_strided_symint(
          base.sym_sizes(), base.sym_strides(), base.sym_storage_offset());
    } else {
      dim = at::maybe_wrap_dim(dim, base.sizes().size());
      return base.select_scatter(mutated_view, dim, mutated_view_idx);
    }
}

Tensor FunctionalInverses::view_inverse(const Tensor& base, const Tensor& mutated_view, InverseReturnMode inverse_return_mode, at::SymIntArrayRef size) {
    if (inverse_return_mode != InverseReturnMode::NeverView) {
      return mutated_view.view_symint(base.sym_sizes());
    } else {
      return at::view_copy_symint(mutated_view, base.sym_sizes());
    }
}


Tensor FunctionalInverses::view_dtype_inverse(const Tensor& base, const Tensor& mutated_view, InverseReturnMode inverse_return_mode, at::ScalarType dtype) {
    if (inverse_return_mode != InverseReturnMode::NeverView) {
      return mutated_view.view(base.scalar_type());
    } else {
      return at::view_copy(mutated_view, base.scalar_type());
    }
}

Tensor FunctionalInverses::unfold_inverse(const Tensor& base, const Tensor& mutated_view, InverseReturnMode inverse_return_mode, int64_t dimension, int64_t size, int64_t step) {
    if (inverse_return_mode == InverseReturnMode::AlwaysView) {
      // NB: assumes mutated_view is a narrowed view of base.
      // We should NOT do this for functionalization
      return mutated_view.as_strided_symint(
          base.sym_sizes(), base.sym_strides(), base.sym_storage_offset());
    } else {
      // I think autograd and the functionalization pass want the exact same thing here, but need to test to confirm.
      // unfold_backward() is safe to use here because it is NOT a view op.
      // (note: technically, we'll have an extra memory copy.
      // We'd need to add an aliasing version of unfold_backward to fix that though).
      TORCH_CHECK(
        !(inverse_return_mode == InverseReturnMode::ViewOrScatterInverse && size > step),
        "While executing unfold, functionalization encountered a tensor being mutated that has internal overlap. \
When using torch.compile (or running functionalization directly), this is banned \
as the behavior is not well defined. Consider cloning the tensor before mutating it, \
or removing the mutation from your model."
          );
      return unfold_backward(mutated_view, base.sizes(), dimension, size, step);
    }
}

Tensor FunctionalInverses::alias_inverse(const Tensor& base, const Tensor& mutated_view, InverseReturnMode inverse_return_mode) {
    if (inverse_return_mode != InverseReturnMode::NeverView) {
      return at::alias(mutated_view);
    } else {
      return at::alias_copy(mutated_view);
    }
}

Tensor FunctionalInverses::chunk_inverse(const at::Tensor & base, const at::Tensor & mutated_view, InverseReturnMode inverse_return_mode, int64_t mutated_view_idx, int chunks, int dim) {
    // TODO: Can the logic from TensorShape.cpp be reused here somehow?
    const auto dim_size = base.sym_size(dim);
    auto split_size = (dim_size + chunks - 1) / chunks;
    std::vector<c10::SymInt> split_sizes(chunks, split_size);
    split_sizes[chunks - 1] = split_size - (split_size * chunks - dim_size);
    return split_with_sizes_inverse(base, mutated_view, inverse_return_mode, mutated_view_idx, split_sizes, dim);
}

Tensor FunctionalInverses::narrow_inverse(const at::Tensor & base, const at::Tensor & mutated_view, InverseReturnMode inverse_return_mode, int dim, c10::SymInt start, c10::SymInt length) {
    if (inverse_return_mode == InverseReturnMode::AlwaysView) {
      // NB: assumes mutated_view is a narrowed view of base.
      // We should NOT do this for functionalization
      return mutated_view.slice_inverse_symint(base, dim, std::move(start), start + length, 1);
    } else {
      return base.slice_scatter_symint(
          mutated_view, dim, std::move(start), start + length, 1);
    }
}

Tensor FunctionalInverses::slice_scatter_inverse(const at::Tensor & base, const at::Tensor & mutated_view, InverseReturnMode inverse_return_mode, const at::Tensor & src, int64_t dim, std::optional<c10::SymInt> start, std::optional<c10::SymInt> end, c10::SymInt step) {
    // TODO: Add a comment here explaining this.
    auto output = mutated_view.slice_symint(dim, start, end, step);
    if (inverse_return_mode == InverseReturnMode::NeverView) {
      return at::slice_copy_symint(mutated_view, dim, std::move(start), std::move(end), step);
    } else {
      return mutated_view.slice_symint(dim, std::move(start), std::move(end), step);
    }
}

} // namespace at::functionalization<|MERGE_RESOLUTION|>--- conflicted
+++ resolved
@@ -231,8 +231,7 @@
     }
 }
 
-<<<<<<< HEAD
-Tensor FunctionalInverses::split_copy_Tensor_inverse(const Tensor& base, const Tensor& mutated_view, InverseReturnMode inverse_return_mode, int64_t mutated_view_idx, c10::SymInt split_size, int64_t dim) {
+Tensor FunctionalInverses::split_Tensor_inverse(const Tensor& base, const Tensor& mutated_view, InverseReturnMode inverse_return_mode, int64_t mutated_view_idx, c10::SymInt split_size, int64_t dim) {
     // It would be nice if this logic could be re-used from autograd's split_backward(), but I don't think it can.
     // For functionalization, we have only have one of the tensors from the TensorList outputed by split(), and we want to layer i
     // on top of the base tensor.
@@ -243,9 +242,6 @@
     auto end = split_size + start;
     if (end > dim_size) end = dim_size;
 
-=======
-Tensor FunctionalInverses::split_Tensor_inverse(const Tensor& base, const Tensor& mutated_view, InverseReturnMode inverse_return_mode, int64_t mutated_view_idx, c10::SymInt split_size, int64_t dim) {
->>>>>>> 2365f56f
     if (inverse_return_mode == InverseReturnMode::AlwaysView) {
       // NB: assumes mutated_view is a narrowed view of base.
       // We should NOT do this for functionalization
@@ -255,8 +251,7 @@
     }
 }
 
-<<<<<<< HEAD
-Tensor FunctionalInverses::split_with_sizes_copy_inverse(const Tensor& base, const Tensor& mutated_view, InverseReturnMode inverse_return_mode, int64_t mutated_view_idx, c10::SymIntArrayRef split_sizes, int64_t dim) {
+Tensor FunctionalInverses::split_with_sizes_inverse(const Tensor& base, const Tensor& mutated_view, InverseReturnMode inverse_return_mode, int64_t mutated_view_idx, c10::SymIntArrayRef split_sizes, int64_t dim) {
     dim = at::maybe_wrap_dim(dim, base.dim());
     auto dim_size = base.sym_size(dim);
     c10::SymInt start = 0;
@@ -266,9 +261,6 @@
     auto end = start + split_sizes[mutated_view_idx];
     if (end > dim_size) end = dim_size;
 
-=======
-Tensor FunctionalInverses::split_with_sizes_inverse(const Tensor& base, const Tensor& mutated_view, InverseReturnMode inverse_return_mode, int64_t mutated_view_idx, c10::SymIntArrayRef split_sizes, int64_t dim) {
->>>>>>> 2365f56f
     if (inverse_return_mode == InverseReturnMode::AlwaysView) {
       // NB: assumes mutated_view is a narrowed view of base.
       // We should NOT do this for functionalization
@@ -443,9 +435,8 @@
     }
 }
 
-Tensor FunctionalInverses::slice_scatter_inverse(const at::Tensor & base, const at::Tensor & mutated_view, InverseReturnMode inverse_return_mode, const at::Tensor & src, int64_t dim, std::optional<c10::SymInt> start, std::optional<c10::SymInt> end, c10::SymInt step) {
-    // TODO: Add a comment here explaining this.
-    auto output = mutated_view.slice_symint(dim, start, end, step);
+Tensor FunctionalInverses::slice_inverse_inverse(const at::Tensor & base, const at::Tensor & mutated_view, InverseReturnMode inverse_return_mode, const at::Tensor & src, int64_t dim, std::optional<c10::SymInt> start, std::optional<c10::SymInt> end, c10::SymInt step) {
+    // slice_inverse() inverse is just slice()
     if (inverse_return_mode == InverseReturnMode::NeverView) {
       return at::slice_copy_symint(mutated_view, dim, std::move(start), std::move(end), step);
     } else {
