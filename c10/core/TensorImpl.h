--- conflicted
+++ resolved
@@ -19,6 +19,7 @@
 #include <c10/util/Logging.h>
 #include <c10/util/Optional.h>
 #include <c10/util/accumulate.h>
+#include <c10/util/intrusive_ptr.h>
 #include <c10/util/irange.h>
 #include <c10/util/python_stub.h>
 #include <c10/util/safe_numerics.h>
@@ -218,7 +219,19 @@
 is_non_overlapping_and_dense
 #endif
 
-struct C10_API ExtraMeta {
+/**
+ * This structure is intended to hold additional metadata of the specific device
+ * backend.
+ **/
+struct C10_API BackendMeta : intrusive_ptr_target {
+  virtual ~BackendMeta(){};
+  virtual intrusive_ptr<BackendMeta> clone(
+      const intrusive_ptr<BackendMeta>& ptr) const {
+    return ptr;
+  }
+};
+
+struct C10_API SymbolicShapeMeta {
   SymDimVector sizes_ = {0};
   SymDimVector strides_ = {1};
   SymInt numel_ = 1;
@@ -229,48 +242,37 @@
   SymBool is_channels_last_{false};
   SymBool is_channels_last_3d_{false};
   SymBool is_non_overlapping_and_dense_{true};
+};
+
+struct C10_API ExtraMeta {
+  std::unique_ptr<c10::SymbolicShapeMeta> symbolic_shape_meta_ = nullptr;
   std::unique_ptr<c10::NamedTensorMetaInterface> named_tensor_meta_ = nullptr;
+  intrusive_ptr<c10::BackendMeta> backend_meta_ = nullptr;
 
   ExtraMeta() = default;
+  ExtraMeta(const ExtraMeta& other) {
+    if (other.symbolic_shape_meta_) {
+      symbolic_shape_meta_ =
+          std::make_unique<c10::SymbolicShapeMeta>(*other.symbolic_shape_meta_);
+    }
+    if (other.named_tensor_meta_) {
+      named_tensor_meta_ = other.named_tensor_meta_->clone();
+    }
+    if (other.backend_meta_) {
+      backend_meta_ = other.backend_meta_->clone(other.backend_meta_);
+    }
+  }
 
   ExtraMeta(
-      SymDimVector sizes,
-      SymDimVector strides,
-      SymInt numel,
-      SymInt storage_offset,
-      SymBool is_contiguous,
-      SymBool is_channels_last_contiguous,
-      SymBool is_channels_last_3d_contiguous,
-      SymBool is_channels_last,
-      SymBool is_channels_last_3d,
-      SymBool is_non_overlapping_and_dense,
-      std::unique_ptr<c10::NamedTensorMetaInterface> named_tensor_meta)
-      : sizes_(std::move(sizes)),
-        strides_(std::move(strides)),
-        numel_(std::move(numel)),
-        storage_offset_(std::move(storage_offset)),
-        is_contiguous_(std::move(is_contiguous)),
-        is_channels_last_contiguous_(std::move(is_channels_last_contiguous)),
-        is_channels_last_3d_contiguous_(
-            std::move(is_channels_last_3d_contiguous)),
-        is_channels_last_(std::move(is_channels_last)),
-        is_channels_last_3d_(std::move(is_channels_last_3d)),
-        is_non_overlapping_and_dense_(std::move(is_non_overlapping_and_dense)),
-        named_tensor_meta_(std::move(named_tensor_meta)) {}
+      std::unique_ptr<c10::SymbolicShapeMeta> symbolic_shape_meta,
+      std::unique_ptr<c10::NamedTensorMetaInterface> named_tensor_meta,
+      intrusive_ptr<c10::BackendMeta> backend_meta)
+      : symbolic_shape_meta_(std::move(symbolic_shape_meta)),
+        named_tensor_meta_(std::move(named_tensor_meta)),
+        backend_meta_(backend_meta) {}
 
   std::unique_ptr<ExtraMeta> clone() const {
-    return std::make_unique<ExtraMeta>(
-        sizes_,
-        strides_,
-        numel_,
-        storage_offset_,
-        is_contiguous_,
-        is_channels_last_contiguous_,
-        is_channels_last_3d_contiguous_,
-        is_channels_last_,
-        is_channels_last_3d_,
-        is_non_overlapping_and_dense_,
-        named_tensor_meta_ ? named_tensor_meta_->clone() : nullptr);
+    return std::make_unique<ExtraMeta>(*this);
   }
 };
 
@@ -639,7 +641,7 @@
 
   SymIntArrayRef sym_sizes_default() const {
     if (has_symbolic_sizes_strides_) {
-      return extra_meta_->sizes_;
+      return symbolic_shape_meta().sizes_;
     } else {
       // Sizes guaranteed to be non-negative, so unchecked cast is OK
       return c10::fromIntArrayRefKnownNonNegative(sizes_default());
@@ -720,7 +722,7 @@
 
   c10::SymInt sym_numel_default() const {
     if (has_symbolic_sizes_strides_) {
-      return extra_meta_->numel_;
+      return symbolic_shape_meta().numel_;
     } else {
       return c10::SymInt(SymInt::UNCHECKED, numel_);
     }
@@ -739,7 +741,7 @@
 
   int64_t dim_default() const {
     if (has_symbolic_sizes_strides_) {
-      return extra_meta_->sizes_.size();
+      return symbolic_shape_meta().sizes_.size();
     } else {
       return sizes_and_strides_.size();
     }
@@ -776,7 +778,7 @@
 
   c10::SymInt sym_storage_offset_default() const {
     if (has_symbolic_sizes_strides_) {
-      return extra_meta_->storage_offset_;
+      return symbolic_shape_meta().storage_offset_;
     } else {
       return c10::SymInt(SymInt::UNCHECKED, storage_offset_);
     }
@@ -809,7 +811,7 @@
 
   c10::SymIntArrayRef sym_strides_default() const {
     if (has_symbolic_sizes_strides_) {
-      return extra_meta_->strides_;
+      return symbolic_shape_meta().strides_;
     } else {
       return c10::fromIntArrayRefKnownNonNegative(strides_default());
     }
@@ -835,13 +837,14 @@
   bool is_contiguous_default(at::MemoryFormat memory_format) const {
     if (has_symbolic_sizes_strides_) {
       if (memory_format == at::MemoryFormat::ChannelsLast) {
-        return extra_meta_->is_channels_last_contiguous_.guard_bool(
+        return symbolic_shape_meta().is_channels_last_contiguous_.guard_bool(
             __FILE__, __LINE__);
       } else if (memory_format == at::MemoryFormat::ChannelsLast3d) {
-        return extra_meta_->is_channels_last_3d_contiguous_.guard_bool(
+        return symbolic_shape_meta().is_channels_last_3d_contiguous_.guard_bool(
             __FILE__, __LINE__);
       }
-      return extra_meta_->is_contiguous_.guard_bool(__FILE__, __LINE__);
+      return symbolic_shape_meta().is_contiguous_.guard_bool(
+          __FILE__, __LINE__);
     }
 
     if (memory_format == at::MemoryFormat::ChannelsLast) {
@@ -855,9 +858,11 @@
   bool is_strides_like_default(at::MemoryFormat memory_format) const {
     if (has_symbolic_sizes_strides_) {
       if (memory_format == at::MemoryFormat::ChannelsLast) {
-        return extra_meta_->is_channels_last_.guard_bool(__FILE__, __LINE__);
+        return symbolic_shape_meta().is_channels_last_.guard_bool(
+            __FILE__, __LINE__);
       } else if (memory_format == at::MemoryFormat::ChannelsLast3d) {
-        return extra_meta_->is_channels_last_3d_.guard_bool(__FILE__, __LINE__);
+        return symbolic_shape_meta().is_channels_last_3d_.guard_bool(
+            __FILE__, __LINE__);
       } else {
         return false;
       }
@@ -874,7 +879,7 @@
 
   bool is_non_overlapping_and_dense_default() const {
     if (has_symbolic_sizes_strides_) {
-      return extra_meta_->is_non_overlapping_and_dense_.guard_bool(
+      return symbolic_shape_meta().is_non_overlapping_and_dense_.guard_bool(
           __FILE__, __LINE__);
     } else {
       return is_non_overlapping_and_dense_;
@@ -1622,28 +1627,10 @@
     // Computing an offset into an empty tensor would be UB, since an empty
     // tensor's storage will be nullptr, and adding a nonzero offset to nullptr
     // is UB.  So we skip the offset computation in this case.
-<<<<<<< HEAD
-    if (is_empty()) {
-      return nullptr;
-    }
-    return static_cast<void*>(
-        static_cast<char*>(storage_.data()) +
-        data_type_.itemsize() * storage_offset_);
-  }
-
-  /**
-   * Like data<T>(), but performs no checks.  You are responsible for ensuring
-   * that all invariants required by data() are upheld here.
-   */
-  template <typename T>
-  inline T* unsafe_data() const {
-    return storage_.unsafe_data<T>() + storage_offset_;
-=======
     if (data == nullptr) {
       return nullptr;
     }
     return data + data_type_.itemsize() * storage_offset_;
->>>>>>> 28621208
   }
 
  public:
@@ -1666,6 +1653,24 @@
     return data_type_.itemsize();
   }
 
+  void set_backend_meta(intrusive_ptr<c10::BackendMeta> backend_meta) {
+    get_extra_meta().backend_meta_ = std::move(backend_meta);
+  }
+
+  c10::BackendMeta* get_backend_meta() {
+    if (!extra_meta_) {
+      return nullptr;
+    }
+    return extra_meta_->backend_meta_.get();
+  }
+
+  intrusive_ptr<c10::BackendMeta> get_backend_meta_intrusive_ptr() const {
+    if (!extra_meta_) {
+      return nullptr;
+    }
+    return extra_meta_->backend_meta_;
+  }
+
  protected:
   /**
    * Returns the human-readable name of the actual type of this object (e.g.,
@@ -1677,6 +1682,23 @@
 
  private:
   [[noreturn]] void throw_storage_access_error() const;
+
+  ExtraMeta& get_extra_meta() {
+    if (!extra_meta_) {
+      extra_meta_ = std::make_unique<ExtraMeta>();
+    }
+    return *extra_meta_;
+  }
+
+  c10::SymbolicShapeMeta& symbolic_shape_meta() {
+    TORCH_INTERNAL_ASSERT(extra_meta_ && extra_meta_->symbolic_shape_meta_);
+    return *extra_meta_->symbolic_shape_meta_;
+  }
+
+  const c10::SymbolicShapeMeta& symbolic_shape_meta() const {
+    TORCH_INTERNAL_ASSERT(extra_meta_ && extra_meta_->symbolic_shape_meta_);
+    return *extra_meta_->symbolic_shape_meta_;
+  }
 
  public:
   /**
@@ -1886,10 +1908,7 @@
     }
 #endif
     if (named_tensor_meta) {
-      if (!extra_meta_) {
-        extra_meta_ = std::make_unique<ExtraMeta>();
-      }
-      extra_meta_->named_tensor_meta_ = std::move(named_tensor_meta);
+      get_extra_meta().named_tensor_meta_ = std::move(named_tensor_meta);
       key_set_ = key_set_.add(DispatchKey::Named);
     } else {
       if (extra_meta_) {
@@ -2500,8 +2519,9 @@
 
   SymInt compute_sym_numel() const {
     TORCH_INTERNAL_ASSERT_DEBUG_ONLY(has_symbolic_sizes_strides_);
+    auto& sym_shape_meta{symbolic_shape_meta()};
     SymInt numel = 1;
-    for (const auto& s : extra_meta_->sizes_) {
+    for (const auto& s : sym_shape_meta.sizes_) {
       numel *= s;
     }
     return numel;
@@ -2553,7 +2573,7 @@
    */
   void refresh_numel() {
     if (has_symbolic_sizes_strides_) {
-      extra_meta_->numel_ = compute_sym_numel();
+      symbolic_shape_meta().numel_ = compute_sym_numel();
     } else {
       numel_ = compute_numel();
     }
@@ -2569,7 +2589,7 @@
     if (has_symbolic_sizes_strides_) {
       // NB: sym numel is done with symbolic integers, which handle overflow
       // checking
-      extra_meta_->numel_ = compute_sym_numel();
+      symbolic_shape_meta().numel_ = compute_sym_numel();
     } else {
       numel_ = safe_compute_numel();
     }
@@ -2584,7 +2604,7 @@
   }
 
   void _set_is_contiguous(identity<SymBool>, SymBool b) {
-    extra_meta_->is_contiguous_ = std::move(b);
+    symbolic_shape_meta().is_contiguous_ = std::move(b);
   }
 
   void _set_is_channels_last_contiguous(identity<bool>, bool b) {
@@ -2592,7 +2612,7 @@
   }
 
   void _set_is_channels_last_contiguous(identity<SymBool>, SymBool b) {
-    extra_meta_->is_channels_last_contiguous_ = std::move(b);
+    symbolic_shape_meta().is_channels_last_contiguous_ = std::move(b);
   }
 
   void _set_is_channels_last_3d_contiguous(identity<bool>, bool b) {
@@ -2600,7 +2620,7 @@
   }
 
   void _set_is_channels_last_3d_contiguous(identity<SymBool>, SymBool b) {
-    extra_meta_->is_channels_last_3d_contiguous_ = std::move(b);
+    symbolic_shape_meta().is_channels_last_3d_contiguous_ = std::move(b);
   }
 
   void _set_is_channels_last(identity<bool>, bool b) {
@@ -2608,7 +2628,7 @@
   }
 
   void _set_is_channels_last(identity<SymBool>, SymBool b) {
-    extra_meta_->is_channels_last_ = std::move(b);
+    symbolic_shape_meta().is_channels_last_ = std::move(b);
   }
 
   void _set_is_channels_last_3d(identity<bool>, bool b) {
@@ -2616,7 +2636,7 @@
   }
 
   void _set_is_channels_last_3d(identity<SymBool>, SymBool b) {
-    extra_meta_->is_channels_last_3d_ = std::move(b);
+    symbolic_shape_meta().is_channels_last_3d_ = std::move(b);
   }
 
   void _set_is_non_overlapping_and_dense(identity<bool>, bool b) {
@@ -2624,7 +2644,7 @@
   }
 
   void _set_is_non_overlapping_and_dense(identity<SymBool>, SymBool b) {
-    extra_meta_->is_non_overlapping_and_dense_ = std::move(b);
+    symbolic_shape_meta().is_non_overlapping_and_dense_ = std::move(b);
   }
 
   // These are little wrappers over the real compute_ functions that
