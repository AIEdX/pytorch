import sys
import warnings
from typing import cast, List, Optional, Tuple, TYPE_CHECKING, Union

import torch
import torch.distributed as dist
import torch.distributed.distributed_c10d as c10d
from torch._custom_ops import impl_abstract
from torch.distributed.device_mesh import DeviceMesh
from torch.fx.experimental.proxy_tensor import get_innermost_proxy_mode

from . import _functional_collectives_impl as fun_col_impl
from ._functional_collectives_impl import (
    _register_tensor_wrapper,
    USE_NATIVE_C10D_FUNCTIONAL,
)

try:
    from torch.utils._cxx_pytree import tree_map_only
except ImportError:
    from torch.utils._pytree import tree_map_only  # type: ignore[no-redef]


if torch._running_with_deploy():

    def is_torchdynamo_compiling():
        """Can't import torchdynamo in torchdeploy builds currently."""
        return False

else:
    try:
        from torch._dynamo.external_utils import (
            is_compiling as is_torchdynamo_compiling,
        )
    except Exception:
        warnings.warn(
            "Unable to import torchdynamo util `is_torchdynamo_compiling`, so won't support torchdynamo correctly"
        )

        def is_torchdynamo_compiling():
            return False


"""
New traceable, functional collectives.
RFC: https://github.com/pytorch/pytorch/issues/93173

  compiler: trace these ops with plain-old-data schemas, then choose how to lower them.
  eager: execute these 'functional' ops which in eager return AsyncCollectiveTensor subclasses,
         automatically calling .wait() on underlying/hidden async 'work' obj only when fed to
         a downstream op.

Issues:
* Where should these ops live? Couldn't `import torch` if putting these ops in existing torch.distributed files
* Proper support for eager requires inplace ops. We should explore having it as an option for the API.
"""

"""
Functional collectives are asynchronous only and we perform implicit stream synchronization
on behalf of the user.

We use AsyncCollectiveTensor to wrap the result tensor of a collective and it lets us witness
first usage of the tensor and insert cross stream sync at the right place.

The above are the easy bits, the hard one is how we match the Work object returned by
c10d and the tensor AsyncCollectiveTensor wraps. We alloc the tensor inside the collective
op implementation (see ``clone()`` call in ``_all_reduce``) and then it's handled by the
dispatcher which might call other implementations that are allowed to change the returned
tensor - even return a tensor with a different shape (see ``torch.vmap``).

This means the caller of our ops receives a Tensor that is not guaranteed to be the same
allocated by our implementations and that makes pairing The AsyncTensor to the original
tensor a lot harder. This pairing is needed so we can lookup the Work object to use.

Originally, we tried WeakKeyDictionary to map from Tensor to Work, but because Tensor's
identity is not stable across dispatch, the op caller would end up with a different Tensor
instance that would not match any in the dictionary.

With Tensor identity out of the question, we decided use the tensor data pointer, which
should be stable across all the Tensor changes done during dispatch.

We have a dictionary of tensor::data_ptr -> Work that we insert right after we call into c10d.

We use this dictionary when AsyncCollectiveTensor is used to invoke Work::wait()

Finally, we setup a finalizer against the tensor wrapper to observe it getting collected so we
can clean up stale entries in the dictionary.

To eliminate the possibility of races we have a global version counter that is used by the finalizer.

As a wise man said once: Don't cross the streams (https://www.youtube.com/watch?v=wyKQe_i9yyo)

"""

"""
Functional collectives can accept any of these types to describe the ranks participating in collectives.

The different types will be desugared to a canonical format
"""
RANK_TYPES = Union[
    List[int],
    List[List[int]],
    dist.ProcessGroup,
    DeviceMesh,
    Tuple["dist._tensor.DeviceMesh", int],
    str,
]


"""
User facing APIs for functional collectives
-------------------------------------------

These apis are called by user code and expected to work both in eager execution and compilation,
but there are significant differences to how the two modes are implemented underneath.

Eager execution is 'optimized' using a tensor subclass that schedules the synchronization (via wait_tensor() op)
just before the tensor is first used.  Compiled tracing currently relies on the compiler to perform this optimization,
and cannot yet correctly trace the AsyncTensor wrapper class.  In the future, these paths may be unified
if sufficient subclass support is added in dynamo.

Example: all_reduce is an entrypoint API, and other collectives follow a similar pattern.

Here's how it works under torch.compile/dynamo:
all_reduce(...)
  |--> _expand_group(...)               - desugars processgroup into canonical/traceable format
  |--> c10d_functional.all_reduce(...)  - dynamo captures this op call, doesn't trace deeper
  |--> _maybe_wrap_tensor(...)          - wait_tensor() op is immediately called, no AsyncTensor subclass needed

And under eager execution:
all_reduce(...)
  |--> _expand_group(...)               - same as above, but less critical for eager
  |--> c10d_functional.all_reduce(...)  - dispatches to real kernel OR records op in trace
  |--> _maybe_wrap_tensor(...)          - AsyncTensor wrapper applied to returned tensor,
                                          which issues wait_tensor() at the time of first use
"""


def wait_tensor(tensor):
    """
    Wait on a tensor returned by the collectives ops.

    Waiting follows device semantics, which means blocking on CPU and synchronizing streams on CUDA.
    """
    if USE_NATIVE_C10D_FUNCTIONAL:
        return torch.ops._c10d_functional.wait_tensor(tensor)  # type: ignore[attr-defined]
    else:
        return torch.ops.c10d_functional.wait_tensor(tensor)  # type: ignore[attr-defined]


def broadcast(self: torch.Tensor, src: int, group: RANK_TYPES, tag: str = ""):
    """
    Broadcasts the tensor to all processes in the given process group.

    Args:
        src (int): Source rank
        group (ProcessGroup or List[int]): The process group to work on.
        tag (str, optional): A unique identifier for the collective. Default: empty string
    """
    tag, rankset, group_size = _expand_group(group, tag)
    tensor = torch.ops.c10d_functional.broadcast(self, src, tag, rankset, group_size)
    return _maybe_wrap_tensor(tensor)


def all_reduce(self: torch.Tensor, reduceOp: str, group: RANK_TYPES, tag: str = ""):
    """
    Reduces the tensor data across all machines in such a way that all get
    the final result.

    The input tensor is left unmodified.

    Group can be one of:
        List[int]: ranks participating in the collective.
        List[List[int]]: 2D mesh of ranks taking part of this collective in MPMD.
        ProcessGroup: Will perform a collective using the ranks and tag of the PG.
        DeviceMesh: Do a SPMD collective over all ranks of the mesh
        (DeviceMesh, int): Do a MPMD collective over one dimension of the DeviceMesh

    :: N.B. If you pass a PG or a 1D list to perform a MPMD collective, the compiler won't be able to recover
    that information and perform collective algebraic optimization. Use other forms of input for that.
    """
    if USE_NATIVE_C10D_FUNCTIONAL:
        group_name = _resolve_group_name(group, tag)
        tensor = torch.ops._c10d_functional.all_reduce(self, reduceOp, group_name)
    else:
        tag, rankset, group_size = _expand_group(group, tag)
        tensor = torch.ops.c10d_functional.all_reduce(  # type: ignore[attr-defined]
            self,
            reduceOp,
            tag,
            rankset,
            group_size,
        )
    return _maybe_wrap_tensor(tensor)


def all_gather_tensor(
    self: torch.Tensor,
    gather_dim: int,
    group: RANK_TYPES,
    tag: str = "",
):
    """
    Gather tensor data across from all machines and concatenate over ``gather_dim``.

    Note that it currently only supports gather_dim = 0.

    The input tensor is left unmodified.
    Group can be one of:
        List[int]: ranks participating in the collective.
        List[List[int]]: 2D mesh of ranks taking part of this collective in MPMD.
        ProcessGroup: Will perform a collective using the ranks and tag of the PG.
        DeviceMesh: Do a SPMD collective over all ranks of the mesh
        (DeviceMesh, int): Do a MPMD collective over one dimension of the DeviceMesh

    :: N.B. If you pass a PG or a 1D list to perform a MPMD collective, the compiler won't be able to recover
    that information and perform collective algebraic optimization. Use other forms of input for that.
    """
    assert self.is_contiguous()
    if USE_NATIVE_C10D_FUNCTIONAL:
        group_name = _resolve_group_name(group, tag)
        group_size = c10d._get_group_size_by_name(group_name)
        tensor = torch.ops._c10d_functional.all_gather_into_tensor(
            self, group_size, group_name
        )
    else:
        tag, rankset, group_size = _expand_group(group, tag)
        tensor = torch.ops.c10d_functional.all_gather_into_tensor(  # type: ignore[attr-defined]
            self,
            tag,
            rankset,
            group_size,
        )
    res = _maybe_wrap_tensor(tensor)
    # TODO this should be done inside AsyncCollectiveTensor to delay the wait() call
    if gather_dim != 0:
        # torch.cat access the data so we already need to wait here, first do wait
        # and then chunk + cat avoid us going through ACT dispatching logic again
        if isinstance(res, AsyncCollectiveTensor):
            res = res.wait()  # type: ignore[attr-defined]
        res = torch.cat(torch.chunk(res, group_size, dim=0), dim=gather_dim)
    return res


def reduce_scatter_tensor(
    self: torch.Tensor,
    reduceOp: str,
    scatter_dim: int,
    group: RANK_TYPES,
    tag: str = "",
):
    """
    Reduces the tensor data across all machines in such a way that all get
    the final result, then scatter the results to corresponding ranks.


    The input tensor is left unmodified.
    Group can be one of:
        List[int]: ranks participating in the collective.
        List[List[int]]: 2D mesh of ranks taking part of this collective in MPMD.
        ProcessGroup: Will perform a collective using the ranks and tag of the PG.
        DeviceMesh: Do a SPMD collective over all ranks of the mesh
        (DeviceMesh, int): Do a MPMD collective over one dimension of the DeviceMesh
    :: N.B. If you pass a PG or a 1D list to perform a MPMD collective, the compiler won't be able to recover
    that information and perform collective algebraic optimization. Use other forms of input for that.
    """
    if USE_NATIVE_C10D_FUNCTIONAL:
        group_name = _resolve_group_name(group, tag)
        group_size = c10d._get_group_size_by_name(group_name)
    else:
        tag, rankset, group_size = _expand_group(group, tag)

    assert (
        self.size(scatter_dim) % group_size == 0
    ), f"input dimension 0 ({self.size(0)} must be a multiple of group_size {group_size}"
    if scatter_dim != 0:
        tensor_list = torch.chunk(self, group_size, dim=scatter_dim)
        self = torch.cat(tensor_list)

    if USE_NATIVE_C10D_FUNCTIONAL:
        tensor = torch.ops._c10d_functional.reduce_scatter_tensor(
            self,
            reduceOp,
            group_size,
<<<<<<< HEAD
            group_name,
=======
            group_name,  # type: ignore[possibly-undefined]
>>>>>>> d0627cc2
        )
    else:
        tensor = torch.ops.c10d_functional.reduce_scatter_tensor(  # type: ignore[attr-defined]
            self,
            reduceOp,
            tag,
<<<<<<< HEAD
            rankset,
=======
            rankset,  # type: ignore[possibly-undefined]
>>>>>>> d0627cc2
            group_size,
        )
    res = _maybe_wrap_tensor(tensor)
    return res


def all_reduce_coalesced(
    self: List[torch.Tensor], reduceOp: str, group: RANK_TYPES, tag: str = ""
) -> List[torch.Tensor]:
    """
    Reduces a list of tensors across all machines in such a way that all get
    the final result.

    The all tensors in the input list are left unmodified.

    Group can be one of:
        List[int]: ranks participating in the collective.
        List[List[int]]: 2D mesh of ranks taking part of this collective in MPMD.
        ProcessGroup: Will perform a collective using the ranks and tag of the PG.
        DeviceMesh: Do a SPMD collective over all ranks of the mesh
        (DeviceMesh, int): Do a MPMD collective over one dimension of the DeviceMesh

    :: N.B. If you pass a PG or a 1D list to perform a MPMD collective, the compiler won't be able to recover
    that information and perform collective algebraic optimization. Use other forms of input for that.
    """
    if USE_NATIVE_C10D_FUNCTIONAL:
        group_name = _resolve_group_name(group, tag)
        tensor_list = torch.ops._c10d_functional.all_reduce_coalesced(  # type: ignore[attr-defined]
            self,
            reduceOp,
            group_name,
        )
    else:
        tag, rankset, group_size = _expand_group(group, tag)
        tensor_list = torch.ops.c10d_functional.all_reduce_coalesced(  # type: ignore[attr-defined]
            self,
            reduceOp,
            tag,
            rankset,
            group_size,
        )
    return list(map(_maybe_wrap_tensor, tensor_list))


def all_gather_into_tensor_coalesced(
    self: List[torch.Tensor], group: RANK_TYPES, tag: str = ""
) -> List[torch.Tensor]:
    """
    Gather a list of tensors across from all machines.

    Note that it currently only supports gather_dim = 0.

    The input tensor is left unmodified.
    Group can be one of:
        List[int]: ranks participating in the collective.
        List[List[int]]: 2D mesh of ranks taking part of this collective in MPMD.
        ProcessGroup: Will perform a collective using the ranks and tag of the PG.
        DeviceMesh: Do a SPMD collective over all ranks of the mesh
        (DeviceMesh, int): Do a MPMD collective over one dimension of the DeviceMesh

    :: N.B. If you pass a PG or a 1D list to perform a MPMD collective, the compiler won't be able to recover
    that information and perform collective algebraic optimization. Use other forms of input for that.
    """
    if USE_NATIVE_C10D_FUNCTIONAL:
        group_name = _resolve_group_name(group, tag)
        group_size = c10d._get_group_size_by_name(group_name)
        tensor_list = torch.ops._c10d_functional.all_gather_into_tensor_coalesced(  # type: ignore[attr-defined]
            self,
            group_size,
            group_name,
        )
    else:
        tag, rankset, group_size = _expand_group(group, tag)
        tensor_list = torch.ops.c10d_functional.all_gather_into_tensor_coalesced(  # type: ignore[attr-defined]
            self,
            tag,
            rankset,
            group_size,
        )
    return list(map(_maybe_wrap_tensor, tensor_list))


def reduce_scatter_tensor_coalesced(
    inputs: List[torch.Tensor],
    reduceOp: str,
    scatter_dim: List[int],
    group: RANK_TYPES,
    tag: str = "",
) -> List[torch.Tensor]:
    """
    Reduces a list of tensors across all machines in such a way that all get
    the final result, then scatter the results to corresponding ranks.

    The input tensors are left unmodified.
    Group can be one of:
        List[int]: ranks participating in the collective.
        List[List[int]]: 2D mesh of ranks taking part of this collective in MPMD.
        ProcessGroup: Will perform a collective using the ranks and tag of the PG.
        DeviceMesh: Do a SPMD collective over all ranks of the mesh
        (DeviceMesh, int): Do a MPMD collective over one dimension of the DeviceMesh

    :: N.B. If you pass a PG or a 1D list to perform a MPMD collective, the compiler won't be able to recover
    that information and perform collective algebraic optimization. Use other forms of input for that.
    """
    if USE_NATIVE_C10D_FUNCTIONAL:
        group_name = _resolve_group_name(group, tag)
        group_size = c10d._get_group_size_by_name(group_name)
    else:
        tag, rankset, group_size = _expand_group(group, tag)

    assert len(scatter_dim) == len(inputs)
    for idx, (dim, tensor) in enumerate(zip(scatter_dim, inputs)):
        assert (
            tensor.size(dim) % group_size == 0
        ), f"input dimension {dim} ({tensor.size(dim)} must be a multiple of group_size {group_size} for tensor at index {idx}"
        if dim != 0:
            tensor_list = torch.chunk(tensor, group_size, dim=dim)
            inputs[idx] = torch.cat(tensor_list)

    if USE_NATIVE_C10D_FUNCTIONAL:
        tensor_list = torch.ops._c10d_functional.reduce_scatter_tensor_coalesced(  # type: ignore[attr-defined]
            inputs,
            reduceOp,
            group_size,
<<<<<<< HEAD
            group_name,
=======
            group_name,  # type: ignore[possibly-undefined]
>>>>>>> d0627cc2
        )
    else:
        tensor_list = torch.ops.c10d_functional.reduce_scatter_tensor_coalesced(  # type: ignore[attr-defined]
            inputs,
            reduceOp,
            tag,
<<<<<<< HEAD
            rankset,
=======
            rankset,  # type: ignore[possibly-undefined]
>>>>>>> d0627cc2
            group_size,
        )

    return list(map(_maybe_wrap_tensor, tensor_list))


# This is a bit unsafe: it checks if the first argument in the schema reports as a non-mutable alias.
# Today, this maps 1:1 with "aten ops that are views".
def _is_view_op(tgt):
    assert isinstance(tgt, torch._ops.OpOverload)
    schema = tgt._schema
    if len(schema.arguments) > 0:
        first_arg = schema.arguments[0]
        # check if op is a view
        return first_arg.alias_info is not None and not first_arg.alias_info.is_write


def all_to_all_single(
    self: torch.Tensor,
    output_split_sizes: Optional[List[int]],
    input_split_sizes: Optional[List[int]],
    group: RANK_TYPES,
    tag: str = "",
) -> torch.Tensor:
    """
    Each process splits input tensor and then scatters the split list
    to all processes in a group. Then concatenate the received tensors from all
    the processes in the group and return single output tensor.

    Group can be one of:
        List[int]: ranks participating in the collective.
        List[List[int]]: 2D mesh of ranks taking part of this collective in MPMD.
        ProcessGroup: Will perform a collective using the ranks and tag of the PG.
        DeviceMesh: Do a SPMD collective over all ranks of the mesh
        (DeviceMesh, int): Do a MPMD collective over one dimension of the DeviceMesh

    :: N.B. If you pass a PG or a 1D list to perform a MPMD collective, the compiler won't be able to recover
    that information and perform collective algebraic optimization. Use other forms of input for that.
    """
    if output_split_sizes is not None:
        assert all(
            isinstance(size, (int, torch.SymInt)) for size in output_split_sizes
        ), output_split_sizes
    if input_split_sizes is not None:
        assert all(
            isinstance(size, (int, torch.SymInt)) for size in input_split_sizes
        ), input_split_sizes
    if USE_NATIVE_C10D_FUNCTIONAL:
        group_name = _resolve_group_name(group, tag)
        group_size = c10d._get_group_size_by_name(group_name)
        tensor = torch.ops._c10d_functional.all_to_all_single(  # type: ignore[attr-defined]
            self,
            output_split_sizes,
            input_split_sizes,
            group_name,
        )
    else:
        tag, rankset, group_size = _expand_group(group, tag)
        tensor = torch.ops.c10d_functional.all_to_all_single(  # type: ignore[attr-defined]
            self,
            output_split_sizes,
            input_split_sizes,
            tag,
            rankset,
            group_size,
        )
    return _maybe_wrap_tensor(tensor)


def permute_tensor(
    self: torch.Tensor,
    src_dst: List[int],
    group: RANK_TYPES,
    tag: str = "",
) -> torch.Tensor:
    """
    Permutes the elements of the tensor according to the given source/destination pairs. `src_dst` should
    be defined such that src_dst[m] == n means m sends to n.

    Group can be one of:
        List[int]: ranks participating in the collective.
        List[List[int]]: 2D mesh of ranks taking part of this collective in MPMD.
        ProcessGroup: Will perform a collective using the ranks and tag of the PG.
        DeviceMesh: Do a SPMD collective over all ranks of the mesh
        (DeviceMesh, int): Do a MPMD collective over one
    """
    t, rankset, group_size = _expand_group(group, tag)
    local_pg = c10d._find_or_create_pg_by_ranks_and_tag(t, rankset, group_size)

    output_split_sizes = [0] * group_size
    input_split_sizes = [0] * group_size
    for src, dst in enumerate(src_dst):
        if src == dist.get_rank(local_pg):
            input_split_sizes[dst] = self.numel()
        if dst == dist.get_rank(local_pg):
            output_split_sizes[src] = self.numel()

    return all_to_all_single(self, output_split_sizes, input_split_sizes, group, tag)


class AsyncCollectiveTensor(torch.Tensor):
    r"""
    A Tensor wrapper subclass that is used to trigger a call to wait
    prior to first use of the underlying tensor.
    Use it inside functional collective pytorch wrappers like the following:
    def functional_collective(self, group, tag):
        tag, rankset, group_size = _expand_group(group, tag)
        tensor = torch.ops.c10d_functional.{collective}(self, tag, rankset, group_size)
        return _maybe_wrap_tensor(tensor)
    """
    elem: torch.Tensor
    completed: bool

    __slots__ = ["elem", "completed"]

    __torch_function__ = torch._C._disabled_torch_function_impl

    @staticmethod
    def __new__(cls, elem: torch.Tensor):
        r = torch.Tensor._make_wrapper_subclass(  # type: ignore[attr-defined]
            cls,
            elem.size(),
            strides=elem.stride(),
            storage_offset=elem.storage_offset(),
            dtype=elem.dtype,
            layout=elem.layout,
            device=elem.device,
            requires_grad=False,
        )
        r.elem = elem
        r.completed = False
        return r

    def __tensor_flatten__(self):
        return ["elem"], None

    def tolist(self):
        self.trigger_wait()
        return self.elem.tolist()

    @staticmethod
    def __tensor_unflatten__(inner_tensors, meta, outer_size, outer_stride):
        assert meta is None
        elem = inner_tensors["elem"]
        return AsyncCollectiveTensor(elem)

    def __repr__(self):
        self.trigger_wait()
        return f"AsyncCollectiveTensor({self.elem})"

    def trigger_wait(self):
        if not self.completed:
            wait_tensor(self.elem)
            self.completed = True
        return self.elem

    def wait(self) -> torch.Tensor:
        wait_tensor(self.elem)
        return self.elem

    def _get_acs_underlying_tensor(self):
        """This method enables  _functional_collectives_impl to test if a tensor is an ACS"""
        return self.elem

    @classmethod
    def __torch_dispatch__(cls, func, types, args=(), kwargs=None):
        if func == torch.ops.aten.view.default:
            # Fast handle aten.view as a lot of view related op goes to aten.view
            # eventually, this avoids pytree slowdown
            res = func(args[0].elem, args[1])
            wrapper_res = AsyncCollectiveTensor(res)
            _register_tensor_wrapper(wrapper_res)
            return wrapper_res

        is_view_op = _is_view_op(func)

        def unwrap(e: AsyncCollectiveTensor):
            # wait_tensor is idepotent and will do stream sync only once
            if not is_view_op:
                e.trigger_wait()
            return e.elem

        def wrap(e: torch.Tensor):
            # wait_tensor is idepotent and will do stream sync only once
            assert not isinstance(e, AsyncCollectiveTensor)
            res = AsyncCollectiveTensor(e)
            _register_tensor_wrapper(res)
            return res

        unwrapped_args = tree_map_only(AsyncCollectiveTensor, unwrap, args)
        unwrapped_kwargs = tree_map_only(AsyncCollectiveTensor, unwrap, kwargs)

        # we don't wrap the result as it doesn't need to be waited on.
        out = func(*unwrapped_args, **unwrapped_kwargs)

        # View ops dont require a sync, so we should re-wrap the outputs.
        if is_view_op:
            out = tree_map_only(torch.Tensor, wrap, out)

        return out

    def numpy(self):
        return self.wait().numpy()


"""
Utils and infrastructure for tracing support
"""


def _expand_group(group: RANK_TYPES, tag: str = "") -> Tuple[str, List[int], int]:
    """
    _expand_group desugars the different RANK_TYPES types into a canonical format that is traceable.

    By having this be part of the explicit eager codepath, we avoid having to specialize behavior inside
    torchdynamo and can still interoperate with processgroup objects or other untraceable forms.
    """
    # had to define this hack _inside_ expand_group to avoid
    # graph_break [('torch.* op returned non-Tensor int
    # caused by 'cast_*` functions being treated as 'torch.*' ops (iiuc)
    if TYPE_CHECKING:

        def cast_listlistint(x):
            return cast(List[List[int]], x)

        def cast_listint(x):
            return cast(List[int], x)

    else:
        # fake cast op for use at runtime since dynamo doesn't support real cast
        # also, dynamo didn't like encountering 'typing' objects ()
        # NotImplementedError: argument of type: <class 'typing._GenericAlias'>
        def cast_listlistint(x):
            return x

        def cast_listint(x):
            return x

    rankset: List[int]
    if isinstance(group, list):
        if isinstance(group[0], list):
            nested_list = cast_listlistint(group)
            rankset = []
            group_size = -1
            for rs in nested_list:
                rankset.extend(rs)
                if group_size != -1 and group_size != len(rs):
                    raise ValueError(
                        f"group sizes must be identical found {group_size} and {len(rs)}"
                    )
                group_size = len(rs)
        else:
            rankset = cast_listint(group)
            group_size = len(rankset)
    elif isinstance(group, dist.ProcessGroup):
        rankset = dist.get_process_group_ranks(group)
        group_size = len(rankset)
        tag = tag or c10d._get_group_tag(group)
    elif isinstance(group, DeviceMesh):
        assert (
            group.ndim == 1
        ), "Only 1D mesh is supported, pass in (DeviceMesh, int) together if mesh > 1D"
        # TODO: it should run collective in the whole mesh instead of dim 0
        tag, rankset = group._dim_group_infos[0]
        group_size = len(rankset)
    elif isinstance(group, tuple):
        if (
            len(group) == 2
            and isinstance(group[0], DeviceMesh)
            and isinstance(group[1], int)
        ):
            dmesh = group[0]
            dim = group[1]
            tag, rankset = dmesh._dim_group_infos[dim]
            group_size = len(rankset)
        else:
            raise ValueError("Invalid tuple for group must be (DeviceMesh, int)")
    else:
        raise ValueError(
            "Invalid type for group, must be one of List, Processgroup, DeviceMesh or (DeviceMesh, int)."
        )

    return (tag, rankset, group_size)


def _resolve_group_name(group: RANK_TYPES, tag: str = "") -> str:
    """
    Given group in RANK_TYPES, return the group name.
    """
    # `tag` will be deprecated. See details in:
    # https://github.com/pytorch/pytorch/issues/93173#issuecomment-1907095208
    if tag != "":
        warnings.warn(f"tag ({tag}) is ignored for process group resolution.")

    if isinstance(group, dist.ProcessGroup):
        return group.group_name
    elif isinstance(group, str):
        return group
    else:
        # TODO(yifu): DeviceMesh supported will be added in a subsequent PR
        raise ValueError(f"Unsupported group type: {type(group)}, {group}")


def _are_we_tracing() -> bool:
    if is_torchdynamo_compiling():
        return True
    # If functionalization is turned on, we are almost definitely compiling/tracing.
    # (In particular, AOTAutograd traces a model once with functionalization on
    #  but proxy tracing turned of, so this is how we detect it).
    if (
        torch._C._get_dispatch_mode(torch._C._TorchDispatchModeKey.FUNCTIONAL)
        is not None
    ):
        return True
    mode = get_innermost_proxy_mode()
    if mode is None:
        return False
    return mode.tracer is not None


def _maybe_wrap_tensor(self) -> torch.Tensor:
    if _are_we_tracing():
        return wait_tensor(self)
    res = AsyncCollectiveTensor(self)
    _register_tensor_wrapper(res)
    return cast(torch.Tensor, res)


def _all_gather_into_tensor_coalesced_meta(self, tag, rankset, group_size):
    def mk_out_tensor(shard):
        out_size = list(shard.size())
        out_size[0] *= group_size
        out_tensor = shard.new_empty(out_size)
        return out_tensor

    return [mk_out_tensor(t) for t in self]


# We now register meta kernels to deal with tracing
def _broadcast_meta(self, *args):
    return torch.empty_like(self)


def _all_reduce_meta(self, *args):
    return torch.empty_like(self)


def _wait_tensor_meta(self, *args):
    return torch.empty_like(self)


def _all_gather_into_tensor_meta(shard, tag, rankset, group_size):
    out_size = list(shard.size())
    out_size[0] *= group_size
    return shard.new_empty(out_size)


def _reduce_scatter_tensor_meta(input, reduce_op, tag, rankset, group_size):
    out_size = list(input.size())
    out_size[0] //= group_size
    return input.new_empty(out_size)


def _all_reduce_coalesced_meta(self, *args):
    return [torch.empty_like(t) for t in self]


def _all_reduce__meta(inp, *args):
    return inp


def _all_reduce_coalesced__meta(inputs, *args):
    return inputs


def _reduce_scatter_tensor_coalesced_meta(inputs, reduceOp, tag, rankset, group_size):
    def mk_out_tensor(input):
        out_size = list(input.size())
        out_size[0] //= group_size
        out_tensor = input.new_empty(out_size)
        return out_tensor

    return [mk_out_tensor(t) for t in inputs]


# NB: We often say all_to_all has dynamic output size, but this is not
# technically true: instead, what typically happens is you manually
# communicate the output_split_sizes ahead of time (which is dynamic),
# but then you pass those sizes explicitly, and the all to all itself
# isn't dynamic, it just follows the specified output splits
def _all_to_all_single_meta(
    input, output_split_sizes, input_split_sizes, *args, **kwargs
):
    if output_split_sizes is None:
        return input.new_empty(input.size())
    else:
        for s in output_split_sizes:
            torch._check_is_size(s)
        out_size = list(input.size())
        out_size[0] = sum(output_split_sizes)
        return input.new_empty(out_size)


def _all_gather_into_tensor_native_meta(input, group_size, group_name):
    shape = list(input.size())
    shape[0] *= group_size
    return input.new_empty(shape)


def _all_gather_into_tensor_coalesced_native_meta(inputs, group_size, group_name):
    return [
        _all_gather_into_tensor_native_meta(input, group_size, group_name)
        for input in inputs
    ]


def _reduce_scatter_tensor_native_meta(inp, reduce_op, group_size, group_name):
    shape = list(inp.size())
    shape[0] //= group_size
    return inp.new_empty(shape)


def _reduce_scatter_tensor_coalesced_native_meta(
    inputs, reduce_op, group_size, group_name
):
    return [
        _reduce_scatter_tensor_native_meta(inp, reduce_op, group_size, group_name)
        for inp in inputs
    ]


def _register_ops():
    ops_defs = [
        "broadcast(Tensor self, int src, str tag, int[] ranks, int group_size) -> Tensor",
        "all_reduce(Tensor self, str reduceOp, str tag, int[] ranks, int group_size) -> Tensor",
        "all_reduce_coalesced(Tensor[] self, str reduceOp, str tag, int[] ranks, int group_size) -> Tensor[]",
        "wait_tensor(Tensor self) -> Tensor",
        "all_gather_into_tensor(Tensor shard, str tag, int[] ranks, int group_size) -> Tensor",
        "all_gather_into_tensor_coalesced(Tensor[] input, str tag, int[] ranks, int group_size) -> Tensor[]",
        "reduce_scatter_tensor(Tensor input, str reduceOp, str tag, int[] ranks, int group_size) -> Tensor",
        "reduce_scatter_tensor_coalesced(Tensor[] inputs, str reduceOp, str tag, int[] ranks, int group_size) -> Tensor[]",
        "all_to_all_single(Tensor input, SymInt[]? output_split_sizes, SymInt[]? input_split_sizes, str tag, int[] ranks, int group_size) -> Tensor",  # noqa: B950
    ]

    my_module = sys.modules[__name__]
    for op_def in ops_defs:
        op_name = op_def[0 : op_def.index("(")]
        backend_impl = getattr(fun_col_impl, f"_{op_name}")
        meta_impl = getattr(my_module, f"_{op_name}_meta")
        c10_lib.define(op_def, tags=torch.Tag.pt2_compliant_tag)
        c10_lib_impl.impl(op_name, backend_impl, "CompositeExplicitAutograd")
        impl_abstract(f"c10d_functional::{op_name}")(meta_impl)


if not torch._running_with_deploy():
    # Library MUST be defined at module scope or it doesn't work
    # Creating a "DEF" Library always crashes torch::deploy so we create our Library instances here
    #   guarded against running inside it
    c10_lib = torch.library.Library("c10d_functional", "DEF")
    c10_lib_impl = torch.library.Library("c10d_functional", "IMPL")
    _register_ops()

    _c10_lib_impl = torch.library.Library("_c10d_functional", "IMPL")
    _c10_lib_impl.impl("all_reduce", _all_reduce_meta, "Meta")
    _c10_lib_impl.impl("all_reduce_", _all_reduce__meta, "Meta")
    _c10_lib_impl.impl("all_reduce_coalesced", _all_reduce_coalesced_meta, "Meta")
    _c10_lib_impl.impl("all_reduce_coalesced_", _all_reduce_coalesced__meta, "Meta")
    _c10_lib_impl.impl("wait_tensor", _wait_tensor_meta, "Meta")
    _c10_lib_impl.impl(
        "all_gather_into_tensor", _all_gather_into_tensor_native_meta, "Meta"
    )
    _c10_lib_impl.impl(
        "all_gather_into_tensor_coalesced",
        _all_gather_into_tensor_coalesced_native_meta,
        "Meta",
    )
    _c10_lib_impl.impl(
        "reduce_scatter_tensor", _reduce_scatter_tensor_native_meta, "Meta"
    )
    _c10_lib_impl.impl(
        "reduce_scatter_tensor_coalesced",
        _reduce_scatter_tensor_coalesced_native_meta,
        "Meta",
    )
    _c10_lib_impl.impl("all_to_all_single", _all_to_all_single_meta, "Meta")
else:
    warnings.warn(
        "PyTorch Distributed functional collectives do not work with torch::deploy."
    )


"""
Dynamo Remappings allow seamless translation from non-functional collectives of supportable form into
functional collective calls followed by inplace copy ops, allowing them to be traced into a functional graph.

We implement this by writing a decomposition and teaching dynamo how to associate it to a corresponding op via
the mapping dict below.

These schemas intentionally match torch.distributed.distributed_c10d.* ops that we are trying to remap from
"""


def all_gather_tensor_inplace(
    output_tensor: torch.Tensor,
    input_tensor: torch.Tensor,
    group,  # TODO add a type,
    async_op: bool = False,
    tag: str = "",
    gather_dim: int = 0,
):
    assert (
        not async_op
    ), "Can't remap async version of inplace op to functional collective"
    return output_tensor.copy_(all_gather_tensor(input_tensor, gather_dim, group, tag))


def reduce_scatter_tensor_inplace(
    output: torch.Tensor,
    input: torch.Tensor,
    op: str = "sum",  # TODO type is actually c10d ReduceOp. is this ok?
    group=None,  # TODO add a type
    async_op: bool = False,
    scatter_dim: int = 0,
    tag: str = "",
):
    assert (
        not async_op
    ), "Can't remap async version of inplace op to functional collective"
    return output.copy_(reduce_scatter_tensor(input, op, scatter_dim, group, tag))


def all_reduce_inplace(
    tensor: torch.Tensor,
    op: str = "sum",
    group=None,
    async_op: bool = False,
    tag: str = "",
):
    assert (
        not async_op
    ), "Can't remap async version of inplace op to functional collective"

    return tensor.copy_(all_reduce(tensor, op, group, tag))


from torch.distributed.distributed_c10d import (
    all_gather_into_tensor as legacy_allgather,
    all_reduce as legacy_allreduce,
    reduce_scatter_tensor as legacy_reducescatter,
)

# This dict should contain sets of functions that dynamo is allowed to remap.
# Functions in this set should accept the same args/kwargs 1:1 as their mapping.
traceable_collective_remaps = {
    legacy_allgather: all_gather_tensor_inplace,
    legacy_reducescatter: reduce_scatter_tensor_inplace,
    legacy_allreduce: all_reduce_inplace,
}<|MERGE_RESOLUTION|>--- conflicted
+++ resolved
@@ -282,22 +282,14 @@
             self,
             reduceOp,
             group_size,
-<<<<<<< HEAD
-            group_name,
-=======
             group_name,  # type: ignore[possibly-undefined]
->>>>>>> d0627cc2
         )
     else:
         tensor = torch.ops.c10d_functional.reduce_scatter_tensor(  # type: ignore[attr-defined]
             self,
             reduceOp,
             tag,
-<<<<<<< HEAD
-            rankset,
-=======
             rankset,  # type: ignore[possibly-undefined]
->>>>>>> d0627cc2
             group_size,
         )
     res = _maybe_wrap_tensor(tensor)
@@ -422,22 +414,14 @@
             inputs,
             reduceOp,
             group_size,
-<<<<<<< HEAD
-            group_name,
-=======
             group_name,  # type: ignore[possibly-undefined]
->>>>>>> d0627cc2
         )
     else:
         tensor_list = torch.ops.c10d_functional.reduce_scatter_tensor_coalesced(  # type: ignore[attr-defined]
             inputs,
             reduceOp,
             tag,
-<<<<<<< HEAD
-            rankset,
-=======
             rankset,  # type: ignore[possibly-undefined]
->>>>>>> d0627cc2
             group_size,
         )
 
