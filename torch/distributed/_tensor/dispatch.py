# Copyright (c) Meta Platforms, Inc. and affiliates
import functools
import operator
from typing import cast, Dict, List, Optional, Sequence, Tuple

import torch

import torch.distributed as dist
import torch.distributed._tensor.api as dtensor
import torch.distributed._tensor.random as random
from torch.distributed._tensor.device_mesh import DeviceMesh
from torch.distributed._tensor.op_schema import (
    _is_inplace_op,
    _is_out_variant_op,
    OpInfo,
    OpSchema,
    OutputSpecType,
)
from torch.distributed._tensor.placement_types import DTensorSpec, Replicate, TensorMeta
from torch.distributed._tensor.random import is_rng_supported_mesh
from torch.distributed._tensor.redistribute import redistribute_local_tensor
from torch.distributed._tensor.sharding_prop import ShardingPropagator

try:
    from torch.utils import _cxx_pytree as pytree
except ImportError:
    from torch.utils import _pytree as pytree  # type: ignore[no-redef]

aten = torch.ops.aten


def decompose_handler(
    op_call: torch._ops.OpOverload,
    args: Tuple[object, ...],
    kwargs: Dict[str, object],
) -> object:
    """
    Decomposes a op to core ATen op, this handler is mostly here
    for inference mode usage where the ops are not core aten ops.
    """
    r = op_call.decompose(*args, **kwargs)
    if r is not NotImplemented:
        return r
    else:
        raise RuntimeError("Decomposition failed")


class OpDispatcher:
    """
    Op dispatching class instance to handle args/kwargs pre-processing (un-wrapping), sharding
    propagation, redistribute local args, local compute, and post-processing (re-wrapping). It
    also handles any op specific logic if necessary.
    """

    def __init__(self) -> None:
        self.sharding_propagator = ShardingPropagator()
        self._random_ops = {
            aten.native_dropout.default,
            aten.normal_.default,
            aten.rand_like.default,
            aten.randn_like.default,
            aten.randint_like.default,
            aten.randint_like.low_dtype,
            aten.randint_like.low_dtype_out,
            aten.uniform_.default,
        }
        self._custom_op_handlers = {
            aten.linear.default: decompose_handler,
<<<<<<< HEAD
            aten.is_same_size.default: lambda x, y: x.shape == y.shape,
            # directly wrap a new DTensor with the input DTensor's local_shard and spec, this
            # this because detach only relates to autograd and we don't need to run local
            # compute or sharding propagation here (and since we safely maintain local tensor
            # and wrapper autograd via `view_as`, it's safe to directly re-wrap)
            aten.detach.default: lambda x: self.wrap(x._local_tensor, x._spec),
=======
            aten.is_same_size.default: lambda op_call, x, y: x.shape == y.shape,
>>>>>>> 418a62f3
        }

    def dispatch(
        self,
        op_call: torch._ops.OpOverload,
        args: Tuple[object, ...],
        kwargs: Dict[str, object],
    ) -> object:
        """
        Main dispatching logic
        """
        # operators that does not need to go through sharding propagation
        if op_call in self._custom_op_handlers:
            return self._custom_op_handlers[op_call](op_call, *args, **kwargs)  # type: ignore[operator]

        # extract local tensor and sharding infos and run sharding propagation
        runtime_schema_info = self.sharding_propagator.op_to_schema_info.get(
            op_call, None
        )

        if runtime_schema_info is not None and runtime_schema_info.needs_pytree:
            # flatten args/kwargs when necessary
            tree_args, args_spec = pytree.tree_flatten(args)
            args_list: Sequence[object] = tree_args
        else:
            args_list, args_spec = args, None

        args_schema: List[object] = []
        kwargs_schema: Dict[str, object] = {}
        local_args: List[object] = []
        local_kwargs: Dict[str, object] = {}
        mesh: Optional[DeviceMesh] = None

        for arg in args_list:
            if isinstance(arg, dtensor.DTensor):
                args_schema.append(arg._spec)
                local_args.append(arg._local_tensor)
                if mesh is not None:
                    if mesh != arg.device_mesh:
                        raise NotImplementedError(
                            f"{op_call}: DTensor does not support cross-mesh operation yet!"
                        )
                else:
                    mesh = arg.device_mesh
            elif isinstance(arg, torch.Tensor):
                if arg.ndim == 0 and mesh is not None:
                    # scalar tensor can be safely treated as replicated
                    args_schema.append(
                        DTensorSpec(
                            mesh,
                            (Replicate(),) * mesh.ndim,
                            tensor_meta=TensorMeta(
                                shape=arg.shape, stride=arg.stride(), dtype=arg.dtype
                            ),
                        )
                    )
                    local_args.append(arg)
                else:
                    raise RuntimeError(
                        f"{op_call}: got mixed torch.Tensor and DTensor, need to convert all"
                        " torch.Tensor to DTensor before calling distributed operators!"
                    )
            else:
                args_schema.append(arg)
                local_args.append(arg)

        for k, v in kwargs.items():
            if isinstance(v, dtensor.DTensor):
                kwargs_schema[k] = v._spec
                local_kwargs[k] = v._local_tensor
                if mesh is not None:
                    if mesh != v.device_mesh:
                        raise NotImplementedError(
                            f"{op_call}: DTensor does not support cross-mesh operation yet!"
                        )
                else:
                    mesh = v.device_mesh
            elif isinstance(v, torch.Tensor):
                raise RuntimeError(
                    f"{op_call}: got mixed torch.Tensor and DTensor, need to convert all"
                    " torch.Tensor to DTensor before calling distributed operators!"
                )
            else:
                kwargs_schema[k] = v
                local_kwargs[k] = v

        assert mesh is not None, "found no DeviceMesh from dtensor args!"
        op_info = OpInfo(
            mesh,
            OpSchema(
                op_call,
                pytree.tree_unflatten(args_schema, args_spec)
                if args_spec
                else tuple(args_schema),
                kwargs_schema,
                schema_info=runtime_schema_info,
            ),
            args_schema,
            tuple(local_args),
            local_kwargs,
            args_spec,
        )

        self.sharding_propagator.propagate(op_info)
        output_sharding = op_info.output_sharding
        assert output_sharding is not None, "output sharding should not be None"

        if mesh.get_coordinate() is None:
            # For a non-participating device, we do:
            #   1. if the return type is scalar, set the local result to None.
            #   The local results from all devices will then be all-gathered
            #   and a reduce op will be performed on the list of results
            #   with appropriate operators:
            #       for bool type, we by default use AND to reduce;
            #       we can extend for more ops if necessary.
            #   2. if the return type is Tensor or List[Tensor], return empty
            #   tensor(s) with correct dtype.
            spec = output_sharding.output_spec
            ret_list = op_info.schema.op._schema.returns

            if spec is None:
                # For a scalar return type, the non-participating device has None
                # as its local result
                local_results: object = None
            else:

                def default_tensor(spec: DTensorSpec) -> torch.Tensor:
                    if spec.tensor_meta is not None:
                        shape = spec.tensor_meta.shape
                        dtype = spec.tensor_meta.dtype
                        if len(shape) == 0:
                            # scalar tensor
                            return torch.zeros((), dtype=dtype)
                        else:
                            # non-scalar tensor
                            return torch.tensor([], dtype=dtype)
                    else:
                        raise RuntimeError(f"{spec} has no tensor metadata.")

                if isinstance(spec, DTensorSpec):
                    # return a Tensor value
                    local_results = default_tensor(spec)
                elif isinstance(spec, Sequence):
                    # return a List[Tensor] value
                    local_results = [
                        default_tensor(s) if s is not None else None for s in spec
                    ]
                    assert isinstance(local_results, List)
                    if None in local_results:
                        ret_type = str(ret_list[0].type)
                        raise NotImplementedError(
                            f"return type {ret_type} in DTensor op is not supported"
                        )
        else:
            if output_sharding.needs_redistribute:
                # compute locally with redistribute first if needed
                assert output_sharding.schema_suggestions is not None
                suggested_input_schema = output_sharding.schema_suggestions[0]
                self.redistribute_local_args(op_info, suggested_input_schema)

            local_tensor_args = (
                pytree.tree_unflatten(cast(List[object], op_info.local_args), args_spec)
                if args_spec
                else op_info.local_args
            )

            # run local op computation with potentially modified args/kwargs
            local_tensor_args = cast(Tuple[object, ...], local_tensor_args)
            if op_call in self._random_ops and is_rng_supported_mesh(mesh):
                if not random._rng_tracker:
                    raise RuntimeError(
                        "A CudaRNGStateTracker instance must be instantiated "
                        "before executing a random op over a DTensor. "
                        "Try calling random.manual_seed() or distribute_tensor() "
                        "before executing a DTensor random op."
                    )
                # For DTensor random operator, run it within a distribute region
                with random._rng_tracker._distribute_region(
                    cast(DTensorSpec, args_schema[0])
                ):
                    local_results = op_call(*local_tensor_args, **local_kwargs)
            else:
                local_results = op_call(*local_tensor_args, **local_kwargs)

        # communicate the result to all ranks for some operators that return scalar value
        if output_sharding.output_spec is None:
            if op_call == aten.equal.default:
                obj_list = [None for _ in range(dist.get_world_size())]
                dist.all_gather_object(obj_list, local_results)
                obj_list = list(filter(lambda x: x is not None, obj_list))
                # perform reduce on the collection with AND op
                local_results = functools.reduce(operator.and_, obj_list, True)

        if _is_inplace_op(op_call):
            # inplace op should return self instead of re-wrapping
            if output_sharding.output_spec is not None:
                return args[0]
            else:
                return None
        elif _is_out_variant_op(op_call):
            # out variant could possibly have multiple out args (i.e. lu_unpack.out)
            output_specs = (
                (output_sharding.output_spec,)
                if not isinstance(output_sharding.output_spec, tuple)
                else output_sharding.output_spec
            )
            out_dts = []
            spec_idx = 0
            for argument in op_call._schema.arguments:
                if argument.is_out:
                    out_dt = cast(dtensor.DTensor, kwargs[argument.name])
                    out_dt._spec = cast(DTensorSpec, output_specs[spec_idx])
                    out_dts.append(out_dt)
                    spec_idx += 1

            assert len(out_dts) >= 1, "out variant should have at least one out arg"
            return tuple(out_dts) if len(out_dts) > 1 else out_dts[0]
        else:
            return self.wrap(local_results, output_sharding.output_spec)

    @staticmethod
    def redistribute_local_args(
        op_info: OpInfo,
        suggested_input_schema: OpSchema,
    ) -> None:
        # NOTE: it's very rare that we need to reshard kwargs so we intentionally skip it

        # TODO: the op schema should probably just remain flattened so that we can avoid this tree flatten
        # Need to fix all the ops before doing this.
        if op_info.args_tree_spec is not None:
            flatten_args_schema_to_reshard = tuple(
                pytree.tree_leaves(suggested_input_schema.args_schema)
            )
        else:
            flatten_args_schema_to_reshard = suggested_input_schema.args_schema

        new_local_args: List[object] = []
        for i, arg_spec in enumerate(op_info.flat_args_schema):
            reshard_arg_spec = flatten_args_schema_to_reshard[i]
            if isinstance(arg_spec, DTensorSpec):
                local_tensor = cast(torch.Tensor, op_info.local_args[i])
                if arg_spec != reshard_arg_spec:
                    resharded_local_tensor = redistribute_local_tensor(
                        local_tensor, arg_spec, reshard_arg_spec
                    )
                    new_local_args.append(resharded_local_tensor)
                else:
                    new_local_args.append(local_tensor)
            else:
                new_local_args.append(reshard_arg_spec)

        op_info.local_args = tuple(new_local_args)

    @staticmethod
    def wrap(res: object, spec: OutputSpecType) -> object:
        def to_dt(res, spec):
            assert spec is not None and isinstance(
                spec, DTensorSpec
            ), f"output spec does not match with output! Expected DTensorSpec, got {spec}."
            assert spec.tensor_meta is not None
            return dtensor.DTensor(
                res,
                spec.mesh,
                spec.placements,
                shape=spec.tensor_meta.shape,
                dtype=spec.tensor_meta.dtype,
                requires_grad=res.requires_grad,
                stride=spec.tensor_meta.stride,
            )

        if isinstance(res, torch.Tensor):
            return to_dt(res, spec)
        elif isinstance(res, (list, tuple)):
            assert spec is not None and isinstance(
                spec, (list, tuple)
            ), f"output spec does not match with output! Expected list/tuple, got {spec}."
            res_list = []
            for e, s in zip(res, spec):
                # NOTE: local results might return Optional Tensor from ATen op, so we need
                # to handle that case and make sure we don't wrap None with DTensor.
                # (i.e. native_layer_norm.backward)
                if isinstance(e, (list, tuple)) and isinstance(s, (list, tuple)):
                    res_list.append(type(e)([to_dt(ee, ss) for ee, ss in zip(e, s)]))
                elif e is not None and s is not None:
                    res_list.append(to_dt(e, s))
                else:
                    res_list.append(None)  # type: ignore[arg-type]

            return tuple(res_list) if isinstance(res, tuple) else res_list
        else:
            # if the res contains only non tensor values, we simply return it without rewrapping
            return res<|MERGE_RESOLUTION|>--- conflicted
+++ resolved
@@ -66,16 +66,12 @@
         }
         self._custom_op_handlers = {
             aten.linear.default: decompose_handler,
-<<<<<<< HEAD
-            aten.is_same_size.default: lambda x, y: x.shape == y.shape,
+            aten.is_same_size.default: lambda op_call, x, y: x.shape == y.shape,
             # directly wrap a new DTensor with the input DTensor's local_shard and spec, this
             # this because detach only relates to autograd and we don't need to run local
             # compute or sharding propagation here (and since we safely maintain local tensor
             # and wrapper autograd via `view_as`, it's safe to directly re-wrap)
-            aten.detach.default: lambda x: self.wrap(x._local_tensor, x._spec),
-=======
-            aten.is_same_size.default: lambda op_call, x, y: x.shape == y.shape,
->>>>>>> 418a62f3
+            aten.detach.default: lambda op_call, x: self.wrap(x._local_tensor, x._spec),
         }
 
     def dispatch(
