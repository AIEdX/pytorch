--- conflicted
+++ resolved
@@ -6,11 +6,7 @@
 from torch._prims_common import DeviceLikeType
 
 from torch.distributed._composable import contract
-<<<<<<< HEAD
-from torch.distributed._composable_state import _insert_module_state
 from torch.distributed._tensor import DeviceMesh
-=======
->>>>>>> ab4e4c8a
 
 from ._fsdp_common import FSDPMeshInfo, HSDPMeshInfo
 from ._fsdp_init import _init_default_fully_shard_mesh, _normalize_device
@@ -45,14 +41,7 @@
         )
 
     state = fully_shard.state(module)
-<<<<<<< HEAD
-    _insert_module_state(module, state)
-    state._module = module
-    state._device = device
-
-=======
     state.init(module, device)
->>>>>>> ab4e4c8a
     # Place FSDP leftmost for highest priority in the method resolution order
     cls = module.__class__
     dct = {"__deepcopy__": unimplemented_deepcopy}
