from typing import Any, Dict, List, Optional

import torch
from torch._inductor.codecache import CompiledFxGraph


def get_mutating_use_stack_trace(placeholder_node: torch.fx.Node) -> Optional[str]:
    # reinplaced uses might have a single, non-copy_ use
    if len(placeholder_node.users) == 1:
        return next(iter(placeholder_node.users)).meta.get("stack_trace", None)

    for use in placeholder_node.users:
        if use.target == torch.ops.aten.copy_.default:
            if stack_trace := use.meta.get("stack_trace", None):
                return stack_trace

    return None


def format_default_skip_message(reason: str) -> str:
    return f"skipping cudagraphs due to {reason}"


def check_for_mutation(
    gm: torch.fx.GraphModule, compiled_graph: CompiledFxGraph, num_fixed: int
) -> Optional[str]:
    default_msg = format_default_skip_message("mutated inputs")

    # doesnt work for non-trees because the warmup run would apply mutation twice
    if torch._inductor.config.triton.cudagraph_trees:
        # checking if mutation is only on parameters/static inputs
        mutation_indices = [
            idx for idx in compiled_graph.mutated_input_idxs if idx >= num_fixed
        ]
        has_mutation = len(mutation_indices) != 0

        if not has_mutation:
            return None

        stack_trace: Optional[str] = ""
        placeholders = [node for node in gm.graph.nodes if node.op == "placeholder"]

        for idx in mutation_indices:
            placeholder = placeholders[idx]
            if stack_trace := get_mutating_use_stack_trace(placeholder):
                break

        if stack_trace:
            msg = f"skipping cudagraphs due to mutaton on input. Found from : \n {stack_trace}"
            return msg

        return default_msg

    else:
        has_mutation = len(compiled_graph.mutated_inputs) != 0
        return None if not has_mutation else default_msg


def get_use_stack_trace(node) -> Optional[str]:
    for use in node.users:
        if stack_trace := use.meta.get("stack_trace", None):
            return stack_trace
    return None


def check_multiple_devices_or_any_cpu_nodes(
    device_node_mapping: Dict[torch.device, torch.fx.Node]
) -> Optional[str]:
    if cpu_node := device_node_mapping.get(torch.device("cpu")):
        if stack_trace := get_use_stack_trace(cpu_node):
            return format_default_skip_message(
                f"cpu device. Found from : \n {stack_trace}"
            )

        return format_default_skip_message("cpu device")

    if (
        len(device_node_mapping) == 1
        and next(iter(device_node_mapping.keys())).type == "cuda"
    ):
        return None

    keys_repr = (repr(key) for key in device_node_mapping.keys())
    return format_default_skip_message(f"multiple devices: {', '.join(keys_repr)}")


def check_lowering_disable_cudagraph(
    device_node_mapping: Dict[torch.device, torch.fx.Node]
<<<<<<< HEAD
) -> Optional[str]:
    return check_multiple_devices(device_node_mapping)


def check_for_incompatible_cudagraph_ops(gm) -> Optional[str]:
    forbidden_set = {
        "aten._fused_moving_avg_obs_fq_helper.default",
        "aten._fused_moving_avg_obs_fq_helper_functional.default",
        "aten.multinomial.default",
        "fbgemm.dense_to_jagged.default",
        "fbgemm.jagged_to_padded_dense.default",
        "run_and_save_rng_state",
        "run_with_rng_state",
        "aten._local_scalar_dense",
    }
    if torch.are_deterministic_algorithms_enabled():
        forbidden_set.update(
            {
                "aten._unsafe_index_put.default",
                "aten.index_put.default",
                "aten.index_put_.default",
                "aten.scatter.src",
                "aten.scatter.reduce",
                "aten.scatter.value_reduce",
                "aten.scatter_add_",
                "aten.scatter_add.default",
                "aten.scatter_reduce.two",
                "aten.scatter_reduce_.two",
                "aten.scatter_reduce.two_out",
            }
        )

    for node in gm.graph.nodes:
        if str(node.target) in forbidden_set:
            if stack_trace := node.meta.get("stack_trace", None):
                return format_default_skip_message(
                    f"incompatible ops. Found from {stack_trace}"
                )

            return format_default_skip_message("incompatible ops")

    return None


def check_post_lowering_disable_cudagraph(
    example_inputs: List[Any],
    gm: torch.fx.GraphModule,
    compiled_graph: CompiledFxGraph,
    num_fixed: int,
) -> Optional[str]:
    if has_mutation_str := check_for_mutation(gm, compiled_graph, num_fixed):
        return has_mutation_str

    if incompat_op_str := check_for_incompatible_cudagraph_ops(gm):
        return incompat_op_str

    complex_memory_overlap_inputs = any(
        torch._inductor.compile_fx.complex_memory_overlap(t)
        for t in example_inputs
        if isinstance(t, torch.Tensor)
    )

    # TODO - add stack traces. they almost never (never?) occur now.
    if complex_memory_overlap_inputs:
        return "skipping cudagraphs due to complex memory overlap"

    non_tensor_inputs = not all(
        isinstance(t, (torch.Tensor, torch.SymInt)) for t in example_inputs
    )

    if non_tensor_inputs:
        return "skipping cudagraphs due to non-Tensor inputs"

    return None
=======
):
    return check_multiple_devices_or_any_cpu_nodes(device_node_mapping)
>>>>>>> 097d0583
<|MERGE_RESOLUTION|>--- conflicted
+++ resolved
@@ -86,9 +86,8 @@
 
 def check_lowering_disable_cudagraph(
     device_node_mapping: Dict[torch.device, torch.fx.Node]
-<<<<<<< HEAD
 ) -> Optional[str]:
-    return check_multiple_devices(device_node_mapping)
+    return check_multiple_devices_or_any_cpu_nodes(device_node_mapping)
 
 
 def check_for_incompatible_cudagraph_ops(gm) -> Optional[str]:
@@ -160,8 +159,4 @@
     if non_tensor_inputs:
         return "skipping cudagraphs due to non-Tensor inputs"
 
-    return None
-=======
-):
-    return check_multiple_devices_or_any_cpu_nodes(device_node_mapping)
->>>>>>> 097d0583
+    return None