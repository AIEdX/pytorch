--- conflicted
+++ resolved
@@ -485,9 +485,10 @@
     unique_op_names = {}
     if descriptive_names == "original_aten":
         # Bases the kernel name off of the top-level aten operator (i.e. pre-decompositions)
-<<<<<<< HEAD
         for origin in all_origins:
-            if origin.op == "call_function" and "original_aten" in origin.meta:
+            if origin.op == "call_function"
+                and "original_aten" in origin.meta
+                and origin.meta["original_aten"] is not None:
                 op_name = origin.meta["original_aten"]._overloadpacket.__name__
                 mod_name, torch_op = get_module_name_from_meta(origin.meta)
                 seq_nr = origin.meta.get("seq_nr", -1)
@@ -496,16 +497,6 @@
                         OriginOpInfo(op_name, mod_name, torch_op, seq_nr)
                     )
                     unique_op_names[op_name] = mod_name
-=======
-        sources = [
-            origin.meta["original_aten"]._overloadpacket.__name__
-            for origin in all_origins
-            if origin.op == "call_function"
-            and "original_aten" in origin.meta
-            and origin.meta["original_aten"] is not None
-        ]
-        sources = sorted(set(sources))
->>>>>>> 5aa258eb
     elif descriptive_names == "torch":
         # Bases the kernel name off of the top-level "torch" operator (i.e. post-dynamo graph)
         for origin in all_origins:
