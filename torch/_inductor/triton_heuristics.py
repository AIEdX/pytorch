import builtins
import copy
import functools
import hashlib
import inspect
import json
import logging
import math
import operator
import os
import os.path
import re
import threading
from enum import auto, Enum
from typing import Any, Callable, Dict, List, Optional, Set, Tuple

import torch

import torch.autograd.profiler as autograd_profiler
from torch._dynamo.device_interface import get_interface_for_device
from torch._dynamo.utils import dynamo_timed, get_first_attr
from torch.utils._triton import has_triton_package

from . import config
from .codecache import cache_dir, CudaKernelParamCache
from .coordinate_descent_tuner import CoordescTuner

from .ir import ReductionHint, TileHint
from .utils import (
    ceildiv,
    conditional_product,
    create_bandwidth_info_str,
    do_bench,
    get_num_bytes,
    next_power_of_2,
    triton_config_to_hashable,
)


log = logging.getLogger(__name__)

if has_triton_package():
    import triton
    from triton import Config
    from triton.runtime.autotuner import OutOfResources
    from triton.runtime.jit import KernelInterface

    try:
        from triton.compiler.compiler import ASTSource
    except ImportError:
        ASTSource = None
else:
    Config = object
    triton = None
    KernelInterface = object
    OutOfResources = object
    ASTSource = None


_NUM_THREADS_PER_WARP = 32


class HeuristicType(Enum):
    POINTWISE = auto()
    REDUCTION = auto()
    PERSISTENT_REDUCTION = auto()
    TEMPLATE = auto()
    USER_AUTOTUNE = auto()


class AutotuneHint(Enum):
    ELEMENTS_PER_WARP_32 = 0

    # Triton codegen tries to codegen set of AutotuneHints.
    # Enum.__repr__ looks like "<AutotuneHint.ELEMENTS_PER_WARP_32: 0>""
    # which isn't valid python.
    # Enum.__str__ will just return "AutotuneHint.ELEMENTS_PER_WARP_32".
    __repr__ = Enum.__str__


def autotune_hints_to_configs(
    hints: Set[AutotuneHint], size_hints, block_size: int
) -> List[Config]:
    """
    AutotuneHints can be attached to the metadata of triton kernels for providing
    suggestions about what to try for autotuning. One reason to do this is if there are
    some configs that are only useful in specific scenarios, in which case we can avoid
    wasting compile time on autotuning unless we know we are in one of those scenarios.

    Based on those hints, this function will generate a list of additional autotuning
    configs to try.
    """
    xyz_options: Tuple[Tuple[int, Optional[int], Optional[int]], ...]
    configs = []

    for hint in hints:
        if hint == AutotuneHint.ELEMENTS_PER_WARP_32:
            if len(size_hints) == 1:
                xyz_options = ((block_size // 4, None, None),)
            elif len(size_hints) == 2:
                xyz_options = ((block_size // 4, 1, None), (1, block_size // 4, None))
            elif len(size_hints) == 3:
                xyz_options = (
                    (block_size // 4, 1, 1),
                    (1, block_size // 4, 1),
                    (1, 1, block_size // 4),
                )
            for xyz in xyz_options:
                configs.append(
                    triton_config(
                        size_hints,
                        *xyz,
                        num_elements_per_warp=32,
                    )
                )

    return configs


def disable_pointwise_autotuning():
    # Autotuning can give different benchmarking results from run to run, and
    # therefore we disable autotuning when use_deterministic flag is on.
    if torch.are_deterministic_algorithms_enabled():
        return True
    return not config.triton.autotune_pointwise


class CachingAutotuner(KernelInterface):
    """
    Simplified version of Triton autotuner that has no invalidation
    key and caches the best config to disk to improve cold start times.
    Unlike the main triton Autotuner, this version can precompile all
    configs, and does not rely on the Triton JIT.
    """

    def __init__(
        self,
        fn,
        triton_meta,  # passed directly to triton
        configs,
        save_cache_hook,
        mutated_arg_names,
        heuristic_type,
        size_hints=None,
        inductor_meta=None,  # metadata not relevant to triton
    ):
        super().__init__()

        assert len(configs) > 0, "Non-empty TritonConfig list required for compiling"
        self.fn = fn
        self.triton_meta = triton_meta
        self.inductor_meta = {} if inductor_meta is None else inductor_meta
        self.save_cache_hook = save_cache_hook
        self.mutated_arg_names = mutated_arg_names
        self.configs = configs
        self.heuristic_type = heuristic_type

        # Align the default design that default as cuda
        self.device_type = (
            triton_meta["device_type"] if "device_type" in triton_meta else "cuda"
        )
        self.gpu_device = get_interface_for_device(self.device_type)

        if log.isEnabledFor(logging.DEBUG):
            log.debug("CachingAutotuner gets %d configs", len(self.configs))
            for c in self.configs:
                log.debug(c)

        self.launchers = []
        self.lock = threading.Lock()
        if os.getenv("TRITON_CACHE_DIR") is None:
            os.environ["TRITON_CACHE_DIR"] = os.path.join(
                cache_dir(),
                "triton",
                str(self.triton_meta.get("device", 0)),
            )

        self.size_hints = size_hints
        self.coordesc_tuner = CoordescTuner(
            is_mm=False, name=self.fn.__name__, size_hints=size_hints
        )

        # pre-create the profiler context manager to reduce latency
        self.record_function_ctx = torch._C._profiler._RecordFunctionFast(
            self.inductor_meta.get("kernel_name", "triton kernel")
        )

    def precompile(self, warm_cache_only_with_cc=None):
        with self.lock:
            if self.launchers:
                return
            self.launchers = []
            compiled_binaries = []
            for c in self.configs:
                try:
                    compiled_binary, launcher = self._precompile_config(
                        c, warm_cache_only_with_cc
                    )
                except OutOfResources:
                    # Skip the config if we run out of resource
                    continue
                self.launchers.append(launcher)
                compiled_binaries.append(compiled_binary)

            if len(self.launchers) == 0:
                raise RuntimeError(
                    "No valid triton configs. Report a fatal compilation error"
                )

            seen_configs = set(self.configs)

            device_prop = self.gpu_device.Worker.get_device_properties(
                self.triton_meta["device"]
            )
            if (
                config.dynamic_scale_rblock
                and self.heuristic_type == HeuristicType.REDUCTION
                and self.size_hints is not None
                # Disable for AMDGPU as Triton is not ready to return n_regs for a compiled_binary.
                and torch.version.hip is None
                and device_prop.major >= 8
            ):
                for triton_config, compiled_binary in zip(
                    self.configs, compiled_binaries
                ):
                    assert len(self.size_hints) == 2
                    xblock = triton_config.kwargs["XBLOCK"]
                    rblock = triton_config.kwargs["RBLOCK"]
                    total_block = (self.size_hints[0] + xblock - 1) // xblock
                    nreg = getattr(compiled_binary, "n_regs", None)
                    if nreg is None:
                        continue

                    # make sure rblock is not too small
                    if rblock <= 64:
                        continue

                    # each SM of A100 has 65536 32-bit registers. To maximize
                    # the theoretical occupancy, we need run 2048 threads on each
                    # SM. So each thread should use no more than 65536 / 2048
                    # = 32 registers. In cases where occupancy matters, and each
                    # thread uses too many registers, reduce RBLOCK to reduce
                    # the register usage.
                    # For kernel https://gist.github.com/shunting314/e4cccc031fe30d378b9b23c08c238cbd
                    # from PLBartForCausalLM, latency improve from
                    # 7.795ms to 4.883ms.
                    #
                    if (
                        nreg
                        <= device_prop.regs_per_multiprocessor
                        // device_prop.max_threads_per_multi_processor
                    ):
                        continue

                    nreg_per_warp = nreg * 32
                    nreg_per_block = nreg_per_warp * triton_config.num_warps

                    # Previously we set max_blocks_per_sm to 'max_threads_per_multi_processo / (32 * num_warps)'
                    # The formula below is a tighter upper bound since we have the assumption that
                    #   nreg > device_prop.regs_per_multiprocessor // device_prop.max_threads_per_multi_processor
                    # due to the if condition above and:
                    #   regs_per_multiprocessor / nreg_per_block
                    #   = regs_per_multiprocessor / (nreg * 32 * num_warps)
                    #   < regs_per_multiprocessor / ((regs_per_multiprocessor / max_threads_per_multi_processor) * 32 * num_warps)
                    #   = max_threads_per_multi_processor / (32 * num_warps)
                    # Using a tigher upper bound can reveal more optimization opportunities.
                    max_blocks_per_sm = max(
                        device_prop.regs_per_multiprocessor // nreg_per_block, 1
                    )

                    if (
                        total_block
                        <= max_blocks_per_sm * device_prop.multi_processor_count
                    ):
                        # no need to improve occupancy
                        continue
                    new_config = copy.deepcopy(triton_config)
                    new_config.kwargs["RBLOCK"] = rblock // 2
                    if new_config in seen_configs:
                        continue
                    seen_configs.add(new_config)
                    self.launchers.append(
                        self._precompile_config(new_config, warm_cache_only_with_cc)[1]
                    )
            self.configs = None

    def _precompile_config(self, cfg: Config, warm_cache_only_with_cc: Optional[int]):
        """Ahead of time compile a given autotuner config."""
        compile_meta = copy.deepcopy(self.triton_meta)
        for k, v in cfg.kwargs.items():
            compile_meta["constants"][self.fn.arg_names.index(k)] = v
        compile_meta["num_warps"] = cfg.num_warps
        compile_meta["num_stages"] = cfg.num_stages
        compile_meta["debug"] = (
            config.assert_indirect_indexing and torch.version.hip is None
        )

        # Setting device_type="hip" required on ROCm to pass down to triton
        compile_meta["device_type"] = (
            self.device_type if torch.version.hip is None else "hip"
        )

        if warm_cache_only_with_cc:
            cc = warm_cache_only_with_cc
        else:
            # Use device_type 'cuda' for both cuda and hip devices to retrieve
            # the compute capability.
            device_type = self.device_type if torch.version.hip is None else "cuda"
            device_id = compile_meta["device"]
            device = torch.device(device_type, device_id)
            cc = self.gpu_device.get_compute_capability(device)

        compile_meta["cc"] = cc

        if ASTSource:
            compile_args = (
                ASTSource(
                    self.fn,
                    compile_meta["signature"],
                    compile_meta["constants"],
                    compile_meta["configs"][0],
                ),
            )

            target = (compile_meta["device_type"], cc)
            options = {
                "num_warps": compile_meta["num_warps"],
                "num_stages": compile_meta["num_stages"],
                "debug": compile_meta["debug"],
            }
            compile_kwargs = {
                "target": target,
                "options": options,
            }
        else:
            compile_args = (self.fn,)
            compile_kwargs = compile_meta

        if warm_cache_only_with_cc:
            return (
                triton.compile(*compile_args, **compile_kwargs),
                None,
            )

        # load binary to the correct device
        with self.gpu_device.device(compile_meta["device"]):  # type: ignore[attr-defined]
            # need to initialize context
            self.gpu_device.synchronize(self.gpu_device.current_device())

            binary = triton.compile(*compile_args, **compile_kwargs)
            binary._init_handles()

        call_args = [
            arg
            for i, arg in enumerate(self.fn.arg_names)
            if i not in self.fn.constexprs
        ]
        def_args = [name for name in self.fn.arg_names if name not in cfg.kwargs]

        scope = {
            "grid_meta": cfg.kwargs,
            "bin": binary,
            "torch": torch,
            "set_device": self.gpu_device.set_device,
            "current_device": self.gpu_device.current_device,
        }

        scope["runner"] = get_first_attr(binary, "run", "c_wrapper")
        scope["function"] = get_first_attr(binary, "function", "cu_function")
        cluster_dims = get_first_attr(binary, "cluster_dims", "clusterDims")
        scope["cta_args"] = (
<<<<<<< HEAD
            (binary.num_ctas, *cluster_dims) if hasattr(binary, "num_ctas") else ()
=======
            (binary.num_ctas, *get_first_attr(binary, "cluster_dims", "clusterDims"))
            if hasattr(binary, "num_ctas")
            else (
                (binary.metadata.num_ctas, *binary.metadata.cluster_dims)
                if hasattr(binary, "metadata")
                else ()
            )
        )
        scope["num_warps"] = (
            binary.num_warps
            if hasattr(binary, "num_warps")
            else binary.metadata.num_warps
        )
        scope["shared"] = (
            binary.shared if hasattr(binary, "shared") else binary.metadata.shared
>>>>>>> 9768f73c
        )

        exec(
            f"""
            def launcher({', '.join(def_args)}, grid, stream):
                if callable(grid):
                    grid_0, grid_1, grid_2 = grid(grid_meta)
                else:
                    grid_0, grid_1, grid_2 = grid

                runner(grid_0, grid_1, grid_2, num_warps,
                            *cta_args, shared,
                            stream, function, None, None, None,
                            {', '.join(call_args)})
                return bin
            """.lstrip(),
            scope,
        )

        launcher = scope["launcher"]
        launcher.config = cfg
        launcher.n_regs = getattr(binary, "n_regs", None)
        launcher.n_spills = getattr(binary, "n_spills", None)
        launcher.shared = getattr(binary, "shared", None)
        launcher.store_cubin = config.triton.store_cubin
        # store this global variable to avoid the high overhead of reading it when calling run
        if launcher.store_cubin:
            launcher.fn = self.fn
            launcher.bin = binary

        return binary, launcher

    def bench(self, launcher, *args, grid, **kwargs):
        """Measure the performance of a given launcher"""
        if launcher.n_spills > config.triton.spill_threshold:
            log.debug(
                "Skip config %s because of register spilling: %d",
                launcher.config,
                launcher.n_spills,
            )
            return float("inf")

        stream = self.gpu_device.get_raw_stream(  # type: ignore[call-arg]
            self.gpu_device.current_device()
        )

        def kernel_call():
            if launcher.config.pre_hook is not None:
                launcher.config.pre_hook(
                    {**dict(zip(self.arg_names, args)), **launcher.config.kwargs}
                )

            cloned_args, cloned_kwargs = self.clone_args(*args, **kwargs)
            launcher(
                *cloned_args,
                **cloned_kwargs,
                grid=grid,
                stream=stream,
            )

        return do_bench(kernel_call, rep=40, fast_flush=True)

    def clone_args(self, *args, **kwargs) -> Tuple[List[Any], Dict[str, Any]]:
        from .compile_fx import clone_preserve_strides

        # clone inplace buffers to avoid autotune contaminating them if
        # the kernel does in-place stores. avoid cloning other buffers because
        # it leads to increase memory use
        cloned_args = []
        for i, arg in enumerate(args):
            if self.fn.arg_names[i] in self.mutated_arg_names:
                assert isinstance(arg, torch.Tensor)
                cloned_args.append(clone_preserve_strides(arg))
            else:
                cloned_args.append(arg)

        cloned_kwargs: Dict[str, Any] = {}
        for name, arg in kwargs.items():
            if name in self.mutated_arg_names:
                assert isinstance(arg, torch.Tensor)
                cloned_kwargs[name] = clone_preserve_strides(arg)
            else:
                cloned_kwargs[name] = arg

        return cloned_args, cloned_kwargs

    @dynamo_timed
    def benchmark_all_configs(self, *args, **kwargs):
        timings = {
            launcher: self.bench(launcher, *args, **kwargs)
            for launcher in self.launchers
        }

        for k, v in timings.items():
            self.coordesc_tuner.cache_benchmark_result(k.config, v)

        if log.isEnabledFor(logging.DEBUG):
            log.debug("Benchmark all input configs get:")
            for k, v in timings.items():
                log.debug(
                    "%s: %f, nreg %d, nspill %d, #shared-mem %d",
                    k.config,
                    v,
                    k.n_regs,
                    k.n_spills,
                    k.shared,
                )

        return timings

    def autotune_to_one_config(self, *args, **kwargs):
        """Do the actual autotuning"""
        timings = self.benchmark_all_configs(*args, **kwargs)
        self.launchers = [builtins.min(timings, key=timings.get)]
        if self.save_cache_hook:
            self.save_cache_hook(self.launchers[0].config)

    def save_cuda_kernel(self, grid, stream, launcher):
        if callable(grid):
            grid_x, grid_y, grid_z = grid(launcher.config.kwargs)
        else:
            grid_x, grid_y, grid_z = grid

        key = self.inductor_meta.get("kernel_name", None)  # unique kernel name
        assert key is not None, "kernel_name can not be None"
        params = {
            "mangled_name": launcher.bin.metadata.name
            if hasattr(launcher.bin.metadata, "name")
            else launcher.bin.metadata["name"],
            "grid_x": grid_x,
            "grid_y": grid_y,
            "grid_z": grid_z,
            "x_block": launcher.config.kwargs.get("XBLOCK", 1),
            "y_block": launcher.config.kwargs.get("YBLOCK", None),
            "z_block": launcher.config.kwargs.get("ZBLOCK", None),
            "num_warps": launcher.bin.num_warps
            if hasattr(launcher.bin, "num_warps")
            else launcher.bin.metadata.num_warps,
            "shared_mem": launcher.bin.shared
            if hasattr(launcher.bin, "shared")
            else launcher.bin.metadata.shared,
            "stream": stream,
            # User defined triton kernels will have arbitrary kwarg names
            "meta": launcher.config.kwargs,
        }

        if torch.version.hip is None:
            CudaKernelParamCache.set(key, params, launcher.bin.asm["cubin"])
        else:
            # There is some divergence between CUDA and ROCm here.
            # On ROCm's triton we only have the the path to the binary, not the binary itself.
            # For ROCm we will copy the binary to the new location instead of writing to file
            import pathlib

            launcher.bin.asm["hsaco"] = pathlib.Path(
                launcher.bin.asm["hsaco_path"]
            ).read_bytes()
            CudaKernelParamCache.set(key, params, launcher.bin.asm["hsaco"])

    def coordinate_descent_tuning(self, launcher, *args, **kwargs):
        """
        Coordinate descent tuning can be run with or without max-autotune.

        The only difference between these two is the starting config for coordinate_descent tuning.
        E.g., assuming regular autotune only get one config C1; while max-autotune get 4 configs C1, C2, C3, C4
        and max-autotune figure out C3 is the best.

        Then if coordinate descnt tuning is run with max-autotune disabled, it will start from C1;
        while if coordinate descent tuning is run with max-autotune enabled, it will start from C3.
        """
        if (
            self.heuristic_type == HeuristicType.TEMPLATE
            or self.heuristic_type == HeuristicType.USER_AUTOTUNE
        ):
            # skip triton template
            return launcher

        cloned_args, _ = self.clone_args(*args)
        config2launcher = {launcher.config: launcher}

        def benchmark_one_config(config):
            with self.lock:
                _, launcher = self._precompile_config(config, None)
            config2launcher[config] = launcher

            out = self.bench(launcher, *cloned_args, **kwargs)
            log.debug(
                "COORDESC: %s: %f, nreg %d, nspill %d, #shared-mem %d",
                launcher.config,
                out,
                launcher.n_regs,
                launcher.n_spills,
                launcher.shared,
            )
            return out

        assert not (
            self.heuristic_type == HeuristicType.PERSISTENT_REDUCTION
            and "RBLOCK" in launcher.config.kwargs
        ), "Coordinate descent tuner relies on the assumption that persistent reduction's triton config does not have RBLOCK"
        best_config = self.coordesc_tuner.autotune(
            benchmark_one_config, launcher.config, None
        )
        best_config.found_by_coordesc = True

        if self.save_cache_hook:
            self.save_cache_hook(best_config, found_by_coordesc=True)
        return config2launcher.get(best_config)

    def run(self, *args, grid, stream, **kwargs):
        if len(self.launchers) != 1:
            if len(self.launchers) == 0:
                self.precompile()
            if len(self.launchers) > 1:
                self.autotune_to_one_config(*args, grid=grid, **kwargs)

        if (
            not getattr(self.launchers[0].config, "found_by_coordesc", False)
            and config.coordinate_descent_tuning
        ):
            self.launchers = [
                self.coordinate_descent_tuning(
                    self.launchers[0], *args, grid=grid, **kwargs
                )
            ]

        (launcher,) = self.launchers
        if launcher.store_cubin:
            self.save_cuda_kernel(grid, stream, launcher)

        if launcher.config.pre_hook is not None:
            launcher.config.pre_hook(
                {**dict(zip(self.arg_names, args)), **launcher.config.kwargs, **kwargs}
            )

        # guard the record_function_ctx and only call it if profiling is currently
        # in progress, to reduce latency when profiler is not turned on. Note that
        # the "if" statement (instead of, say, a contextlib.nullcontext) is intentional;
        # it is faster than entering and exiting a context manager, even if the context
        # manager is a nullcontext.
        if autograd_profiler._is_profiler_enabled:
            with self.record_function_ctx:
                return launcher(
                    *args,
                    **kwargs,
                    grid=grid,
                    stream=stream,
                )
        else:
            return launcher(
                *args,
                **kwargs,
                grid=grid,
                stream=stream,
            )


def _find_names(obj):
    import gc
    import inspect

    frame = inspect.currentframe()
    while frame is not None:
        frame.f_locals
        frame = frame.f_back
    obj_names = []
    for referrer in gc.get_referrers(obj):
        if isinstance(referrer, dict):
            for k, v in referrer.items():
                if v is obj:
                    obj_names.append(k)
    return obj_names


collected_calls: List[Any] = []


def start_graph():
    collected_calls.clear()


def end_graph():
    if len(collected_calls) == 0:
        return
    overall_time = sum(call[0] for call in collected_calls)
    overall_gb = sum(call[1] for call in collected_calls)
    cur_file = inspect.stack()[1].filename
    summary_str = (
        f"SUMMARY ({cur_file})\n"
        f"{overall_time:.2f}ms   \t {overall_gb:.2f} GB\t {overall_gb/(overall_time/1e3):.2f}GB/s"
    )
    print(summary_str)
    print()
    output_file = config.profile_bandwidth_output
    if output_file is not None:
        # sort perf numbers in descending order, i.e. placing the
        # most runtime-heavy kernels at the top of the list
        sorted_calls = sorted(collected_calls, key=lambda c: float(c[0]), reverse=True)
        try:
            with open(output_file, "a") as file:
                log.debug("Save profile bandwidth results to %s", output_file)
                file.write("====================\n")
                file.write(f"TRITON KERNELS BANDWIDTH INFO ({cur_file})\n")
                for ms, num_gb, gb_per_s, kernel_name in sorted_calls:
                    # also display the runtime percentage for each kernel
                    percentage = f"{ms/overall_time*100:.2f}%"
                    suffix = f" \t {percentage} \t {kernel_name}"
                    bw_info_str = create_bandwidth_info_str(
                        ms, num_gb, gb_per_s, suffix=suffix
                    )
                    file.write(bw_info_str + "\n")
                file.write(f"{summary_str}\n\n")
        except Exception as e:
            log.warning(
                "failed to write profile bandwidth result into %s: %s",
                output_file,
                e,
            )


class DebugAutotuner(CachingAutotuner):
    def __init__(self, *args, regex_filter="", **kwargs):
        self.regex_filter = regex_filter
        super().__init__(*args, **kwargs)
        self.cached = None

    def run(self, *args, grid, stream):
        possible_names = _find_names(self)
        kernel_name = f"{max(possible_names, key=len)}"
        if not re.match(self.regex_filter, kernel_name):
            return
        super().run(*args, grid=grid, stream=stream)
        (launcher,) = self.launchers

        if self.cached is None:
            ms = self.bench(launcher, *args, grid=grid)
            num_in_out_ptrs = len(
                [
                    arg_name
                    for arg_name in self.fn.arg_names
                    if arg_name.startswith("in_out_ptr")
                ]
            )
            num_gb = get_num_bytes(*args, num_in_out_args=num_in_out_ptrs) / 1e9
            gb_per_s = num_gb / (ms / 1e3)
            self.cached = (ms, num_gb, gb_per_s, kernel_name)
        else:
            ms, num_gb, gb_per_s, kernel_name = self.cached
        collected_calls.append((ms, num_gb, gb_per_s, kernel_name))
        print(
            create_bandwidth_info_str(ms, num_gb, gb_per_s, suffix=f" \t {kernel_name}")
        )


def hash_configs(configs: List[Config]):
    """
    Hash used to check for changes in configurations
    """
    hasher = hashlib.sha256()
    for cfg in configs:
        hasher.update(
            f"{sorted(cfg.kwargs.items())} {cfg.num_warps} {cfg.num_stages}\n".encode()
        )
    return hasher.hexdigest()


def load_cached_autotuning(
    cache_filename: str, configs_hash: str, configs: List[Config]
):
    """
    Read a cached autotuning result from disk
    """
    if not os.path.exists(cache_filename):
        return None

    with open(cache_filename) as fd:
        best_config = json.loads(fd.read())
    if best_config.pop("configs_hash", None) != configs_hash:
        return None

    if config.coordinate_descent_tuning and best_config.pop("found_by_coordesc", False):
        num_warps = best_config.pop("num_warps")
        num_stages = best_config.pop("num_stages")
        triton_config = Config(best_config, num_warps=num_warps, num_stages=num_stages)
        triton_config.found_by_coordesc = True
        return triton_config

    matching_configs = [
        cfg
        for cfg in configs
        if all(val == best_config.get(key) for key, val in cfg.kwargs.items())
        and cfg.num_warps == best_config.get("num_warps")
        and cfg.num_stages == best_config.get("num_stages")
    ]
    if len(matching_configs) != 1:
        return None

    return matching_configs[0]


def cached_autotune(
    size_hints: Optional[List[int]],
    configs: List[Config],
    triton_meta,
    heuristic_type,
    filename=None,
    inductor_meta=None,
):
    """
    A copy of triton.autotune that calls our subclass.  Our subclass
    has additional debugging, error handling, and on-disk caching.
    """
    configs = unique_configs(configs)
    assert len(configs) == 1 or filename
    save_cache_hook: Optional[Callable[[Any, Any], Any]]
    inductor_meta = {} if inductor_meta is None else inductor_meta

    # on disk caching logic
    if filename is not None and (len(configs) > 1 or config.coordinate_descent_tuning):
        cache_filename = os.path.splitext(filename)[0] + ".best_config"
        configs_hash = hash_configs(configs)
        best_config = load_cached_autotuning(cache_filename, configs_hash, configs)
        if best_config:
            configs = [best_config]

        def save_cache_hook(cfg, found_by_coordesc=False):
            with open(cache_filename, "w") as fd:
                fd.write(
                    json.dumps(
                        {
                            **cfg.kwargs,
                            "num_warps": cfg.num_warps,
                            "num_stages": cfg.num_stages,
                            "configs_hash": configs_hash,
                            "found_by_coordesc": found_by_coordesc,
                        }
                    )
                )
            if log.isEnabledFor(logging.DEBUG):
                type_str = "coordesc" if found_by_coordesc else "heuristic"
                log.debug("Save %s tuning result to %s", type_str, cache_filename)

    else:
        save_cache_hook = None

    mutated_arg_names = inductor_meta.pop("mutated_arg_names", ())

    def decorator(fn):
        # Remove XBLOCK from config if it's not a function argument.
        # This way, coordinate descent tuning will not try to tune it.
        #
        # Context: When TritonKernel.no_x_dim is True, we hardcode XBLOCK to 1.
        import inspect

        if "XBLOCK" not in inspect.signature(fn.fn).parameters:
            for tconfig in configs:
                if "XBLOCK" in tconfig.kwargs:
                    assert tconfig.kwargs["XBLOCK"] == 1
                    tconfig.kwargs.pop("XBLOCK")

        if config.profile_bandwidth:
            return DebugAutotuner(
                fn,
                triton_meta=triton_meta,
                inductor_meta=inductor_meta,
                regex_filter=config.profile_bandwidth_regex,
                configs=configs,
                save_cache_hook=save_cache_hook,
                mutated_arg_names=mutated_arg_names,
                heuristic_type=heuristic_type,
                size_hints=size_hints,
            )
        return CachingAutotuner(
            fn,
            triton_meta=triton_meta,
            inductor_meta=inductor_meta,
            configs=configs,
            save_cache_hook=save_cache_hook,
            mutated_arg_names=mutated_arg_names,
            heuristic_type=heuristic_type,
            size_hints=size_hints,
        )

    return decorator


def unique_configs(configs: List[Config]):
    """Remove duplicate configurations"""
    seen = set()
    pruned_configs = []

    for cfg in configs:
        key = triton_config_to_hashable(cfg)
        if key not in seen:
            seen.add(key)
            pruned_configs.append(cfg)
    return pruned_configs


def check_config(cfg, *, xnumel=None, ynumel=None, znumel=None):
    for numel, label in zip((xnumel, ynumel, znumel), "XYZ"):
        if numel is None:
            continue
        block = cfg[f"{label}BLOCK"]
        if numel == 1:
            assert block == 1, (
                f"TritonKernel.indexing assumes numel == 1 => BLOCK == 1"
                f" but {label.lower()}numel=={numel} and {label}BLOCK={block} (cfg={cfg})."
            )
        max_block = config.triton.max_block[label]
        max_block_str = f'config.triton.max_block["{label}"]'
        assert max_block % block == 0, (
            f"TritonKernel.indexing assumes {label}BLOCK divides {max_block_str}"
            f" but {label}BLOCK={block} and {max_block_str}={max_block} (cfg={cfg})."
        )


def triton_config(
    size_hints,
    x,
    y=None,
    z=None,
    num_stages=1,
    num_elements_per_warp=256,
    min_elem_per_thread=0,
) -> Config:
    """
    Construct a pointwise triton config with some adjustment heuristics
    based on size_hints. Size_hints is a tuple of numels in each tile
    dimension and will be rounded up to the nearest power of 2.

    num_elements_per_warp is a suggestion for controlling how many warps
    the triton config should contain. e.g.: if x=16, y=8, z=4 then
    num_elements = 16*8*4 = 512. Then if we set num_elements_per_warp=128,
    we'll launch 512 (elem) / 128 (elem/warp) = 4 warps. Note that it's
    just a suggestion, and sometimes other adjustment heuristics will
    override the num_elements_per_warp.

    min_elem_per_thread controls the minimum number of elements
    processed by each thread. It's always enforced.
    """
    # Ideally we want to read this from some device config

    # for a 2d size_hints [a, b], a should be mapped to YBLOCK rather than XBLOCK
    size_hints = list(reversed(size_hints))

    maxGridSize = [2147483647, 65535, 65535]

    target = conditional_product(x, y, z)
    if conditional_product(*size_hints) < target:
        target //= 8

    # shrink sizes to size hints
    x = min(x, size_hints[0])
    if y:
        y = min(y, size_hints[1])
    if z:
        z = min(z, size_hints[2])

    # if we are below original block size, scale up where we can;
    # or if the calculated grid size is larger than the limit, we bump up the corresponding dimension
    while x < min(size_hints[0], config.triton.max_block["X"]) and (
        x * maxGridSize[0] < size_hints[0] or conditional_product(x, y, z) < target
    ):
        x *= 2
    while (
        y
        and y < min(size_hints[1], config.triton.max_block["Y"])
        and (
            y * maxGridSize[1] < size_hints[1] or conditional_product(x, y, z) < target
        )
    ):
        y *= 2
    while (
        z
        and z < min(size_hints[2], config.triton.max_block["Z"])
        and (
            z * maxGridSize[2] < size_hints[2] or conditional_product(x, y, z) < target
        )
    ):
        z *= 2

    num_warps = next_power_of_2(
        min(max(conditional_product(x, y, z) // num_elements_per_warp, 1), 8)
    )
    # we are going to arrive at 2 warps only if bs was too small due to
    # numel being too small. However to workaround some ptx bugs we still
    # want at least 4 warps if there's enough elements per thread
    # given that this is a rare situation, don't expect this to affect perf
    # in general
    # see https://github.com/pytorch/pytorch/pull/97950
    num_warps = max(num_warps, 4) if conditional_product(x, y, z) >= 128 else num_warps
    xnumel = size_hints[0]
    ynumel = size_hints[1] if y else None
    znumel = size_hints[2] if z else None

    # Increase x to satisfy min_elem_per_thread requirements.
    block_size = max(
        conditional_product(x, y, z),
        min_elem_per_thread * _NUM_THREADS_PER_WARP * num_warps,
    )
    x *= math.ceil(block_size / conditional_product(x, y, z))

    cfg = {"XBLOCK": x}
    if y:
        cfg["YBLOCK"] = y
    if z:
        cfg["ZBLOCK"] = z
    check_config(cfg, xnumel=xnumel, ynumel=ynumel, znumel=znumel)
    return Config(cfg, num_warps=num_warps, num_stages=num_stages)


def triton_config_reduction(size_hints, x, r, num_stages=1, num_warps=None) -> Config:
    """
    Construct a reduction triton config with some adjustment heuristics
    based on size_hints. Size_hints is a tuple of numels in each tile
    dimension and will be rounded up to the nearest power of 2.
    """

    target = conditional_product(x, r)
    if conditional_product(*size_hints) < target:
        target //= 8

    # shrink sizes to size hints
    x = min(x, size_hints[0])
    r = min(r, size_hints[1])

    # if we are below original block size, scale up where we can
    while x < size_hints[0] and conditional_product(x, r) < target:
        x *= 2
    while r < size_hints[1] and conditional_product(x, r) < target:
        r *= 2

    cfg = {"XBLOCK": x, "RBLOCK": r}
    if num_warps is None:
        num_warps = conditional_product(x, r) // 128
    num_warps = next_power_of_2(min(max(num_warps, 2), 8))
    check_config(cfg, xnumel=size_hints[0])
    return Config(cfg, num_warps=num_warps, num_stages=num_stages)


def triton_config_tiled_reduction(size_hints, x, y, r, num_stages=1):
    """
    Construct a tile reduction triton config with some adjustment
    heuristics based on size_hints. Size_hints is a tuple of numels in
    each tile dimension and will be rounded up to the nearest power of 2.
    """

    target = conditional_product(x, y, r)
    if conditional_product(*size_hints) < target:
        target //= 8

    # shrink sizes to size hints
    x = min(x, size_hints[0])
    y = min(y, size_hints[1])
    r = min(r, size_hints[2])

    # if we are below original block size, scale up where we can
    while x < size_hints[0] and conditional_product(x, y, r) < target:
        x *= 2
    while r < size_hints[2] and conditional_product(x, y, r) < target:
        r *= 2
    while y < size_hints[1] and conditional_product(x, y, r) < target:
        y *= 2

    cfg = {"XBLOCK": x, "YBLOCK": y, "RBLOCK": r}
    num_warps = next_power_of_2(min(max(conditional_product(x, y, r) // 256, 1), 8))
    check_config(cfg, xnumel=size_hints[0], ynumel=size_hints[1])
    return Config(cfg, num_warps=num_warps, num_stages=num_stages)


def pointwise(
    size_hints,
    triton_meta,
    tile_hint=None,
    filename=None,
    min_elem_per_thread=0,
    inductor_meta=None,
):
    """
    Construct @triton.heuristics() based on size_hints.
    """
    inductor_meta = {} if inductor_meta is None else inductor_meta

    numel = functools.reduce(operator.mul, size_hints)
    bs = max(256, min(numel // 128, 1024))

    hinted_configs = autotune_hints_to_configs(
        inductor_meta.get("autotune_hints", set()), size_hints, bs
    )

    triton_config_with_settings = functools.partial(
        triton_config, min_elem_per_thread=min_elem_per_thread
    )

    if len(size_hints) == 1:
        if disable_pointwise_autotuning() and not (
            config.max_autotune or config.max_autotune_pointwise
        ):
            return cached_autotune(
                size_hints,
                [triton_config_with_settings(size_hints, bs)],
                triton_meta=triton_meta,
                inductor_meta=inductor_meta,
                heuristic_type=HeuristicType.POINTWISE,
                filename=filename,
            )
        else:
            return cached_autotune(
                size_hints,
                [
                    triton_config_with_settings(
                        size_hints, bs, num_elements_per_warp=256
                    ),
                    triton_config_with_settings(
                        size_hints, bs // 2, num_elements_per_warp=64
                    ),
                    *hinted_configs,
                ],
                triton_meta=triton_meta,
                inductor_meta=inductor_meta,
                heuristic_type=HeuristicType.POINTWISE,
                filename=filename,
            )
    if len(size_hints) == 2:
        if (disable_pointwise_autotuning() or tile_hint == TileHint.SQUARE) and not (
            config.max_autotune or config.max_autotune_pointwise
        ):
            return cached_autotune(
                size_hints,
                [triton_config_with_settings(size_hints, 32, 32)],
                triton_meta=triton_meta,
                inductor_meta=inductor_meta,
                heuristic_type=HeuristicType.POINTWISE,
                filename=filename,
            )
        return cached_autotune(
            size_hints,
            [
                triton_config_with_settings(size_hints, 32, 32),
                triton_config_with_settings(size_hints, 64, 64),  # ~8% better for fp16
                triton_config_with_settings(size_hints, 256, 16),
                triton_config_with_settings(size_hints, 16, 256),
                triton_config_with_settings(size_hints, bs, 1),
                triton_config_with_settings(size_hints, 1, bs),
                *hinted_configs,
            ],
            triton_meta=triton_meta,
            inductor_meta=inductor_meta,
            filename=filename,
            heuristic_type=HeuristicType.POINTWISE,
        )
    if len(size_hints) == 3:
        if disable_pointwise_autotuning():
            return cached_autotune(
                size_hints,
                [triton_config_with_settings(size_hints, 16, 16, 16)],
                triton_meta=triton_meta,
                inductor_meta=inductor_meta,
                heuristic_type=HeuristicType.POINTWISE,
                filename=filename,
            )
        return cached_autotune(
            size_hints,
            [
                triton_config_with_settings(size_hints, 16, 16, 16),
                triton_config_with_settings(size_hints, 64, 8, 8),
                triton_config_with_settings(size_hints, 8, 64, 8),
                triton_config_with_settings(size_hints, 8, 8, 64),
                triton_config_with_settings(size_hints, bs, 1, 1),
                triton_config_with_settings(size_hints, 1, bs, 1),
                triton_config_with_settings(size_hints, 1, 1, bs),
                *hinted_configs,
            ],
            triton_meta=triton_meta,
            inductor_meta=inductor_meta,
            filename=filename,
            heuristic_type=HeuristicType.POINTWISE,
        )
    raise NotImplementedError(f"size_hints: {size_hints}")


def reduction(
    size_hints,
    reduction_hint=False,
    triton_meta=None,
    filename=None,
    inductor_meta=None,
):
    """args to @triton.heuristics()"""
    inductor_meta = {} if inductor_meta is None else inductor_meta
<<<<<<< HEAD
=======
    inductor_meta["reduction_hint"] = reduction_hint
    if inductor_meta.get("no_x_dim"):
        size_hints = [1, *size_hints[1:]]
>>>>>>> 9768f73c

    assert triton_meta is not None
    rnumel = size_hints[-1]
    if len(size_hints) == 2:
        contiguous_config = triton_config_reduction(
            size_hints, 1, (rnumel if 256 <= rnumel < 2048 else 2048)
        )
        outer_config = triton_config_reduction(size_hints, 64, 8)
        tiny_config = triton_config_reduction(
            size_hints, 2 * (256 // rnumel) if rnumel <= 256 else 1, min(rnumel, 2048)
        )
        if config.max_autotune or config.max_autotune_pointwise:
            pass  # skip all these cases
        elif reduction_hint == ReductionHint.INNER:
            return cached_autotune(
                size_hints,
                [contiguous_config],
                triton_meta=triton_meta,
                inductor_meta=inductor_meta,
                heuristic_type=HeuristicType.REDUCTION,
                filename=filename,
            )
        elif reduction_hint == ReductionHint.OUTER:
            return cached_autotune(
                size_hints,
                [outer_config],
                triton_meta=triton_meta,
                inductor_meta=inductor_meta,
                heuristic_type=HeuristicType.REDUCTION,
                filename=filename,
            )
        elif reduction_hint == ReductionHint.OUTER_TINY:
            return cached_autotune(
                size_hints,
                [tiny_config],
                triton_meta=triton_meta,
                inductor_meta=inductor_meta,
                heuristic_type=HeuristicType.REDUCTION,
                filename=filename,
            )
        if disable_pointwise_autotuning():
            return cached_autotune(
                size_hints,
                [triton_config_reduction(size_hints, 32, 128)],
                triton_meta=triton_meta,
                inductor_meta=inductor_meta,
                heuristic_type=HeuristicType.REDUCTION,
                filename=filename,
            )
        return cached_autotune(
            size_hints,
            [
                contiguous_config,
                outer_config,
                tiny_config,
                triton_config_reduction(size_hints, 64, 64),
                triton_config_reduction(size_hints, 8, 512),
                # halve the XBLOCK/RBLOCK compared to outer_config
                # TODO: this may only be beneficial when each iteration of the reduction
                # is quite heavy. E.g. https://gist.github.com/shunting314/189a8ef69f90db9d614a823385147a72
                triton_config_reduction(size_hints, 64, 4, num_warps=8),
            ],
            triton_meta=triton_meta,
            inductor_meta=inductor_meta,
            filename=filename,
            heuristic_type=HeuristicType.REDUCTION,
        )
    raise NotImplementedError(f"size_hints: {size_hints}")


def persistent_reduction(
    size_hints,
    reduction_hint=False,
    triton_meta=None,
    filename=None,
    inductor_meta=None,
):
<<<<<<< HEAD
=======
    inductor_meta = {} if inductor_meta is None else inductor_meta
    inductor_meta["reduction_hint"] = reduction_hint
    if inductor_meta.get("no_x_dim"):
        size_hints = [1, *size_hints[1:]]

>>>>>>> 9768f73c
    xnumel, rnumel = size_hints

    configs = [
        triton_config_reduction(size_hints, xblock, rnumel)
        for xblock in (1, 8, 32, 128)
        if xblock == 1 or (rnumel * xblock <= 4096 and xblock <= xnumel)
    ]

    # TODO(jansel): we should be able to improve these heuristics
    if reduction_hint == ReductionHint.INNER and rnumel >= 256:
        configs = configs[:1]
    elif reduction_hint == ReductionHint.OUTER:
        configs = configs[-1:]
    elif reduction_hint == ReductionHint.OUTER_TINY:
        configs = [
            triton_config_reduction(
                size_hints, 2 * (256 // rnumel) if rnumel <= 256 else 1, rnumel
            )
        ]
    for c in configs:
        # we don't need RBLOCK for persistent reduction
        c.kwargs.pop("RBLOCK")

    if disable_pointwise_autotuning():
        configs = configs[:1]

    return cached_autotune(
        size_hints,
        configs,
        triton_meta=triton_meta,
        inductor_meta=inductor_meta,
        filename=filename,
        heuristic_type=HeuristicType.PERSISTENT_REDUCTION,
    )


def template(num_stages, num_warps, triton_meta, filename=None, inductor_meta=None):
    """
    Compile a triton template
    """
    return cached_autotune(
        None,
        [triton.Config({}, num_stages=num_stages, num_warps=num_warps)],
        triton_meta=triton_meta,
        inductor_meta=inductor_meta,
        heuristic_type=HeuristicType.TEMPLATE,
        filename=filename,
    )


def user_autotune(configs, triton_meta, filename=None, inductor_meta=None):
    """
    Compile a user defined triton kernel
    """
    defaults = inspect.signature(triton.Config).parameters
    default_num_stages = defaults["num_stages"].default
    default_num_warps = defaults["num_warps"].default

    if len(configs) == 0:
        configs = [
            triton.Config(
                {}, num_stages=default_num_stages, num_warps=default_num_warps
            )
        ]
    else:
        configs = [
            triton.Config(
                c.get("kwargs", {}),
                num_stages=c.get("num_stages", default_num_stages),
                num_warps=c.get("num_warps", default_num_warps),
            )
            for c in configs
        ]

    return cached_autotune(
        None,
        configs,
        triton_meta=triton_meta,
        heuristic_type=HeuristicType.USER_AUTOTUNE,
        filename=filename,
        inductor_meta=inductor_meta,
    )


def foreach(triton_meta, num_warps, filename=None, inductor_meta=None):
    """
    Compile a triton foreach kernel
    """
    return cached_autotune(
        None,
        [triton.Config({}, num_stages=1, num_warps=num_warps)],
        triton_meta=triton_meta,
        inductor_meta=inductor_meta,
        heuristic_type=HeuristicType.TEMPLATE,
        filename=filename,
    )


def grid(*numels):
    """Helper function to compute triton grids"""
    if len(numels) == 1:
        xnumel, ynumel, znumel = numels[0], None, None
    elif len(numels) == 2:
        xnumel, ynumel, znumel = numels[1], numels[0], None
    elif len(numels) == 3:
        xnumel, ynumel, znumel = numels[2], numels[1], numels[0]
    else:
        raise AssertionError(f"invalid size for numels {len(numels)}")

    def get_grid_dim(numel, block):
        if numel is None:
            return 1
        if block is None:
            return numel
        return ceildiv(numel, block)

    def grid_fn(meta):
        return (
            get_grid_dim(xnumel, meta.get("XBLOCK", 1)),
            get_grid_dim(ynumel, meta.get("YBLOCK", None)),
            get_grid_dim(znumel, meta.get("ZBLOCK", None)),
        )

    return grid_fn<|MERGE_RESOLUTION|>--- conflicted
+++ resolved
@@ -367,11 +367,7 @@
 
         scope["runner"] = get_first_attr(binary, "run", "c_wrapper")
         scope["function"] = get_first_attr(binary, "function", "cu_function")
-        cluster_dims = get_first_attr(binary, "cluster_dims", "clusterDims")
         scope["cta_args"] = (
-<<<<<<< HEAD
-            (binary.num_ctas, *cluster_dims) if hasattr(binary, "num_ctas") else ()
-=======
             (binary.num_ctas, *get_first_attr(binary, "cluster_dims", "clusterDims"))
             if hasattr(binary, "num_ctas")
             else (
@@ -387,7 +383,6 @@
         )
         scope["shared"] = (
             binary.shared if hasattr(binary, "shared") else binary.metadata.shared
->>>>>>> 9768f73c
         )
 
         exec(
@@ -1026,6 +1021,9 @@
         num_warps = conditional_product(x, r) // 128
     num_warps = next_power_of_2(min(max(num_warps, 2), 8))
     check_config(cfg, xnumel=size_hints[0])
+    assert (
+        r <= config.triton.max_block["R"]
+    ), f"increase config.triton.MAX_BLOCK['r'] to {r}"
     return Config(cfg, num_warps=num_warps, num_stages=num_stages)
 
 
@@ -1056,6 +1054,9 @@
     cfg = {"XBLOCK": x, "YBLOCK": y, "RBLOCK": r}
     num_warps = next_power_of_2(min(max(conditional_product(x, y, r) // 256, 1), 8))
     check_config(cfg, xnumel=size_hints[0], ynumel=size_hints[1])
+    assert (
+        r <= config.triton.max_block["R"]
+    ), f"increase config.triton.MAX_BLOCK['r'] to {r}"
     return Config(cfg, num_warps=num_warps, num_stages=num_stages)
 
 
@@ -1071,6 +1072,7 @@
     Construct @triton.heuristics() based on size_hints.
     """
     inductor_meta = {} if inductor_meta is None else inductor_meta
+    assert not inductor_meta.get("no_x_dim")
 
     numel = functools.reduce(operator.mul, size_hints)
     bs = max(256, min(numel // 128, 1024))
@@ -1179,12 +1181,9 @@
 ):
     """args to @triton.heuristics()"""
     inductor_meta = {} if inductor_meta is None else inductor_meta
-<<<<<<< HEAD
-=======
     inductor_meta["reduction_hint"] = reduction_hint
     if inductor_meta.get("no_x_dim"):
         size_hints = [1, *size_hints[1:]]
->>>>>>> 9768f73c
 
     assert triton_meta is not None
     rnumel = size_hints[-1]
@@ -1262,14 +1261,11 @@
     filename=None,
     inductor_meta=None,
 ):
-<<<<<<< HEAD
-=======
     inductor_meta = {} if inductor_meta is None else inductor_meta
     inductor_meta["reduction_hint"] = reduction_hint
     if inductor_meta.get("no_x_dim"):
         size_hints = [1, *size_hints[1:]]
 
->>>>>>> 9768f73c
     xnumel, rnumel = size_hints
 
     configs = [
