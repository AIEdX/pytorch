import collections
import dataclasses
import itertools
import logging
import typing
from typing import Callable, cast, Dict, List, Optional, Set, Tuple, Union

import sympy

from .codegen.common import index_prevent_reordering
<<<<<<< HEAD
from .utils import sympy_product, sympy_subs, sympy_symbol, VarRanges
=======
from .utils import (
    get_dtype_size,
    sympy_product,
    sympy_str,
    sympy_subs,
    sympy_symbol,
    VarRanges,
)
>>>>>>> 9d956b93
from .virtualized import V

log = logging.getLogger(__name__)

Dep = Union["MemoryDep", "StarDep"]


class MemoryDep(typing.NamedTuple):
    name: str
    index: sympy.Expr  # type: ignore[assignment]
    size: Tuple[sympy.Expr, ...]

    def broadcast_extend_sizes(self, extra_sizes: List[sympy.Expr]) -> "MemoryDep":
        size = (*self.size, *[x for x in extra_sizes if x != 1])
        return MemoryDep(self.name, self.index, size)

    def maybe_swap_sizes(self) -> "MemoryDep":
        # swap only in simple cases where index is trivial and
        # there are just 2 sizes
        if (
            len(self.size) == 2
            and len(self.index.args) == 0
            and cast(sympy.Symbol, self.index).name == canonicalization_prefix() + "0"
        ):
            c = canonicalization_prefix()
            size = (self.size[1], self.size[0])
            s0 = sympy_symbol(c + "0")
            s1 = sympy_symbol(c + "1")
            index = sympy_subs(self.index, {s0: s1})
            return MemoryDep(self.name, index, size)
        else:
            return self

    def strip_last_size(self) -> "MemoryDep":
        nsizes = len(self.size)
        if not (nsizes >= 1 and len(self.index.args) <= nsizes - 1):
            return self
        # make sure last dim index is not used
        prefix = canonicalization_prefix()
        len_prefix = len(prefix)
        prefixes = [
            fs.name[:len_prefix]
            for fs in cast(Set[sympy.Symbol], self.index.free_symbols)
        ]
        assert (
            len(prefixes) == 0 or prefix in prefixes
        ), "index expression should contain canonicalized symbols"
        last_index = f"{prefix}{len(self.size)-1}"
        if last_index not in self.index.free_symbols:
            size = self.size[:-1]
            return MemoryDep(self.name, self.index, size)
        else:
            return self

    def rename(self, renames: Dict[str, str]) -> "MemoryDep":
        if self.name in renames:
            return MemoryDep(renames[self.name], self.index, self.size)
        return self

    def numbytes_hint(self):
        vars = set(self.index.free_symbols)
        size_vars_used = []
        for var in vars:
            if var.name.startswith(canonicalization_prefix()):
                # Sometimes with indirect indexing we have very weird symbol names
                assert " " not in var.name
                size_vars_used.append(int(var.name[len(canonicalization_prefix()) :]))

        return V.graph.sizevars.size_hint(
            sympy_product([self.size[i] for i in size_vars_used])
        ) * get_dtype_size(V.graph.get_dtype(self.name))

    def is_contiguous(self) -> bool:
        return isinstance(self.index, (sympy.Symbol, sympy.Integer))


class StarDep(typing.NamedTuple):
    # depends on the entire buffer
    name: str

    def rename(self, renames: Dict[str, str]) -> "StarDep":
        if self.name in renames:
            return StarDep(renames[self.name])
        return self

    def numbytes_hint(self):
        from .ir import MultiOutputLayout

        if self.name in V.graph.name_to_buffer:
            buf = V.graph.name_to_buffer[self.name]
        elif self.name in V.graph.graph_inputs:
            buf = V.graph.graph_inputs[self.name]
        else:
            return 1
        if hasattr(buf, "layout") and isinstance(buf.layout, MultiOutputLayout):
            # NB: Too annoying to acquire, should only be used for instrumentation
            return 1
        return V.graph.sizevars.size_hint(
            sympy_product(buf.get_size())
        ) * get_dtype_size(buf.get_dtype())

    def is_contiguous(self) -> bool:
        return False


class IndexExprDep(typing.NamedTuple):
    index: sympy.Expr  # type: ignore[assignment]
    size: Tuple[sympy.Expr, ...]


@dataclasses.dataclass
class ReadWrites:
    reads: Set[Dep]
    writes: Set[Dep]
    index_exprs: Set[IndexExprDep]
    range_vars: Optional[List[sympy.Expr]] = None
    var_ranges: Optional[VarRanges] = None

    def rename(self, renames: typing.Dict[str, str]) -> "ReadWrites":
        return ReadWrites(
            {dep.rename(renames) for dep in self.reads},
            {dep.rename(renames) for dep in self.writes},
            self.index_exprs,
            self.range_vars,
            self.var_ranges,
        )

    def with_read(self, name: str) -> "ReadWrites":
        assert isinstance(name, str)
        return ReadWrites(
            set.union(self.reads, {StarDep(name)}),
            self.writes,
            self.index_exprs,
            self.range_vars,
            self.var_ranges,
        )

    def merge(self, other):
        reads = set.union(self.reads, other.reads)
        writes = set.union(self.writes, other.writes)
        index_exprs = set.union(self.index_exprs, other.index_exprs)
        return ReadWrites(
            reads - writes,
            writes,
            index_exprs,
        )


class RecordLoadStore(V.KernelBuilder):  # type: ignore[name-defined]
    def __init__(self, var_ranges: VarRanges, normalize: bool):
        super(RecordLoadStore, self).__init__()
        self._reads: Set[MemoryDep] = set()
        self._writes: Set[MemoryDep] = set()
        self._index_exprs: Set[IndexExprDep] = set()
        self._var_ranges: VarRanges = var_ranges
        self._normalize: bool = normalize

    def canonicalize(
        self, index: sympy.Expr
    ) -> Tuple[sympy.Expr, Tuple[sympy.Expr, ...]]:
        sizes = list(self._var_ranges.values())
        sizes = [V.graph.sizevars.simplify(x) for x in sizes]
        if not self._normalize:
            return index, tuple([x for x in sizes if x != 1])

        # Try to further simplify the indexes even if simplify_loops didn't
        # convert it to the simpliest form because of the interference from
        # different indexing formulas.
        index_vars = list(self._var_ranges.keys())
        new_sizes, reindex, prune = V.graph.sizevars._simplify_loops(
            index_vars,
            sizes,
            index_prevent_reordering([index], index_vars, sizes),
        )

        # assign new variables each dimension to deal with numbering mismatches
        # d0, d1, d2 could become d0, d2 -- which won't match d0, d1
        _, add_var = var_builder(canonicalization_prefix())
        replacement = dict(zip(index_vars, reindex([add_var(x) for x in new_sizes])))

        index = sympy_subs(sympy.expand(index), replacement)
        return index, tuple(new_sizes)

    def load(self, name: str, index: sympy.Expr) -> str:
        canonicalized_index, canonicalized_size = self.canonicalize(index)
        self._reads.add(MemoryDep(name, canonicalized_index, canonicalized_size))
        return self._Expr(format_string="load({}, {})", inputs=[name, index])

    def store(self, name: str, index: sympy.Expr, value: str, mode=None) -> str:
        canonicalized_index, canonicalized_size = self.canonicalize(index)
        self._writes.add(MemoryDep(name, canonicalized_index, canonicalized_size))
        return self._Expr(
            format_string="store({}, {}, {}, {})", inputs=[name, index, value, mode]
        )

    def reduction(
        self, name: str, dtype, src_dtype, reduction_type, index, value
    ) -> str:
        r0 = self._Expr(format_string=f"reduce_{reduction_type})({{}})", inputs=[value])
        return self.store(name, index, r0)

    def index_expr(self, index: sympy.Expr, dtype) -> str:
        canonicalized_index, canonicalized_size = self.canonicalize(index)
        self._index_exprs.add(IndexExprDep(canonicalized_index, canonicalized_size))
        return self._Expr(format_string="index_expr({}, {})", inputs=[index, dtype])


def var_builder(prefix: str) -> Tuple[VarRanges, Callable[[sympy.Expr], sympy.Symbol]]:
    cnt = itertools.count()
    var_ranges: VarRanges = collections.OrderedDict()

    def add_var(length: sympy.Expr) -> sympy.Symbol:
        v = sympy_symbol(f"{prefix}{next(cnt)}")
        var_ranges[v] = length
        return v

    return var_ranges, add_var


def index_vars_no_squeeze(*argsizes: Tuple[sympy.Expr, ...], prefix: str):
    var_ranges, add_var = var_builder(prefix)
    args: List[List[sympy.Symbol]] = []
    for size in argsizes:
        args.append(list(map(add_var, size)))
    return args, var_ranges


def index_vars_squeeze(*argsizes: Tuple[sympy.Expr, ...], prefix: str = "d"):
    from .ir import SqueezeView

    var_ranges, add_var = var_builder(prefix)
    args: List[List[sympy.Expr]] = []
    new_sizes: List[List[sympy.Expr]] = []
    for size in argsizes:
        new_size, reindex = SqueezeView.squeezer(size)
        new_sizes.append(new_size)
        args.append(reindex(list(map(add_var, new_size))))
    return new_sizes, args, var_ranges


def extract_read_writes(
    fn: Callable,
    *argsizes: Tuple[sympy.Expr, ...],
    normalize: bool = False,
    prefix: str = "d",
):
    _, args, var_ranges = index_vars_squeeze(*argsizes, prefix=prefix)
    rw = RecordLoadStore(var_ranges, normalize=normalize)
    with V.set_ops_handler(rw):  # type: ignore[call-arg]
        fn(*args)

    if normalize:
        range_vars = []  # Number of vars could differ due to normalization
    else:
        range_vars = [*itertools.chain(*args)]

    return ReadWrites(
        set(rw._reads), set(rw._writes), rw._index_exprs, range_vars, var_ranges
    )


def canonicalization_prefix():
    return "c"<|MERGE_RESOLUTION|>--- conflicted
+++ resolved
@@ -8,18 +8,7 @@
 import sympy
 
 from .codegen.common import index_prevent_reordering
-<<<<<<< HEAD
-from .utils import sympy_product, sympy_subs, sympy_symbol, VarRanges
-=======
-from .utils import (
-    get_dtype_size,
-    sympy_product,
-    sympy_str,
-    sympy_subs,
-    sympy_symbol,
-    VarRanges,
-)
->>>>>>> 9d956b93
+from .utils import get_dtype_size, sympy_product, sympy_subs, sympy_symbol, VarRanges
 from .virtualized import V
 
 log = logging.getLogger(__name__)
