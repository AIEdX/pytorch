from __future__ import annotations

import dataclasses
import functools
import inspect
import itertools
import logging
import os
import re
from collections import defaultdict
from typing import (
    Any,
    Callable,
    DefaultDict,
    Dict,
    Iterable,
    List,
    NoReturn,
    Optional,
    Set,
    Union,
)

from typing_extensions import TypeGuard

import torch
import torch._guards
import torch.fx
import torch.utils._pytree as pytree
from torch._dispatch.python import enable_python_dispatcher
from torch._dynamo.utils import counters
from torch._prims_common import is_integer_dtype
from torch.fx import Node
from torch.fx.experimental.proxy_tensor import make_fx, maybe_disable_fake_tensor_mode
from torch.fx.immutable_collections import immutable_dict, immutable_list

from .._functorch import config as functorch_config
from .._functorch.aot_autograd import aot_function, make_boxed_func
from .._functorch.partitioners import default_partition
from .._subclasses import FakeTensorMode
from ..fx import Transformer
from . import config
from .decomposition import select_decomp_table
from .lowering import fallback_node_due_to_unsupported_type

log = logging.getLogger(__name__)
aten = torch.ops.aten
prims = torch.ops.prims

Constant = Any
NodeOrConstant = Union[Constant, torch.fx.Node]


class Multiple:
    pass


# Sentinel indicating multiple quantities can be matched
MULTIPLE = Multiple()


class Match:
    """
    Represents a successfully matched pattern.
    """

    def __init__(self, pattern: PatternExpr, args=None, kwargs=None):
        super().__init__()
        self.pattern = pattern
        # The input nodes that must be passed in to the result
        self.args = args or []
        self.kwargs = kwargs or {}
        # The nodes matched in this expression
        self.nodes: List[torch.fx.Node] = []
        # Mapping CallFunction to the node.target
        self.targets: Dict[_TargetExpr, torch.fx.node.Target] = {}
        self.ctx: Optional[MatchContext] = None
        self.replacement_graph: Optional[torch.fx.Graph] = None

    @property
    def graph(self) -> torch.fx.Graph:
        assert self.ctx
        return self.ctx.graph

    def extend(self, other: Match):
        if self.kwargs:
            for key in set(self.kwargs.keys()) & set(other.kwargs.keys()):
                if self.kwargs[key] != other.kwargs[key]:
                    raise FailedMatch("kwarg mismatch: {}", key)
        self.args.extend(other.args)
        self.nodes.extend(other.nodes)
        self.kwargs.update(other.kwargs)
        self.targets.update(other.targets)

    def bundle(self) -> Match:
        # Wrap args in an extra list
        self.args = [tuple(self.args)] if self.args else []
        return self

    def __repr__(self):
        return f"Match(..., {self.args}, {self.kwargs})"

    def erase_nodes(self, graph: torch.fx.Graph):
        for n in reversed(self.nodes):
            if not n._erased:
                graph.erase_node(n)

    def output_nodes(self) -> List[Optional[torch.fx.Node]]:
        assert self.ctx
        return [
            (self.ctx.pattern_to_node[p] if p is not None else None)
            for p in self.ctx.outputs
        ]

    def output_node(self) -> torch.fx.Node:
        return next(p for p in self.output_nodes() if p)

    def replace_with_graph(self, replacement_graph, args):
        assert self.ctx
        ReplacementPatternEntry.replace_with_graph(
            self, self.ctx.graph, replacement_graph, args
        )

    def replace_by_example(self, replacement_fn, args, trace_fn=None):
        assert self.ctx
        if trace_fn is None:
            trace_fn = fwd_only
        replacement = trace_fn(
            replacement_fn, torch.fx.map_arg(args, lambda arg: arg.meta["val"])
        )
        ReplacementPatternEntry.replace_with_graph(
            self,
            self.ctx.graph,
            replacement,
            args,
        )


class FailedMatch(RuntimeError):
    def __init__(self, format_string, *args, **kwargs):
        self.format_string = format_string
        # We want to construct error messages lazily instead of eagerly, as
        # constructing them eagerly can significantly worsen compile times.
        if len(format_string) > 200:
            raise RuntimeError(
                f"Format string too long - use lazy construction of strings instead. Format string is\n {format_string}"
            )
        self.args = args
        self.kwargs = kwargs

    def __str__(self):
        return self.format_string.format(*self.args, **self.kwargs)

    def __bool__(self):
        return False


def is_match(m: Union[Match, FailedMatch]) -> TypeGuard[Match]:
    """
    TypeGuards cannot act on `self`. Thus this function exists to let mypy
    recognize FailedMatch.__bool__ as a TypeGuard.
    """
    return bool(m)


class MatchContext:
    """
    State needed while running PatternExpr._match().
    """

    def __init__(
        self,
        outputs: List[Optional[PatternExpr]],
        pattern_to_node: Optional[Dict[PatternExpr, Node]] = None,
        *,
        graph: torch.fx.Graph,
    ):
        self.outputs = outputs
        self.pattern_to_node = {} if pattern_to_node is None else pattern_to_node
        self.graph = graph
        self.exclusive_node_set: List[NodeOrConstant] = []

    def match(self, pattern, node):
        """wrapper to check reused nodes in patterns"""
        if pattern in self.pattern_to_node:
            if self.pattern_to_node[pattern] == node:
                return Match(pattern)  # already checked this node
            else:
                return FailedMatch("repeated pattern differs")
        m = pattern._match(node, self)
        assert pattern not in self.pattern_to_node
        self.pattern_to_node[pattern] = node if m else None
        m.ctx = self
        return m

    def filter_multi_user_patterns(self):
        return {
            pattern: node
            for pattern, node in self.pattern_to_node.items()
            if pattern.has_multiple_users() and node is not None
        }


class PatternExpr:
    """
    Base class for types of patterns
    """

    def _match(
        self, node: torch.fx.Node, ctx: MatchContext
    ) -> Union[Match, FailedMatch]:
        raise NotImplementedError()

    def match(self, node: torch.fx.Node) -> Union[Match, FailedMatch]:
        try:
            return MatchContext([self], graph=node.graph).match(self, node)
        except FailedMatch as e:
            return e

    def has_multiple_users(self) -> bool:
        return False

    def __repr__(self):
        return self.__class__.__name__ + "()"

    def find_anchor_nodes(self, ctx: MatchContext, searched):
        if self in ctx.pattern_to_node:
            yield ctx.pattern_to_node[self]


class Arg(PatternExpr):
    """
    Capture an arg which will become an input to the handler.  Args are
    passed in depth first order.
    """

    def _match(self, node: NodeOrConstant, ctx: MatchContext):
        return Match(self, args=[node])  # matches anything


class Ignored(PatternExpr):
    """
    Match an arg, but don't pass it to handler
    """

    def _match(self, node: NodeOrConstant, ctx: MatchContext):
        return Match(self)  # matches anything

    def __repr__(self):
        return "*"

    def pretty_print(self, pp: PatternPrettyPrinter):
        return "Ignored()"


class KeywordArg(PatternExpr):
    """
    Capture a kwarg which will become an input to the handler.
    """

    def __init__(self, name: str):
        super().__init__()
        self.name = name

    def __repr__(self):
        return f"KeywordArg({self.name!r})"

    def _match(self, node: NodeOrConstant, ctx: MatchContext):
        return Match(self, kwargs={self.name: node})  # matches anything


class ExclusiveKeywordArg(PatternExpr):
    """
    Capture a kwarg which will become an input to the handler.
    """

    def __init__(self, name):
        super().__init__()
        self.name = name

    def __repr__(self):
        return f"ExclusiveKeywordArg({self.name!r})"

    def _match(self, node: NodeOrConstant, ctx: MatchContext):
        if node in ctx.exclusive_node_set:
            return FailedMatch("exclusive arg appears twice")

        ctx.exclusive_node_set.append(node)
        return Match(self, kwargs={self.name: node})  # matches anything


class _TargetExpr(PatternExpr):
    """
    Base class for filtering match by node.target
    """

    op: Optional[str] = None

    def __init__(self, fns, users=1):
        if not self.op:
            raise NotImplementedError("Shouldn't directly use _BaseNodeMatch")
        super().__init__()
        fns = [fns] if callable(fns) or isinstance(fns, str) else list(fns)
        for fn in list(fns):
            if isinstance(fn, torch._ops.OpOverloadPacket):
                fns.extend([getattr(fn, overload) for overload in fn.overloads()])

        self.fns: List[Union[Callable[..., Any], str]] = fns
        self.fns_set: Set[Union[Callable[..., Any], str]] = set(fns)
        self.users: Union[int, Multiple] = users

    def fns_repr(self) -> str:
        first_repr = self.fns[0]
        if not isinstance(first_repr, str):
            first_repr = first_repr.__name__

        if len(self.fns) > 1:
            return f"[{first_repr}, ...]"
        elif self.fns[0] is getattr(torch, first_repr, None):
            return f"torch.{first_repr}"
        elif isinstance(self.fns[0], torch._ops.OpOverload):
            return str(self.fns[0])
        else:
            return first_repr

    def __repr__(self):
        return f"{self.__class__.__name__}({self.fns_repr()})"

    def has_multiple_users(self) -> bool:
        return isinstance(self.users, Multiple) or self.users > 1

    def find_anchor_nodes(self, ctx: MatchContext, searched):
        raise NotImplementedError()

    def _match_fns(self, node: torch.fx.Node):
        return (
            isinstance(node, torch.fx.Node)
            and node.op == self.op
            and extract_target(node) in self.fns_set
        )

    def _match_users(self, node: torch.fx.Node, ctx: MatchContext):
        return (
            self in ctx.outputs
            or self.users is MULTIPLE
            or len(node.users) == self.users
        )


class _TargetArgsExpr(_TargetExpr):
    """
    Base class for filtering match by node.{target,args,kwargs}
    """

    def __init__(self, fns, *args, _users=1, **kwargs):
        super().__init__(fns, _users)
        self.args = tuple(args)
        self.kwargs = dict(kwargs)
        if any(
            isinstance(x, (dict, list, tuple))
            for x in itertools.chain(args, kwargs.values())
        ):
            self.flatten = self.pytree_flatten
        else:
            self.flatten = self.simple_flatten
        self.flat_args_kwargs = self.flatten(self.args, self.kwargs)

    @staticmethod
    def simple_flatten(args, kwargs: Dict[Any, Any]):
        return (*args, *kwargs.values()), (len(args), *kwargs.keys())

    @staticmethod
    def pytree_flatten(args, kwargs: Dict[Any, Any]):
        def norm_spec(s: pytree.TreeSpec):
            if s.type is None:
                return s
            mapping = {immutable_list: list, tuple: list, immutable_dict: dict}
            return pytree.TreeSpec(
                mapping.get(s.type, s.type),
                s.context,
                list(map(norm_spec, s.children_specs)),
            )

        flat, spec = pytree.tree_flatten([args, kwargs])
        spec = norm_spec(spec)
        return flat, spec

    def __repr__(self):
        args = [
            self.fns_repr(),
            *map(repr, self.args),
            *[f"{k}={v}" for k, v in self.kwargs.items()],
        ]
        return f"{self.__class__.__name__}({', '.join(args)})"

    def pretty_print(self, pp: PatternPrettyPrinter):
        args = [
            self.fns_repr(),
            *(pp.pretty_print(x) for x in self.args),
            *[f"{k}={pp.pretty_print(v)}" for k, v in self.kwargs.items()],
        ]
        if isinstance(self.users, Multiple):
            args.append("_users=MULTIPLE")
        elif self.users > 1:
            args.append(f"_users={self.users}")

        joiner_str = ", "
        return f"{self.__class__.__name__}({joiner_str.join(args)})"

    def _match(self, node: torch.fx.Node, ctx: MatchContext):
        if not self._match_fns(node) or len(node.args) != len(self.args):
            return FailedMatch("function_mismatch: node={}, pattern={}", node, self)

        if not self._match_users(node, ctx):
            return FailedMatch("multiple_users {}", self)

        _args = node.args
        _kwargs = node.kwargs
        if len(_kwargs) < len(self.kwargs):
            from torch.fx.operator_schemas import normalize_function

            normalized_args_and_kwargs = normalize_function(
                node.target, node.args, node.kwargs
            )

            if normalized_args_and_kwargs is None:
                return FailedMatch("function_mismatch: node={}, pattern={}", node, self)
            else:
                _args, _kwargs = normalized_args_and_kwargs
                if len(_args) == len(self.args) and len(_kwargs) >= len(self.kwargs):
                    _kwargs = {i: _kwargs[i] for i in _kwargs if i in self.kwargs}
                else:
                    return FailedMatch(
                        "function_mismatch: node={}, pattern={}", node, self
                    )
        else:
            _kwargs = {i: _kwargs[i] for i in _kwargs if i in self.kwargs}

        node_items, node_spec = self.flatten(_args, _kwargs)
        self_items, self_spec = self.flat_args_kwargs
        if node_spec != self_spec:
            return FailedMatch("args_structure {} {}", node_spec, self_spec)
        assert len(node_items) == len(self_items)

        m = Match(self)
        for i, pattern, child_node in zip(itertools.count(), self_items, node_items):
            if isinstance(pattern, PatternExpr):
                child_match = ctx.match(pattern, child_node)
                if not child_match:
                    return child_match
                m.extend(child_match)
            elif isinstance(child_node, torch.fx.Node) or child_node != pattern:
                return FailedMatch(
                    "constant_args: {} {!r}!={pattern!r}", node, child_node
                )
        m.nodes.append(node)
        m.targets[self] = node.target
        return m

    def find_anchor_nodes(self, ctx: MatchContext, searched):
        """
        This is used when we are matching a pattern with multiple outputs.
        There is a partial match (stored in ctx) and we want to walk
        this pattern to find a connection to an already-matched node.

        Yields candidate nodes that `self._match` might like.
        """
        if self in ctx.pattern_to_node:
            yield ctx.pattern_to_node[self]
            return

        for pattern in self.flat_args_kwargs[0]:
            if isinstance(pattern, PatternExpr):
                for other_node in pattern.find_anchor_nodes(ctx, searched):
                    if not isinstance(other_node, torch.fx.Node):
                        continue
                    for node in other_node.users:
                        if node not in searched:
                            if self._match_fns(node):
                                yield node
                                searched.add(node)


class CallFunction(_TargetArgsExpr):
    """
    Matches a call_function node in the FX graphs: `fns[i](*args, **kwargs)`
    """

    op = "call_function"


class CallMethod(_TargetArgsExpr):
    """
    Matches a call_method node in the FX graphs: `fns[i].method(*args, **kwargs)`
    """

    op = "call_method"


class CallModule(_TargetArgsExpr):
    """
    Matches a call_module node in the FX graphs: `module(*args, **kwargs)`
    """

    op = "call_module"


class _TargetExprVarArgs(_TargetExpr):
    """
    Matches a call_function node with any arguments which are passed into the pattern
    """

    def _match(self, node: torch.fx.Node, ctx: MatchContext):
        if not self._match_fns(node):
            return FailedMatch("function_mismatch")

        if not self._match_users(node, ctx):
            return FailedMatch("multiple_users")

        m = Match(self)
        m.nodes.append(node)
        m.targets[self] = node.target
        m.args.extend(node.args)
        m.kwargs.update(node.kwargs)
        return m


class CallFunctionVarArgs(_TargetExprVarArgs):
    op = "call_function"


class CallMethodVarArgs(_TargetExprVarArgs):
    op = "call_method"


class CallModuleVarArgs(_TargetExprVarArgs):
    op = "call_module"


class ListOf(PatternExpr):
    """
    Matches a repeated pattern
    """

    def __init__(self, pattern: PatternExpr, partial=False):
        super().__init__()
        assert isinstance(pattern, PatternExpr)
        self.pattern = pattern
        self.partial = partial

    def __repr__(self):
        return f"{self.__class__.__name__}({self.pattern})"

    def _match(self, node: List[torch.fx.Node], ctx: MatchContext):
        if not isinstance(node, (list, tuple)) or len(node) == 0:
            return FailedMatch("non_list")
        m = Match(self)
        # Propagating patterns with multiple users will ensure we don't revisit
        # the same nodes
        pattern_to_node = ctx.filter_multi_user_patterns()
        matched = False
        for i, child_node in enumerate(node):
            child_ctx = MatchContext(
                ctx.outputs, pattern_to_node, graph=child_node.graph
            )
            child_match = child_ctx.match(self.pattern, child_node)
            pattern_to_node = child_ctx.filter_multi_user_patterns()
            if not child_match:
                if not self.partial:
                    return FailedMatch("list[{}]: {}", i, child_match)
                continue
            matched = True
            m.extend(child_match.bundle())
        if not matched:
            return FailedMatch("list: no_match")
        return m.bundle()


class MultiOutputPattern(PatternExpr):
    def __init__(self, outputs):
        super().__init__()
        assert all(isinstance(x, (PatternExpr, type(None))) for x in outputs), outputs
        self.outputs: List[Optional[PatternExpr]] = outputs

    @property
    def fns(self):
        assert self.outputs[0] and hasattr(self.outputs[0], "fns")
        return self.outputs[0].fns

    def __repr__(self):
        return f"{self.__class__.__name__}({self.outputs})"

    def pretty_print(self, pp: PatternPrettyPrinter):
        args = [pp.pretty_print(x) for x in self.outputs]
        joiner_str = f",\n{'  '}"
        str_out = f"{self.__class__.__name__}([{joiner_str.join(args)}"
        str_out = f"{str_out}\n])"
        return str_out

    def _match(self, node: torch.fx.Node, ctx: MatchContext):
        m = ctx.match(self.outputs[0], node)
        if not m:
            return m

        for pattern in self.outputs[1:]:
            if pattern is None:
                continue
            child_match = self._match_from_anchors(pattern, ctx)
            if not child_match:
                return child_match
            m.extend(child_match)

        return m

    def _match_from_anchors(self, pattern, ctx):
        prior = dict(ctx.pattern_to_node)
        m = FailedMatch("no anchor found")
        for node in pattern.find_anchor_nodes(ctx, set()):
            m = ctx.match(pattern, node)
            if m:
                return m
            # revert any partial matches
            ctx.pattern_to_node = dict(prior)
        return m

    def match(self, node: torch.fx.Node) -> Union[Match, FailedMatch]:
        try:
            return MatchContext(self.outputs, graph=node.graph).match(self, node)
        except FailedMatch as e:
            return e


class RepeatedExpr(PatternExpr):
    """
    Checks for a repeated pattern. Useful for repeated operations after a node such as `split` or `unbind`
    """

    def __init__(self, inner_pattern: PatternExpr):
        super().__init__()
        assert hasattr(inner_pattern, "fns")
        self.inner_pattern = inner_pattern

    @property
    def fns(self):
        return self.inner_pattern.fns

    def _match(self, node: torch.fx.Node, ctx: MatchContext):
        m = ctx.match(self.inner_pattern, node)
        if not m:
            return m
        ctx.pattern_to_node.pop(
            self.inner_pattern,
        )
        # Check all anchor nodes match the pattern
        for anchor_node in self.inner_pattern.find_anchor_nodes(ctx, set()):
            anchor_m = MatchContext([self], graph=node.graph).match(
                self.inner_pattern, anchor_node
            )
            if not anchor_m:
                return anchor_m
            m.extend(anchor_m)
        return m


class PatternPrettyPrinter:
    """
    Serializes Patterns to executable python.
    XXX: currently only used and tested for fuse attention patterns. May not cover
    all patterns.
    """

    def __init__(self):
        self.namespace = torch.fx.graph._Namespace()
        self.memoized_objs_names: Dict[PatternExpr, str] = {}
        self.memoized_objs_pp: Dict[PatternExpr, str] = {}

    @staticmethod
    def run(obj: PatternExpr, output_name="output"):
        """
        Serializes obj to python code with obj written out to `output_name`
        """

        pp = PatternPrettyPrinter()
        assert hasattr(obj, "pretty_print")
        out_str = obj.pretty_print(pp=pp)

        output = []
        for key in pp.memoized_objs_names:
            output.append(f"{pp.memoized_objs_names[key]} = {pp.memoized_objs_pp[key]}")

        output.append(f"{output_name} = {out_str}")

        return "\n".join(output)

    def pretty_print(self, obj):
        if isinstance(obj, _TargetArgsExpr):
            if memoized_name := self.memoized_objs_names.get(obj):
                return memoized_name
            else:
                return self.memoize(obj)
        if hasattr(obj, "pretty_print"):
            return obj.pretty_print(self)

        return repr(obj)

    def memoize(self, obj):
        obj_str = obj.pretty_print(self)
        obj_name = obj.fns_repr()
        for prefix in ("aten.", "torch.", "prims."):
            obj_name = obj_name.replace(prefix, "")

        tmp_name = self.namespace.create_name(obj_name, None)
        self.memoized_objs_names[obj] = tmp_name
        self.memoized_objs_pp[obj] = obj_str
        return tmp_name


@dataclasses.dataclass
class PatternEntry:
    pattern: PatternExpr
    extra_check: Callable[[Match], bool]

    def apply(self, match: Match, graph: torch.fx.Graph, node: torch.fx.Node):
        raise NotImplementedError()

    def register(self, pass_dicts, target=None, prepend=False):
        if target is None:
            assert hasattr(self.pattern, "fns")
            for fn in self.pattern.fns:
                self.register(pass_dicts, fn, prepend=prepend)
        elif isinstance(pass_dicts, (dict, PatternMatcherPass)):
            if prepend:
                pass_dicts[target].insert(0, self)
            else:
                pass_dicts[target].append(self)
        else:
            for x in pass_dicts:
                self.register(x, target, prepend=prepend)


@dataclasses.dataclass
class LoweringPatternEntry(PatternEntry):
    handler: Callable[..., Any]

    def apply(self, match: Match, graph: torch.fx.Graph, node: torch.fx.Node):
        handler = functools.wraps(self.handler)(functools.partial(self.handler, match))
        with graph.inserting_before(node):
            replacement = graph.call_function(handler, tuple(match.args), match.kwargs)
            replacement.meta.update(node.meta)
            node.replace_all_uses_with(replacement)
        assert match.nodes[-1] is node
        match.erase_nodes(graph)


@dataclasses.dataclass
class GraphPatternEntry(PatternEntry):
    """
    A pattern that runs a function on the FX graph
    """

    handler: Callable[..., Any]

    def apply(self, match: Match, graph: torch.fx.Graph, node: torch.fx.Node):
        with graph.inserting_before(node):
            self.handler(match, *match.args, **match.kwargs)


@dataclasses.dataclass
class ReplacementPatternEntry(PatternEntry):
    normalize_args: Callable[..., List[Any]]

    @staticmethod
    def replace_with_graph(
        match: Match,
        graph: torch.fx.Graph,
        replacement_graph: torch.fx.Graph,
        args: List[Any],
    ):
        output_nodes = match.output_nodes()
        first_node = output_nodes[0]

        class Replacer(torch.fx.Interpreter):
            call_method = None
            call_module = None
            get_attr = None

            def run_node(self, node) -> Any:
                if node.op in ("placeholder", "output"):
                    return super().run_node(node)
                if node.op == "call_function":
                    target = node.target
                    args, kwargs = self.fetch_args_kwargs_from_env(node)
                    result = graph.call_function(target, args, kwargs)
                    if "val" in node.meta and "val" not in result.meta:
                        result.meta["val"] = node.meta["val"]
                        if isinstance(node.meta["val"], torch.Tensor):
                            assert "tensor_meta" in node.meta
                            result.meta["tensor_meta"] = node.meta["tensor_meta"]
                    return result
                raise NotImplementedError(f"unhandled {node}")

        output_nodes = match.output_nodes()

        if len(output_nodes) == 1:
            last_node = output_nodes[0]
        else:
            assert output_nodes[0]
            nodes = list(output_nodes[0].graph.nodes)
            indices = [
                (nodes.index(n), n)
                for n in output_nodes
                if isinstance(n, torch.fx.Node)
            ]
            last_node = min(indices, key=lambda tup: tup[0])[1]

<<<<<<< HEAD
        def percolate_tags(node, recompute_tag):
            for arg in node.all_input_nodes:
                if hasattr(arg, "meta"):
=======
        def percolate_tags(node, recompute_tag, input_stops):
            queue = [node]
            visited = set()

            while queue:
                arg = queue.pop()
                if (
                    arg not in visited
                    and arg not in input_stops
                    and hasattr(arg, "meta")
                ):
                    visited.add(arg)
>>>>>>> 9768f73c
                    arg.meta["recompute"] = recompute_tag
                    percolate_tags(arg, recompute_tag)

        with graph.inserting_before(last_node):
            replacement = Replacer(replacement_graph).run(*args)
            if isinstance(replacement, torch.fx.Node):
                replacement = [replacement]
            assert len(replacement) == len(output_nodes)
            for old, new in zip(output_nodes, replacement):
                if old is None:
                    assert new is None
                elif new is None:
                    old.replace_all_uses_with(None)
                else:
                    if "val" not in new.meta:
                        new.meta.update(old.meta)

                    # Preserve the recompute tags in the replacement graph. We
                    # look at the recompute tags of the original output node to
                    # propagate the tag from the output all the way to the input
                    # args (named as args in the replace_with_graph).
                    # Note that this is best effort. Since patterns are from
                    # many to many, there is no easy way to correctly map the
                    # recomputable tags. It is possible in some scenarios that we
                    # incorrectly tag some nodes as recomputables.
                    if "recompute" in old.meta:
                        percolate_tags(new, old.meta["recompute"], args)

                    old.replace_all_uses_with(new)

        match.erase_nodes(graph)

    def apply(self, match: Match, graph: torch.fx.Graph, node: torch.fx.Node):
        self.replace_with_graph(
            match,
            graph,
            match.replacement_graph,
            self.normalize_args(*match.args, **match.kwargs),
        )


def _return_true(match):
    return True


def register_replacement(
    search_fn,
    replace_fn,
    example_inputs: Iterable[Any],
    trace_fn: Callable[[Callable[..., Any], Iterable[Any]], torch.fx.GraphModule],
    pass_dicts,
    extra_check=_return_true,
    scalar_workaround=(),
    exclusive_arg_names=(),
    search_fn_pattern=None,
):
    """
    Create a replacement rule based on example functions that get traced
    to create patterns.  This supports both training and inference when
    run on a joint forward+backward graph.

    Args:
        search_fn: traced to give original pattern
        replace_fn: traced to give replacement graph
        example_inputs: example inputs for initial trace
        trace_fn: fwd_only or joint_fwd_bwd
        pass_dict: dict of passes to register to
        extra_check: additional check to run on match(using real shapes)
    """
    argnames = [*inspect.signature(search_fn).parameters.keys()]

    def check_fn(match: Match):
        """
        Often shapes get burned into the pattern, so our initial match ran with
        `ignore_types=(int, ...)`.

        Recheck the match with the correct shapes.
        """
        for name in argnames:
            if name not in match.kwargs:
                raise RuntimeError(
                    f"Not all inputs to pattern found in match.kwargs. Perhaps one "
                    f"of the inputs is unused? argnames={argnames}, match.kwargs={match.kwargs}"
                )

        args = list(
            torch.fx.map_arg(
                [match.kwargs[name] for name in argnames], lambda n: n.meta["val"]
            )
        )
        with torch._dynamo.utils.detect_fake_mode(args):
            for i, grad in enumerate(requires_grad):
                if isinstance(args[i], torch.Tensor):
                    if grad and is_integer_dtype(args[i].dtype):
                        return False

                    args[i] = torch.empty_strided(
                        args[i].size(),
                        args[i].stride(),
                        dtype=args[i].dtype,
                        device=args[i].device,
                        requires_grad=grad,
                    )
            try:
                specific_graph = trace_fn(search_fn, args)
            except RuntimeError as e:
                log.info(
                    "Replacement pattern %s failed to apply due to shape mismatch: %s",
                    search_fn.__name__,
                    e,
                )
                return False
            specific_pattern = fx_to_pattern(
                specific_graph,
                argnames=argnames,
                exclusive_arg_names=exclusive_arg_names,
                scalar_workaround=scalar_workaround,
            )
            specific_pattern_match = specific_pattern.match(match.output_nodes()[0])
            if specific_pattern_match and extra_check(specific_pattern_match):
                # trace the pattern using the shapes from the user program
                match.replacement_graph = trace_fn(replace_fn, args)
                return True
            return False

    def normalize_args(**kwargs):
        args = []
        for name in argnames:
            args.append(kwargs.pop(name))
        for i in range(1, len(kwargs) + 1):
            if f"tangents_{i}" not in kwargs:
                break
            args.append(kwargs.pop(f"tangents_{i}"))
        assert not kwargs, f"leftover kwargs: {kwargs!r}"
        return args

    if trace_fn is joint_fwd_bwd:
        # If inference mode is enabled during compilation, assume that we don't
        # want to match on any training graph patterns
        if torch.is_inference_mode_enabled():
            return False

    # TODO: Revisit the functionalize_rng_ops for lowmem dropout
    with functorch_config.patch(functionalize_rng_ops=False):
        requires_grad: List[bool] = [
            isinstance(x, torch.Tensor) and x.requires_grad for x in example_inputs
        ]
        if search_fn_pattern is None:
            pattern = gen_pattern(
                search_fn,
                example_inputs,
                trace_fn,
                scalar_workaround,
                exclusive_arg_names,
            )
        else:
            pattern = search_fn_pattern

        pattern_repr = PatternPrettyPrinter.run(pattern)
        assert pattern_repr not in _seen_patterns
        _seen_patterns.add(pattern_repr)
        pattern = ReplacementPatternEntry(
            pattern=pattern,
            extra_check=check_fn,
            normalize_args=normalize_args,
        )
        pattern.register(pass_dicts)
        return pattern.pattern


@functorch_config.patch(functionalize_rng_ops=False)
def gen_pattern(
    search_fn, example_inputs, trace_fn, scalar_workaround=(), exclusive_arg_names=()
) -> PatternExpr:
    argnames = [*inspect.signature(search_fn).parameters.keys()]

    if scalar_workaround == ():
        scalar_workaround = {}
    flat_inputs = []
    input_idx = 0  # Positional arguments index

    for argname in argnames:
        if argname in scalar_workaround:
            flat_inputs.append(scalar_workaround[argname])
        else:
            flat_inputs.append(example_inputs[input_idx])
            input_idx += 1

    search_gm = trace_fn(search_fn, flat_inputs)
    return fx_to_pattern(
        search_gm,
        ignore_types=(int, float, list, torch.device, torch.dtype),
        argnames=argnames,
        scalar_workaround=scalar_workaround,
        exclusive_arg_names=exclusive_arg_names,
    )


def register_lowering_pattern(
    pattern: PatternExpr, extra_check=_return_true, *, pass_dict, prepend=False
):
    """
    Register an aten to inductor IR replacement pattern.  The decorated
    function is saved and then called a lowering time allowing direct
    pattern to inductor IR conversion.
    """

    def decorator(handler):
        assert callable(handler)
        LoweringPatternEntry(
            pattern=pattern, extra_check=extra_check, handler=handler
        ).register(pass_dict, prepend=prepend)
        handler._inductor_lowering_function = True
        return handler

    return decorator


def register_graph_pattern(
    pattern: PatternExpr, extra_check=_return_true, *, pass_dict, prepend=False
):
    """
    Register a pattern that runs a function on the FX graph, allowing
    custom transformation code.
    """

    def decorator(handler):
        assert callable(handler)
        GraphPatternEntry(
            pattern=pattern, extra_check=extra_check, handler=handler
        ).register(pass_dict, prepend=prepend)
        return handler

    return decorator


def is_start_of_fx_graph(graph: torch.fx.GraphModule, node: torch.fx.Node) -> bool:
    # first node in the graph
    return node is next(iter(graph.nodes))


# match: copy_, relu_, _set_grad_enabled, manual_seed, enter_functional_autocast, etc
_mutation_op_re = re.compile(r"_$|(\b|_)(set|enter|exit|seed)(\b|_)")


def is_mutation_op(node: torch.fx.Node) -> bool:
    if node.op == "call_function":
        if _mutation_op_re.search(node.target.__name__):
            return True
    elif node.op == "call_method":
        if _mutation_op_re.search(node.target):
            return True
    return node.kwargs.get("out") is not None


def get_mutation_region_id(graph: torch.fx.GraphModule, node: torch.fx.Node) -> int:
    n = node
    while "mutation_region_id" not in n.meta and not is_start_of_fx_graph(graph, n):
        n = n.prev
    mutation_region_id = n.meta.get("mutation_region_id", 0)
    while n is not node:
        n = n.next
        if is_mutation_op(n):
            mutation_region_id += 1
        n.meta["mutation_region_id"] = mutation_region_id
    return mutation_region_id


def should_compute_mutation_region_ids(graph: torch.fx.GraphModule) -> bool:
    return "mutation_region_id" not in next(iter(graph.nodes)).meta


def compute_mutation_region_ids(graph: torch.fx.GraphModule):
    mutation_region_id = 0
    for nd in graph.nodes:
        if is_mutation_op(nd):
            mutation_region_id += 1
        nd.meta["mutation_region_id"] = mutation_region_id


class PatternMatcherPass:
    def __init__(self, prevent_match_across_mutations=False):
        super().__init__()
        self.patterns: DefaultDict[
            torch.fx.node.Target, List[PatternEntry]
        ] = defaultdict(list)
        self.prevent_match_across_mutations = prevent_match_across_mutations

    def __getitem__(self, item: torch.fx.node.Target) -> List[PatternEntry]:
        return self.patterns[item]

    def apply(self, graph: torch.fx.GraphModule) -> int:
        if not self.patterns:
            return 0
        if isinstance(graph, torch.fx.GraphModule):
            graph = graph.graph
        if self.prevent_match_across_mutations:
            if should_compute_mutation_region_ids(graph):
                compute_mutation_region_ids(graph)
            get_mutation_region_id_partial = functools.partial(
                get_mutation_region_id, graph
            )
        count = 0
        for node in reversed(graph.nodes):
            target = extract_target(node)
            if (
                node.op in ["call_function", "call_method", "call_module"]
                and target in self.patterns
            ):
                # conservatively not applying pattern for cpu input,
                # since some of the patterns induce codegen and split nodes.
                # Note: we will only skip cpu compute if disable_cpp_codegen=True
                if fallback_node_due_to_unsupported_type(node, allow_cpu_inputs=False):
                    continue

                for entry in self.patterns[target]:
                    if node._erased:
                        break
                    m = entry.pattern.match(node)
                    # pattern match crosses mutation barrier - discard
                    if (
                        self.prevent_match_across_mutations
                        and is_match(m)
                        and len(set(map(get_mutation_region_id_partial, m.nodes))) != 1
                    ):
                        continue
                    if os.environ.get("TORCHINDUCTOR_PATTERN_MATCH_DEBUG") == node.name:
                        log.warning("%s%s %s %s", node, node.args, m, entry.pattern)
                    if is_match(m) and entry.extra_check(m):
                        count += 1
                        entry.apply(m, graph, node)
                        counters["inductor"]["pattern_matcher_count"] += 1
                        counters["inductor"]["pattern_matcher_nodes"] += len(m.nodes)
        return count

    def clear(self):
        self.patterns.clear()


def _not_implemented(*args, **kwargs) -> NoReturn:
    raise NotImplementedError()


def fx_to_pattern(
    gm,
    ignore_types=(),
    argnames=(),
    scalar_workaround=(),
    exclusive_arg_names=(),
) -> PatternExpr:
    """
    Convert an FX graph into a PatternExpr.  This is useful for simple
    patterns that can only match single functions and fixed-length lists.
    """
    # scalar_workaround is a hack to capture dropout_p
    # see https://github.com/pytorch/pytorch/issues/97894
    scalar_workaround = scalar_workaround or {}
    inv_scalar_workaround = {v: k for k, v in scalar_workaround.items()}
    assert len(inv_scalar_workaround) == len(scalar_workaround)

    def process_arg(x):
        if isinstance(x, (float, int)) and x in inv_scalar_workaround:
            return KeywordArg(inv_scalar_workaround[x])
        if type(x) in ignore_types:
            return Ignored()
        if isinstance(x, list) and all(isinstance(y, Ignored) for y in x) and x:
            return Ignored()
        return x

    argnum = itertools.count()

    class Converter(torch.fx.Interpreter):
        call_method = _not_implemented
        call_module = _not_implemented
        get_attr = _not_implemented

        def placeholder(self, target, args, kwargs):
            n = next(argnum)
            if n < len(argnames):
                name = argnames[n]
            elif argnames:
                assert target.startswith("tangent")
                name = target
            else:
                target = re.sub(r"_\d+$", "", target)  # de-mangle arg name
                name = target
            if name in exclusive_arg_names:
                return ExclusiveKeywordArg(name)
            else:
                return KeywordArg(name)

        def call_function(self, target, args, kwargs):
            args, kwargs = pytree.tree_map(process_arg, (args, kwargs))
            if list in ignore_types:
                # Handle a burned in tensor size which are now [Ignored(), Ignored(), ...]
                args = [process_arg(a) for a in args]
                kwargs = {k: process_arg(a) for k, a in kwargs.items()}
            return CallFunction(target, *args, **kwargs)

        def run_node(self, n):
            rv = super().run_node(n)
            if n.op == "output" and isinstance(rv, tuple):
                assert len(rv) == len(n.args[0])
                for r, arg in zip(rv, n.args[0]):
                    r.users = len(arg.users)
            else:
                rv.users = len(n.users)
            return rv

    pattern = Converter(gm).run()
    if not isinstance(pattern, PatternExpr):
        return MultiOutputPattern(pytree.tree_leaves(pattern))
    return pattern


@torch.no_grad()
def fwd_only(fn, args) -> torch.fx.GraphModule:
    """Build a normalized inference graph, for use with fx_to_pattern"""
    # TODO - look into using aot autograd, asserting no mutating ops here
    with enable_python_dispatcher():
        gm = make_fx(fn, select_decomp_table())(*args)
    gm.graph.eliminate_dead_code()
    gm.recompile()
    return gm


@torch.enable_grad()
def joint_fwd_bwd(fn, args) -> torch.fx.GraphModule:
    """Build a normalized training graph, for use with fx_to_pattern"""
    gm: Optional[torch.fx.GraphModule] = None

    def record_joint_graph(joint_graph, inputs, **kwargs):
        nonlocal gm
        assert not gm
        gm = clone_graph(joint_graph)
        return default_partition(joint_graph, inputs, **kwargs)

    with torch._guards.tracing(None):
        aot_function(
            fn,
            lambda g, i: make_boxed_func(g),
            partition_fn=record_joint_graph,
            decompositions=select_decomp_table(),
            keep_inference_input_mutations=True,
            enable_log=False,
        )(*args)
    assert gm

    from .fx_passes.joint_graph import pointless_view

    matcher_pass = PatternMatcherPass()

    pattern = CallFunction(
        torch.ops.aten.view.default, KeywordArg("arg"), KeywordArg("size")
    )
    GraphPatternEntry(
        pattern=pattern, handler=pointless_view, extra_check=_return_true
    ).register(matcher_pass.patterns)
    matcher_pass.apply(gm.graph)

    # remove in/out specs
    gm.graph._codegen = torch.fx.graph.CodeGen()
    gm.graph.eliminate_dead_code()
    gm.recompile()
    return gm


def _args(n: torch.fx.Node) -> List[torch.fx.node.Argument]:
    args: List[torch.fx.node.Argument] = list()
    torch.fx.map_arg((n.args, n.kwargs), args.append)
    return args


def stable_topological_sort(graph: torch.fx.Graph):
    # Nodes are in exactly one of these three collections:

    # - Nodes in `pending` are waiting to be processed (in reverse order):
    pending = list(reversed(graph.nodes))

    # - Nodes in `ready` have been processed and are already in the correct
    #   order.
    ready = set()

    # - `waiting` is a mapping from a dependency to nodes which depend on that
    #   dependency.
    waiting = defaultdict(list)

    # The cursor indicates the last processed node so we can add new nodes
    # after it.
    cursor = None
    while pending:
        node = pending.pop()
        waiting_for = [x for x in _args(node) if x not in ready]
        if waiting_for:
            # We have unprocessed input nodes. Might as well wait for the last
            # arg so an already sorted list will only recheck this node once.
            waiting[waiting_for[-1]].append(node)
        else:
            ready.add(node)
            if cursor and cursor.next is not node:
                cursor.append(node)
            cursor = node
            # Mark the nodes that have been waiting for this node to finish as
            # ready to check again.
            pending.extend(reversed(waiting.pop(node, ())))

    assert not waiting and len(ready) == len(graph.nodes)


def init_once_fakemode(fn: Callable[..., Any]):
    """Wrapper around lazy init functions in fx_passes/"""

    @functools.lru_cache(None)
    @functools.wraps(fn)
    def lazy_init():
        counters_ref = counters["inductor"].copy()

        with torch._guards.tracing(
            None
        ), maybe_disable_fake_tensor_mode(), FakeTensorMode():
            result = fn()

        # clear view matches encountered during tracing
        counters["inductor"] = counters_ref

        return result

    return lazy_init


def config_flag(name):
    """Function for extra_check to put pass behind a flag"""

    def flag_check(match):
        return getattr(config, name)

    return flag_check


def clone_graph(input_graph: torch.fx.GraphModule) -> torch.fx.GraphModule:
    class CopyGraph(Transformer):
        def run_node(self, old_node):
            new_node = super().run_node(old_node)
            if isinstance(new_node, torch.fx.Proxy):
                new_node.node.meta.update(old_node.meta)
                new_node.node.name = self.new_graph._graph_namespace.create_name(
                    old_node.name, None
                )
            return new_node

    return CopyGraph(input_graph).transform()


_seen_patterns: Set[str] = set()


def get_arg_value(
    node: torch.fx.Node, arg_number: int, kwarg_name: Optional[str] = None
):
    return (
        node.args[arg_number]
        if len(node.args) > arg_number
        else node.kwargs.get(kwarg_name)
    )


def filter_nodes(nodes: Iterable[torch.fx.Node], fn) -> List[torch.fx.Node]:
    fns = [fn]
    if isinstance(fn, torch._ops.OpOverloadPacket):
        fns.extend([getattr(fn, overload) for overload in fn.overloads()])

    return [node for node in nodes if node.target in fns]


def extract_target(node: Node):
    """For call_function and call_method, we directly use the target function;
    For call_module, the target is string, and we treat the module class
     as a function.
    """
    if node.op == "call_module":
        return getattr(node.graph.owning_module, node.target).__class__
    return node.target<|MERGE_RESOLUTION|>--- conflicted
+++ resolved
@@ -813,11 +813,6 @@
             ]
             last_node = min(indices, key=lambda tup: tup[0])[1]
 
-<<<<<<< HEAD
-        def percolate_tags(node, recompute_tag):
-            for arg in node.all_input_nodes:
-                if hasattr(arg, "meta"):
-=======
         def percolate_tags(node, recompute_tag, input_stops):
             queue = [node]
             visited = set()
@@ -830,9 +825,8 @@
                     and hasattr(arg, "meta")
                 ):
                     visited.add(arg)
->>>>>>> 9768f73c
                     arg.meta["recompute"] = recompute_tag
-                    percolate_tags(arg, recompute_tag)
+                    queue.extend(arg.all_input_nodes)
 
         with graph.inserting_before(last_node):
             replacement = Replacer(replacement_graph).run(*args)
@@ -876,6 +870,14 @@
     return True
 
 
+def log_trace_fialure(search_fn, e):
+    log.info(
+        "Replacement pattern %s failed to apply due to shape mismatch: %s",
+        search_fn.__name__,
+        e,
+    )
+
+
 def register_replacement(
     search_fn,
     replace_fn,
@@ -900,7 +902,7 @@
         pass_dict: dict of passes to register to
         extra_check: additional check to run on match(using real shapes)
     """
-    argnames = [*inspect.signature(search_fn).parameters.keys()]
+    argnames_static = [*inspect.signature(search_fn).parameters.keys()]
 
     def check_fn(match: Match):
         """
@@ -909,6 +911,7 @@
 
         Recheck the match with the correct shapes.
         """
+        argnames = list(argnames_static)
         for name in argnames:
             if name not in match.kwargs:
                 raise RuntimeError(
@@ -921,6 +924,7 @@
                 [match.kwargs[name] for name in argnames], lambda n: n.meta["val"]
             )
         )
+        sym_args = []
         with torch._dynamo.utils.detect_fake_mode(args):
             for i, grad in enumerate(requires_grad):
                 if isinstance(args[i], torch.Tensor):
@@ -934,15 +938,53 @@
                         device=args[i].device,
                         requires_grad=grad,
                     )
-            try:
-                specific_graph = trace_fn(search_fn, args)
-            except RuntimeError as e:
-                log.info(
-                    "Replacement pattern %s failed to apply due to shape mismatch: %s",
-                    search_fn.__name__,
-                    e,
-                )
-                return False
+                    for v in itertools.chain(args[i].shape, args[i].stride()):
+                        if isinstance(v, torch.SymInt) and v not in sym_args:
+                            sym_args.append(v)
+
+            if sym_args:
+                # AOT Autograd and make fx will dedupe symbolic shape size
+                # accesses of sym ints that appear as inputs
+                # We don't want the sym_size uses to interfere with pattern matching
+                # so we provide them as inputs.
+                # Later, when we actually do the replacement, the symbolic shape
+                # sizes will get re-traced and added to the graph.
+
+                def search_fn_new(*args_new):
+                    return search_fn(*args_new[len(args_new) - len(args) :])
+
+                try:
+                    specific_graph = trace_fn(search_fn_new, sym_args + args)
+                except RuntimeError as e:
+                    log_trace_fialure(search_fn, e)
+                    return False
+
+                # correct argnames in the graph
+                sym_arg_names = []
+                for i, placeholder in zip(
+                    range(len(sym_args) + len(args)),
+                    specific_graph.graph.nodes,
+                ):
+                    if i < len(sym_args):
+                        sym_arg_names.append(placeholder.target)
+                        continue
+
+                    with specific_graph.graph.inserting_after(placeholder):
+                        new_node = specific_graph.graph.placeholder(
+                            argnames[i - len(sym_args)]
+                        )
+                        new_node.target = new_node.name
+                        placeholder.replace_all_uses_with(new_node)
+                        specific_graph.graph.erase_node(placeholder)
+
+                argnames = sym_arg_names + argnames
+            else:
+                try:
+                    specific_graph = trace_fn(search_fn, args)
+                except RuntimeError as e:
+                    log_trace_fialure(search_fn, e)
+                    return False
+
             specific_pattern = fx_to_pattern(
                 specific_graph,
                 argnames=argnames,
@@ -958,7 +1000,7 @@
 
     def normalize_args(**kwargs):
         args = []
-        for name in argnames:
+        for name in argnames_static:
             args.append(kwargs.pop(name))
         for i in range(1, len(kwargs) + 1):
             if f"tangents_{i}" not in kwargs:
@@ -1251,7 +1293,10 @@
     """Build a normalized inference graph, for use with fx_to_pattern"""
     # TODO - look into using aot autograd, asserting no mutating ops here
     with enable_python_dispatcher():
-        gm = make_fx(fn, select_decomp_table())(*args)
+        mode = (
+            "real" if not torch._inductor.utils.any_is_symbolic(*args) else "symbolic"
+        )
+        gm = make_fx(fn, select_decomp_table(), tracing_mode=mode)(*args)
     gm.graph.eliminate_dead_code()
     gm.recompile()
     return gm
