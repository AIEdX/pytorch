--- conflicted
+++ resolved
@@ -1899,14 +1899,16 @@
                 sizes.append("1")
         return f"[{', '.join(sizes)}]"
 
-    def call_kernel(self, name: str):
-        wrapper = V.graph.wrapper_code
+    def get_call_args(self):
         _, call_args, _ = self.args.python_argdefs()
         # dynamo wraps unspec variable as 0d CPU tensor, need convert to scalar
         for i in range(len(call_args)):
             if V.graph.is_unspec_arg(call_args[i]):
                 call_args[i] = call_args[i] + ".item()"
-        grid = []
+
+        return call_args
+
+    def add_numel_to_call_args_and_grid(self, call_args, grid):
         # TODO(jansel): if there are constants, we shouldn't bother passing them as args
         for tree in self.range_trees:
             if isinstance(tree.numel, (sympy.Integer, sympy.Symbol)):
@@ -1919,6 +1921,11 @@
             if tree.prefix != "r":
                 grid.append(expr)
 
+    def call_kernel(self, name: str):
+        wrapper = V.graph.wrapper_code
+        call_args = self.get_call_args()
+        grid = []
+        self.add_numel_to_call_args_and_grid(call_args, grid)
         wrapper.generate_kernel_call(
             name,
             call_args,
@@ -2281,7 +2288,7 @@
 
         src_code = kernel.codegen_kernel()
         kernel_name = self.define_kernel(src_code, node_schedule)
-<<<<<<< HEAD
+        self.codegen_comment(node_schedule)
         kernel.kernel_name = kernel_name
 
         if kernel.persistent_reduction and config.triton.multi_kernel:
@@ -2301,10 +2308,6 @@
         else:
             V.graph.drop_state()
             kernel.call_kernel(kernel_name)
-=======
-        self.codegen_comment(node_schedule)
-        kernel.call_kernel(kernel_name)
->>>>>>> 0e99d62d
 
         if config.warn_mix_layout:
             kernel.warn_mix_layout(kernel_name)
