--- conflicted
+++ resolved
@@ -87,13 +87,8 @@
         val = self.items
 
         if name == "__getitem__":
-<<<<<<< HEAD
             return self.getitem_const(tx, args[0])
 
-=======
-            assert len(args) == 1
-            return self.getitem_const(args[0])
->>>>>>> 1dc4588c
         elif name == "items":
             assert not (args or kwargs)
             return TupleVariable(
@@ -155,12 +150,8 @@
             and len(args) == 2
             and not kwargs
             and ConstDictVariable.is_valid_key(args[0])
-<<<<<<< HEAD
             and ConstDictVariable.get_key(tx, args[0]) not in self.items
             and len(args) == 2
-=======
-            and ConstDictVariable.get_key(args[0]) not in self.items
->>>>>>> 1dc4588c
         ):
             # missing item, return the default value
             return args[1]
