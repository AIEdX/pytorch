--- conflicted
+++ resolved
@@ -1579,42 +1579,31 @@
         return StatefulSymbolicContext(
             dynamic_sizes=[DimDynamic.STATIC] * e.dim(),
             constraint_sizes=[None] * e.dim(),
-<<<<<<< HEAD
             dynamic_offset=DimDynamic.STATIC,
             constraint_offset=None,
-=======
             tensor_source=source,
             source_to_symint_node_cache=source_to_symint_node_cache,
->>>>>>> e3d70369
         )
 
     # We preserve the dynamism of inputs. For example, when users call
     # make_fx(torch.cond, tracing_mode="symbolic")(*args), inputs have SymInt sizes.
-<<<<<<< HEAD
     if any(isinstance(s, SymInt) for s in e.size()) or isinstance(
         e.storage_offset(), SymInt
     ):
-        return FreshCreateSymbolicPolicy(
-=======
-    if any(isinstance(s, SymInt) for s in e.size()):
         return StatefulSymbolicContext(
->>>>>>> e3d70369
             dynamic_sizes=[
                 DimDynamic.DYNAMIC if isinstance(s, SymInt) else DimDynamic.STATIC
                 for s in e.size()
             ],
             constraint_sizes=[None] * e.dim(),
-<<<<<<< HEAD
             dynamic_offset=(
                 DimDynamic.DYNAMIC
                 if isinstance(e.storage_offset(), SymInt)
                 else DimDynamic.STATIC
             ),
             constraint_offset=None,
-=======
             tensor_source=source,
             source_to_symint_node_cache=source_to_symint_node_cache,
->>>>>>> e3d70369
         )
 
     # Prep for automatic dynamic
@@ -1787,13 +1776,10 @@
     return StatefulSymbolicContext(
         dynamic_sizes=dynamic_dims,
         constraint_sizes=constraint_dims,
-<<<<<<< HEAD
         dynamic_offset=dynamic_storage_offset,
         constraint_offset=None,
-=======
         tensor_source=source,
         source_to_symint_node_cache=source_to_symint_node_cache,
->>>>>>> e3d70369
     )
 
 
