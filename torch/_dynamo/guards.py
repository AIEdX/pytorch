import collections
import logging
import math
import os
import re
import types
import weakref
from inspect import currentframe, getframeinfo
from typing import Any, Callable, Dict, List, Optional, Set, Tuple, Type, Union
from weakref import ReferenceType

import numpy as np

import sympy

import torch

from torch._guards import Guard, GuardBuilderBase, GuardSource
from torch.fx.experimental.symbolic_shapes import FloorDiv

from . import config, convert_frame, mutation_guard
from .eval_frame import set_guard_error_hook, set_guard_fail_hook
from .exc import unimplemented
from .types import GuardedCode, GuardFail, GuardFn  # noqa: F401
from .utils import (
    dict_const_keys,
    dict_param_key_ids,
    guard_failures,
    istype,
    orig_code_map,
    rename_implicit,
    tuple_iterator_getitem,
    tuple_iterator_len,
)

log = logging.getLogger(__name__)
TensorGuards = torch._C._dynamo.guards.TensorGuards
check_obj_id = torch._C._dynamo.guards.check_obj_id
check_type_id = torch._C._dynamo.guards.check_type_id


CLOSURE_VARS = collections.OrderedDict(
    [
        ("___check_type_id", check_type_id),
        ("___check_obj_id", check_obj_id),
        ("___is_grad_enabled", torch.is_grad_enabled),
        ("___odict_getitem", collections.OrderedDict.__getitem__),
        ("___dict_param_key_ids", dict_param_key_ids),
        ("___dict_const_keys", dict_const_keys),
        ("___tuple_iterator_len", tuple_iterator_len),
        ("___tuple_iterator_getitem", tuple_iterator_getitem),
        ("__math_isnan", math.isnan),
        ("inf", float("inf")),
    ]
)


def strip_function_call(name):
    """
    "___odict_getitem(a, 1)" => "a"
    """
    m = re.search(r"([a-z0-9_]+)\(([^(),]+)[^()]*\)", name)
    if m and m.group(1) != "slice":
        return strip_function_call(m.group(2))
    return strip_getattr_getitem(name)


def strip_getattr_getitem(name):
    """
    "a[1]" => "a"
    "a.foo" => "a"
    """
    return re.split(r"[.\[]", name)[0]


class GuardBuilder(GuardBuilderBase):
    def __init__(
        self,
        id_ref: Callable[[Type[object]], str],
        scope: Optional[Dict[str, object]],
        guarded_code: "CheckFunctionManager",
        renames=True,
    ):
        self.id_ref = id_ref
        if scope:
            if renames:
                scope = {rename_implicit(k): v for k, v in scope.items()}
        else:
            scope = dict()
        self.scope: Dict[str, object] = scope
        self.argnames: List[str] = []
        # Code is python expression strings generated for each guard
        self.code: List[str] = []

        # Most of the time, we generate Python code in a guard to directly
        # check various properties.  However, tensors are a bit special;
        # it is too slow to check their properties one-by-one in Python.
        # Instead, there is a C++ function TensorGuards.check which takes
        # all of the tensor arguments and checks them all against compile-time
        # examples entirely in C++.  Thus, every time we process a
        # TENSOR_MATCH guard, we just add another entry to
        # tensor_check_names/tensor_check_examples, saying "for this local,
        # check it against this example", and it all ends up getting
        # swept up into a single call to ___check_tensors.  Invariant:
        # len(tensor_check_names) == len(tensor_check_examples).
        self.tensor_check_names: List[str] = []
        self.tensor_check_examples: List[torch.Tensor] = []

        self.tensor_check_ids: Dict[str, int] = {}
        # TODO: tf is this naming
        self.guarded_code: CheckFunctionManager = guarded_code

    def get(self, name: str) -> Any:
        return eval(name, self.scope, CLOSURE_VARS)

    def arg_ref(self, guard: Union[str, Guard]) -> str:
        name: str
        if isinstance(guard, str):
            name = guard
        else:
            name = guard.name
        base = strip_getattr_getitem(strip_function_call(name))
        if base not in self.argnames:
            if re.match(r"^\d+$", base):
                log.warning(f"invalid var name: {guard}")
            self.argnames.append(base)

        return name

    def TYPE_MATCH(self, guard: Guard):
        # ___check_type_id is same as `id(type(x)) == y`
        t = type(self.get(guard.name))
        obj_id = self.id_ref(t)
        code = f"___check_type_id({self.arg_ref(guard)}, {obj_id})"
        self._produce_guard_code(guard, [code])

    def ID_MATCH(self, guard: Guard):
        # ___check_obj_id is same as `id(x) == y`
        m = re.match(r"^type\((.+)\)$", guard.name)
        if m:
            # optional optimization to produce cleaner/faster guard code
            return self.TYPE_MATCH(
                Guard(m.group(1), guard.source, GuardBuilder.TYPE_MATCH)
            )

        code = f"___check_obj_id({self.arg_ref(guard)}, {self.id_ref(self.get(guard.name))})"
        self._produce_guard_code(guard, [code])

    def NAME_MATCH(self, guard: Guard):
        obj = self.get(guard.name)
        code = f"{self.arg_ref(guard)}.__name__ == {obj.__name__}"
        self._produce_guard_code(guard, [code])

    def HASATTR(self, guard: Guard):
        m = re.match(r"^(.*)[.]([a-zA-Z0-9_]+)$", guard.name)
        assert m, f"invalid hasattr check {guard.name}"
        base, attr = m.group(1, 2)
        ref = self.arg_ref(base)
        val = hasattr(self.get(base), attr)
        code = None
        if val:
            code = f"hasattr({ref}, {attr!r})"
        else:
            code = f"not hasattr({ref}, {attr!r})"

        self._produce_guard_code(guard, [code], provided_guarded_object=self.get(base))

    def EQUALS_MATCH(self, guard: Guard):
        ref = self.arg_ref(guard)
        val = self.get(guard.name)
        t = type(val)
        assert istype(
            val,
            (
                int,
                float,
                bool,
                type(None),
                str,
                type,
                list,
                tuple,
                set,
                slice,
                frozenset,
                range,
                torch.Size,
                torch.device,
                torch.dtype,
                np.int8,
                np.int16,
                np.int32,
                np.int64,
                np.uint8,
                np.uint16,
                np.uint32,
                np.uint64,
            ),
        ), t.__name__
        if istype(val, (torch.device, torch.dtype)):
            # TODO(jansel): is this slow? perhaps optimize it
            code = [f"str({ref}) == {str(val)!r}"]
            self._produce_guard_code(guard, code)
            return

        # Special case for nan because float("nan") == float("nan") evaluates to False
        if istype(val, float) and math.isnan(val):
            code = list()
            code.append(f"___check_type_id({ref}, {self.id_ref(t)})")
            code.append(f"__math_isnan({ref})")
            self._produce_guard_code(guard, code)
            return

        # Add type check to prevent equality check between tensor and non-tensor.
        code = list()
        if istype(val, (list, tuple)):
            self.LIST_LENGTH(guard)

            for idx, elem in enumerate(val):
                code.append(
                    f"___check_type_id({ref}[{idx}], {self.id_ref(type(elem))})"
                )

        elif not istype(val, torch.Size):
            code.append(f"___check_type_id({ref}, {self.id_ref(t)})")

        if istype(val, torch.Size):
            val = tuple(val)

        code.append(f"{ref} == {val!r}")
        self._produce_guard_code(guard, code)

    def CONSTANT_MATCH(self, guard: Guard):
        val = self.get(guard.name)
        if istype(val, (bool, type(None))):
            self.ID_MATCH(guard)
        else:
            self.EQUALS_MATCH(guard)

    def NN_MODULE(self, guard: Guard):
        self.ID_MATCH(guard)
        ref = self.arg_ref(guard)
        val = self.get(guard.name)

        def setup_guard():
            assert istype(val.training, bool)
            self.code.append(f"{ref}.training == {val.training}")

        if hasattr(val, "training"):
            # There are cases where a monkeypatched object has a guard made between __new__ and __init__
            setup_guard()
        else:
            unimplemented(f"Guard setup for uninitialized class {type(val)}")

    def FUNCTION_MATCH(self, guard: Guard):
        """things like torch.add and user defined functions"""
        if guard.is_local():
            return self.ID_MATCH(guard)

    def BUILTIN_MATCH(self, guard: Guard):
        return self.FUNCTION_MATCH(guard)

    def PYMODULE_MATCH(self, guard: Guard):
        return self.FUNCTION_MATCH(guard)

    def LIST_LENGTH(self, guard):
        ref = self.arg_ref(guard)
        value = self.get(guard.name)
        t = type(value)

        code = list()
        code.append(f"___check_type_id({ref}, {self.id_ref(t)})")
        code.append(f"len({ref}) == {len(value)}")

        self._produce_guard_code(guard, code)

    def TUPLE_ITERATOR_LEN(self, guard):
        ref = self.arg_ref(guard)
        value = self.get(guard.name)
        t = type(value)

        code = list()
        code.append(f"___check_type_id({ref}, {self.id_ref(t)})")
        code.append(f"___tuple_iterator_len({ref}) == {tuple_iterator_len(value)}")

        self._produce_guard_code(guard, code)

    def DICT_KEYS(self, guard):
        ref = self.arg_ref(guard)
        value = self.get(guard.name)
        t = type(value)

        code = list()
        code.append(f"___check_type_id({ref}, {self.id_ref(t)})")
        param_key_ids = set(dict_param_key_ids(value))
        const_keys = set(dict_const_keys(value))
        if param_key_ids:
            code.append(f"___dict_param_key_ids({ref}) == {param_key_ids!r}")
            code.append(f"___dict_const_keys({ref}) == {const_keys!r}")
        else:
            code.append(f"set({ref}.keys()) == {const_keys!r}")

        self._produce_guard_code(guard, code)

    def WEAKREF_ALIVE(self, guard):
        self._produce_guard_code(guard, [f"{self.arg_ref(guard)} is not None"])

    def NN_MODULE_PARAM_NAMES(self, guard):
        ref = self.arg_ref(guard)
        value = self.get(guard.name)
        t = type(value)
        keys = {k for k, v in value.named_parameters()}

        code = list()
        code.append(f"___check_type_id({ref}, {self.id_ref(t)})")
        code.append(f"{{k for k, v in {ref}.named_parameters()}} == {keys!r}")

        self._produce_guard_code(guard, code)

    def ODICT_KEYS(self, guard):
        """OrderedDict keys match"""
        ref = self.arg_ref(guard)
        value = self.get(guard.name)
        t = type(value)

        code = list()
        code.append(f"___check_type_id({ref}, {self.id_ref(t)})")
        code.append(f"str({ref}.keys()) == {str(value.keys())!r}")

        self._produce_guard_code(guard, code)

    def OBJECT_MUTATION(self, guard: Guard):
        mutation_guard.watch(self.get(guard.name), self.guarded_code)

    def GRAD_MODE(self, guard: Guard):
        """Guard on the initial grad state"""
        assert guard.name == ""
        assert guard.source is GuardSource.GLOBAL
        code = None
        if convert_frame.initial_grad_state:
            code = "___is_grad_enabled()"
        else:
            code = "not ___is_grad_enabled()"
        self._produce_guard_code(guard, [code])

    # This is a bit of a crutch for export case for symbolic shape guards.
    # SYMBOL_MATCH is only ever, and must only ever, be used for setting this value on
    # the create_fn field for tracking guards in export.
    def SYMBOL_MATCH(self, guard: Guard):
        raise AssertionError("this should not actually be called")

    def TENSOR_MATCH(self, guard: Guard):
        if guard.is_nn_module():
            self.ID_MATCH(guard)
        else:
            value = self.get(guard.name)
            assert isinstance(value, torch.Tensor)
            tensor_name = self.arg_ref(guard)
            self.tensor_check_names.append(tensor_name)
            self.tensor_check_examples.append(value)

            # STOP - DO NOT USE id_ref FOR TENSORS - TENSOR INVALIDATION RULES DIFFER
            self.tensor_check_ids[tensor_name] = id(value)

            # Note: Guard code produced for tensor_match is a little different.
            # We accumulate tensor names, then do a single install of `___check_tensors`.
            # See _guards.cpp and TensorGuard for more information.
            # TODO(voz): Add tensor matching code to export
            # Note: this is a bit of a special case, and so does not use _produce_guard_code
            guard.set_export_info(
                "TENSOR_MATCH",
                weakref.ref(type(value)),
                None,
                weakref.ref(value),
            )

    # A util that appends guarded code, or, in the case of export, adds data onto guards
    def _produce_guard_code(self, guard, code_list, provided_guarded_object=None):
        # WARNING: It is important that cur_frame/caller do NOT stay in
        # the current frame, because they will keep things live longer
        # than they should.  See TestMisc.test_release_module_memory
        cur_frame = currentframe()
        assert cur_frame is not None
        caller = cur_frame.f_back
        del cur_frame
        assert caller is not None
        func_name = getframeinfo(caller)[2]
        del caller
        # We use func_name for export, so might as well get a nice defensive check out of it
        assert func_name in dir(
            self.__class__
        ), f"_produce_guard_code must be called from inside GuardedCode. Called from {func_name}"

        self.code.extend(code_list)

        # Not all guards have names, some can be installed globally (see asserts on HAS_GRAD)
        if provided_guarded_object is None:
            name_valid = guard.name is not None and guard.name != ""

            guarded_object = self.get(guard.name) if name_valid else None
        else:
            guarded_object = provided_guarded_object

        guarded_object_type = (
            weakref.ref(type(guarded_object)) if guarded_object is not None else None
        )
        obj_ref = None
        if hasattr(guarded_object.__class__, "__weakref__"):
            obj_ref = weakref.ref(guarded_object)

        guard.set_export_info(
            func_name,
            guarded_object_type,
            code_list,
            obj_ref,
        )


# NB: Naively, you'd expect this to only be a function that produces
# the callable that consistutes the guard.  However, there is some
# delicate handling for invalidating this check function when the
# locals/globals get invalidated, so there's some extra state
# we have to hold in this manager class.
#
# TODO: this object has reference cycle with itself, via check_fn which
# references back to CheckFunction via ___guarded_code in closure_vars.
# Ideally, there shouldn't be any ref cycle so that guards are
# promptly disposed of.
class CheckFunctionManager:
    def __init__(
        self,
        output_graph=None,
        f_locals: Optional[Dict[str, object]] = None,
        f_globals: Optional[Dict[str, object]] = None,
        guard_fail_fn: Optional[Callable[[Tuple[str, str]], None]] = None,
    ):
<<<<<<< HEAD
        guards = output_graph.guards
=======
        guards = output_graph.guards if output_graph else None
>>>>>>> 0cd69d7c
        self.valid = True
        self._weakrefs: List["ReferenceType[object]"] = []
        self._seen_ids: Set[int] = set()
        self.output_graph = output_graph

        # Note: right overrides left
        def combine_scopes(left, right):
            if left is None:
                return right

            if right is None:
                return left

            return {**left, **right}

        local_builder = GuardBuilder(
            self.id_ref, combine_scopes(f_globals, f_locals), self, renames=True
        )
        global_builder = GuardBuilder(self.id_ref, f_globals, self, renames=False)
        for guard in sorted(guards or [], key=Guard.sort_key):
            if not config.guard_nn_modules and guard.is_nn_module():
                continue
            guard.create(local_builder, global_builder)
        self.check_fn = self.compile_check_fn(
            local_builder, global_builder, guards, guard_fail_fn
        )
        self._seen_ids.clear()

    def compile_check_fn(
        self, local_builder, global_builder, guards_out, guard_fail_fn
    ):
        assert not (set(local_builder.argnames) & set(global_builder.argnames))
        # see parallel handling of ".0" / "___implicit0" in _eval_frame.c
        largs = [a for a in local_builder.scope.keys() if a == "___implicit0"]
        largs += [a for a in local_builder.argnames if a != "___implicit0"]
        largs += ["**___kwargs_ignored"]
        args = ",".join(largs)

        code_parts = (
            ["___guarded_code.valid"] + local_builder.code + global_builder.code
        )
        # TODO(whc) maybe only the 'check_tensors' one is ambiguous? if so we can be less general..
        verbose_code_parts = (
            ["___guarded_code.valid"] + local_builder.code + global_builder.code
        )

        tensor_check_names = (
            local_builder.tensor_check_names + global_builder.tensor_check_names
        )

        tensor_check_ids = local_builder.tensor_check_ids.copy()
        tensor_check_ids.update(global_builder.tensor_check_ids)

        check_tensors_fn = None
        check_tensors_verbose_fn = None
        if tensor_check_names:
            tensor_check_examples = (
                local_builder.tensor_check_examples
                + global_builder.tensor_check_examples
            )
            tensor_guards = TensorGuards(
                *tensor_check_examples, dynamic_shapes=config.dynamic_shapes
            )
            check_tensors_fn = tensor_guards.check
            check_tensors_verbose_fn = tensor_guards.check_verbose
            code_parts.append(f"___check_tensors({', '.join(tensor_check_names)})")
            verbose_args = ", ".join(
                tensor_check_names + ["tensor_check_names=tensor_check_names"]
            )
            verbose_code_parts.append(f"___check_tensors_verbose({verbose_args})")

        # Let's handle ShapeEnv guards.  To do this, we will resolve
        # shape variables to sources from GraphArgs.  This must happen after
        # tensor checks.
        # NB: self.output_graph can be None in the debug_nops tests
        # TODO: What about grapharg pruning?  This could be problematic if we
        # guarded on a tensor that isn't actually used as an input in the end.
        if (
            self.output_graph
            and self.output_graph.tracing_context.fake_mode
            and self.output_graph.tracing_context.fake_mode.shape_env
        ):
            graphargs = self.output_graph.graphargs
            expr_as_str = (
                self.output_graph.tracing_context.fake_mode.shape_env.codegen_guards(
                    [a.fake_tensor for a in graphargs if a.is_tensor],
                    [a.source.name() for a in graphargs if a.is_tensor],
                )
            )
            if expr_as_str != "True":
                code_parts.append(expr_as_str)
                verbose_code_parts.append(expr_as_str)
                # TODO: this is a hack
                guards_out.add(
                    Guard(
                        name="symbolic_shape_expression",
                        source=GuardSource.SHAPE_ENV,
                        create_fn=GuardBuilder.SYMBOL_MATCH,
                        code_list=expr_as_str,
                    )
                )

        def direct_equality(a, b):
            return a == b

        def direct_negation(a, b):
            return not direct_equality(a, b)

        code = " and ".join(unique(code_parts))
        closure_vars = collections.OrderedDict(
            [
                ("___guarded_code", self),
                ("___check_tensors", check_tensors_fn),
                ("___check_tensors_verbose", check_tensors_verbose_fn),
                ("tensor_check_names", tensor_check_names),
                ("floor", math.floor),
                ("ceiling", math.ceil),
                ("Eq", direct_equality),
                ("Ne", direct_negation),
                ("Mod", sympy.Mod),
                ("FloorDiv", FloorDiv),
            ]
        )
        closure_vars.update(CLOSURE_VARS)
        py_code = f"""\
def ___make_guard_fn({','.join(closure_vars.keys())}):
    return lambda {args}: {code}
"""
        if os.environ.get("TORCHDYNAMO_PRINT_GUARDS", None) == "1":
            print("GUARDS", code)
        set_guard_fail_hook(guard_fail_hook)
        out: Dict[str, Any] = dict()
        # print("RUNNING PY CODE", py_code)
        exec(py_code, global_builder.scope, out)
        guard_fn = out["___make_guard_fn"](*closure_vars.values())
        guard_fn.closure_vars = closure_vars
        # TODO(whc) maybe '.code_parts' was only kept around for the guard callback? so we don't need both
        guard_fn.code_parts = code_parts
        guard_fn.verbose_code_parts = verbose_code_parts
        guard_fn.global_scope = global_builder.scope
        guard_fn.guard_fail_fn = guard_fail_fn
        return guard_fn

    def invalidate(self, ref):
        # A weakref is no longer valid, self.check_fn should return false
        self.valid = False

    def id_ref(self, obj):
        """add a weakref, return the id"""
        try:
            if id(obj) not in self._seen_ids:
                self._weakrefs.append(weakref.ref(obj, self.invalidate))
                self._seen_ids.add(id(obj))
        except TypeError:
            pass  # cannot weakref bool object
        return id(obj)


def guard_fail_hook(
    guard_fn: GuardFn, code: types.CodeType, f_locals: Dict[str, object], last: bool
) -> None:
    """
    called whenever a guard fails.
    """
    if not guard_fn.guard_fail_fn and not last:
        return
    scope = {rename_implicit(k): v for k, v in f_locals.items()}
    scope.update(guard_fn.closure_vars)
    reason = None
    for part in guard_fn.verbose_code_parts:
        fail_reason = eval(part, guard_fn.global_scope, scope)
        # TODO(whc) hacky for now as not every 'part' in guard_fn.verbose_code_parts
        # is updated to return a string explaining the failure.
        if isinstance(fail_reason, str):
            reason = fail_reason
            break
        elif isinstance(fail_reason, bool) and not fail_reason:
            reason = part
            break
    try:
        if guard_fn.guard_fail_fn is not None:
            guard_fn.guard_fail_fn(
                GuardFail(reason or "unknown reason", orig_code_map[code])
            )
    except Exception as e:
        log.error(
            "Failure in guard_fail_fn callback - raising here will cause a NULL Error on guard eval",
            exc_info=True,
        )

    if last:
        guard_failures[orig_code_map[code]].append(reason)


def guard_error_hook(
    guard_fn: GuardFn, code: types.CodeType, f_locals: Dict[str, object], last: bool
):
    print(
        f"ERROR RUNNING GUARDS {code.co_name} {code.co_filename}:{code.co_firstlineno}"
    )
    print(" ", " and\n  ".join(guard_fn.code_parts))


set_guard_error_hook(guard_error_hook)


def unique(seq):
    seen = set()
    for x in seq:
        if x not in seen:
            yield x
            seen.add(x)<|MERGE_RESOLUTION|>--- conflicted
+++ resolved
@@ -434,11 +434,7 @@
         f_globals: Optional[Dict[str, object]] = None,
         guard_fail_fn: Optional[Callable[[Tuple[str, str]], None]] = None,
     ):
-<<<<<<< HEAD
-        guards = output_graph.guards
-=======
         guards = output_graph.guards if output_graph else None
->>>>>>> 0cd69d7c
         self.valid = True
         self._weakrefs: List["ReferenceType[object]"] = []
         self._seen_ids: Set[int] = set()
