--- conflicted
+++ resolved
@@ -43,9 +43,60 @@
 while_loop_op = HigherOrderOperator("while_loop")
 
 
-# TODO(yidi): turn on dynamo in eager-mode
 def while_loop(cond_fn, body_fn, operands):
-<<<<<<< HEAD
+    r"""
+    Run body_fn(*operands) while cond_fn(*operands) returns a True scalar tensor. Returns the output of body_fn or
+    initial operands.
+
+    .. warning::
+        `torch.while_loop` is a prototype feature in PyTorch. It has limited support for input and output types and
+        doesn't support training currently. Please look forward to a more stable implementation in a future version of PyTorch.
+        Read more about feature classification at: https://pytorch.org/blog/pytorch-feature-classification-changes/#prototype
+
+    `while_loop` is a structured control flow operator. It preserves the loop semantic across the torch.compile and torch.export.
+
+    `while_loop` is equivalent to the following:
+
+        def while_loop(cond_fn, body_fn, operands):
+            val = operands
+            while cond_fn(*val):
+                val = body_fn(*val)
+            return val
+
+    Args:
+        cond_fn (Callable): A callable function that returns a boolean Scalar tensor.
+
+        body_fn (Callable): A callable function that takes the same inputs as `cond_fn` and returns a tuple or list of tensors
+
+        operands (Tuple of possibly nested dict/list/tuple of tensors): A tuple of inputs to cond_fn and body_fn. It's also
+            the initial value of states that are carried across iterations.
+
+    Example:
+
+        def cond_fn(iter, x):
+            return iter.sum() < 10
+
+        def body_fn(iter, x):
+            return iter + 1, x.sin()
+
+        while_loop(cond_fn, body_fn, (torch.zeros(1), torch.randn(3, 4)))
+
+    Restrictions:
+
+        - body_fn must return tensors with the same metadata (e.g.shape, dtype) as inputs.
+
+        - body_fn and cond_fn must not in-place mutate the operands. A clone before the mutation is required.
+
+        - body_fn and cond_fn must not mutate python varialbles (e.g. list/dict) created outside of the body_fn.
+
+        - body_fn and cond_fn's output cannot aliase any of the inputs. A clone is required.
+
+    .. warning::
+        Temporal Limitations:
+
+        - 'while_loop' only supports **inference** right now. Autograd will be supported in the future.
+
+    """
     if torch._dynamo.is_compiling():
         return while_loop_op(cond_fn, body_fn, operands)
 
@@ -67,63 +118,6 @@
         return torch.compile(while_loop_op, backend="eager", fullgraph=True)(
             cond_fn, body_fn, operands
         )
-=======
-    r"""
-    Run body_fn(*operands) while cond_fn(*operands) returns a True scalar tensor. Returns the output of body_fn or
-    initial operands.
-
-    .. warning::
-        `torch.while_loop` is a prototype feature in PyTorch. It has limited support for input and output types and
-        doesn't support training currently. Please look forward to a more stable implementation in a future version of PyTorch.
-        Read more about feature classification at: https://pytorch.org/blog/pytorch-feature-classification-changes/#prototype
-
-    `while_loop` is a structured control flow operator. It preserves the loop semantic across the torch.compile and torch.export.
-
-    `while_loop` is equivalent to the following:
-
-        def while_loop(cond_fn, body_fn, operands):
-            val = operands
-            while cond_fn(*val):
-                val = body_fn(*val)
-            return val
-
-    Args:
-        cond_fn (Callable): A callable function that returns a boolean Scalar tensor.
-
-        body_fn (Callable): A callable function that takes the same inputs as `cond_fn` and returns a tuple or list of tensors
-
-        operands (Tuple of possibly nested dict/list/tuple of tensors): A tuple of inputs to cond_fn and body_fn. It's also
-            the initial value of states that are carried across iterations.
-
-    Example:
-
-        def cond_fn(iter, x):
-            return iter.sum() < 10
-
-        def body_fn(iter, x):
-            return iter + 1, x.sin()
-
-        while_loop(cond_fn, body_fn, (torch.zeros(1), torch.randn(3, 4)))
-
-    Restrictions:
-
-        - body_fn must return tensors with the same metadata (e.g.shape, dtype) as inputs.
-
-        - body_fn and cond_fn must not in-place mutate the operands. A clone before the mutation is required.
-
-        - body_fn and cond_fn must not mutate python varialbles (e.g. list/dict) created outside of the body_fn.
-
-        - body_fn and cond_fn's output cannot aliase any of the inputs. A clone is required.
-
-    .. warning::
-        Temporal Limitations:
-
-        - 'while_loop' only supports **inference** right now. Autograd will be supported in the future.
-
-    """
-    assert isinstance(operands, tuple)
-    return while_loop_op(cond_fn, body_fn, operands)
->>>>>>> cc233dff
 
 
 @while_loop_op.py_impl(DispatchKey.CompositeExplicitAutograd)
