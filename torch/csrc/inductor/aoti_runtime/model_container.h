#pragma once

#include <algorithm>
#include <deque>
#include <future>
#include <mutex>
#include <shared_mutex>

// WARNING: Be careful when adding new includes here. This header will be used
// in model.so, and should not refer to any aten/c10 headers except the stable
// C ABI defined in torch/csrc/inductor/aoti_torch/c/shim.h. The same rule
// applies to other files under torch/csrc/inductor/aoti_runtime/.
#include <torch/csrc/inductor/aoti_runtime/model.h>

namespace torch {
namespace aot_inductor {

class AOTInductorModelContainer {
 public:
  AOTInductorModelContainer(
      size_t num_models,
      bool is_cpu = false,
      std::optional<std::string> cubin_dir = std::nullopt) {
    constants_map_ = std::make_shared<ConstantMap>();
    constants_array_ = std::make_shared<std::vector<ConstantHandle>>();
    use_secondary_ = false;
    models_.reserve(num_models);
    available_models_.reserve(num_models);
    for (size_t i = 0; i < num_models; ++i) {
      models_.push_back(AOTInductorModel::Create(
          constants_map_, constants_array_, cubin_dir));
      available_models_.push_back(models_.back().get());
    }

    // Note that the all following fields (input_names_, output_names,
    // etc) can be filled in by the AOT
    // codegen. However, we choose to query such information from
    // the owned AOTInductorModel for a couple of reasons:
    //   * simplify the codegen templates
    //   * reduce information fragmentation and duplication
    //   * the initialization process below is done only once when the container
    //     is constructed, so it would have little performance impact
    auto* model = available_models_[0];
    size_t num_inputs = model->num_inputs();
    input_names_.reserve(num_inputs);
    for (size_t i = 0; i < num_inputs; i++) {
      input_names_.push_back(model->input_name(i));
    }

    size_t num_outputs = model->num_outputs();
    output_names_.reserve(num_outputs);
    for (size_t i = 0; i < num_outputs; i++) {
      output_names_.push_back(model->output_name(i));
    }

    model->load_constants(is_cpu);
#ifdef USE_CUDA
    constant_blob_ = model->release_constant_blob();
    constants_internal_offset_.resize(model->num_constants());
    model->compute_cuda_constant_blob(blob_size_, constants_internal_offset_);
#endif

    for (auto& model : models_) {
      model->update_constants_map(constants_map_);
    }

    in_spec_ = model->get_in_spec();
    out_spec_ = model->get_out_spec();
  }

  void run(
      AtenTensorHandle*
          input_handles, // array of input AtenTensorHandle; handles
                         // are stolen; the array itself is borrowed
      AtenTensorHandle*
          output_handles, // array for writing output AtenTensorHandle; handles
                          // will be stolen by the caller; the array itself is
                          // borrowed
      DeviceStreamType stream,
      AOTIProxyExecutorHandle proxy_executor) {
    std::shared_lock model_lk(model_exec_mutex_);
    auto* model = get_available_model();
    try {
      model->run(input_handles, output_handles, stream, proxy_executor);
    } catch (...) {
      std::lock_guard lk(models_mutex_);
      available_models_.push_back(model);
      throw;
    }

    {
      std::lock_guard lk(models_mutex_);
      pending_models_.push_back(model);
    }
    pending_models_available_.notify_one();
  }

<<<<<<< HEAD
  // This function updates the inactive buffer for storing constants.
=======
  size_t num_constants() const {
    if (this->num_models() == 0) {
      throw std::runtime_error("No available models in container!");
    }
    return models_[0]->num_constants();
  }

  const char* constant_name(size_t idx) const {
    if (this->num_models() == 0) {
      throw std::runtime_error("No available models in container!");
    }
    return models_[0]->constant_name(idx);
  }

  const char* constant_original_fqn(size_t idx) const {
    if (this->num_models() == 0) {
      throw std::runtime_error("No available models in container!");
    }
    return models_[0]->constant_original_fqn(idx);
  }

  int32_t constant_dtype(size_t idx) const {
    if (this->num_models() == 0) {
      throw std::runtime_error("No available models in container!");
    }
    return models_[0]->constant_dtype(idx);
  }

  // This function updates the buffer for storing constants.
>>>>>>> c05dd2aa
  // It will update the buffer, the mapping and the array mapping.
  // We can later change the inactive buffer to active with corresponding
  // function calls (swap_constant_buffer)
  void update_inactive_constant_buffer(
      const std::unordered_map<std::string, AtenTensorHandle>& constants_map) {
#ifdef USE_CUDA
    if (this->num_models() == 0) {
      throw std::runtime_error("No model available in container!");
    }
    auto num_constants = models_[0]->num_constants();

    auto* constants_blob_ptr = static_cast<uint8_t*>(get_inactive_blob_ptr());
    auto inactive_constants_map = get_inactive_map();

    for (size_t idx = 0; idx < num_constants; idx++) {
      auto constant_name = std::string(models_[0]->constant_name(idx));
      auto it = constants_map.find(constant_name);
      if (it == constants_map.end()) {
        throw std::runtime_error(
            std::string("Cannot find constants ") + constant_name +
            std::string(" in constants_map!"));
      }

      // Move the data to container handled blob.
      uint8_t* internal_constants_ptr =
          constants_blob_ptr + constants_internal_offset_[idx];
      void* user_constant_ptr;
      int64_t constant_size;
      aoti_torch_get_data_ptr(it->second, &user_constant_ptr);
      aoti_torch_get_storage_size(it->second, &constant_size);

      AOTI_RUNTIME_DEVICE_CHECK(cudaMemcpy(
          internal_constants_ptr,
          user_constant_ptr,
          constant_size,
          cudaMemcpyDefault));

      // Generate Tensor from container handled blob.
      // We extract stride and offset from provided Tensor since we do not
      // guarantee that the tensor is contiguous.
      AtenTensorHandle tensor_handle;
      int64_t* stride;
      int64_t offset;
      int device_idx = -1;
      AOTI_TORCH_ERROR_CODE_CHECK(aoti_torch_get_strides(it->second, &stride));
      AOTI_TORCH_ERROR_CODE_CHECK(
          aoti_torch_get_storage_offset(it->second, &offset));
      AOTI_RUNTIME_DEVICE_CHECK(cudaGetDevice(&device_idx));
      AOTI_TORCH_ERROR_CODE_CHECK(aoti_torch_create_tensor_from_blob(
          internal_constants_ptr,
          models_[0]->constant_ndim(idx),
          models_[0]->constant_shape(idx),
          stride,
          offset,
          models_[0]->constant_dtype(idx),
          aoti_torch_device_type_cuda(),
          device_idx,
          &tensor_handle));

      // Now place the tensor to constants_map. Note at this point the ownership
      // of the tensor_handle will be taken over.
      inactive_constants_map->emplace(constant_name, tensor_handle);
    }

    // Update the inactive constant array.
    update_array_from_map(get_inactive_array(), inactive_constants_map);
#endif // USE_CUDA
  }

  void update_array_from_map(
      std::shared_ptr<std::vector<ConstantHandle>> constants_array,
      std::shared_ptr<ConstantMap> constants_map) {
    auto num_constants = models_[0]->num_constants();
    for (size_t idx = 0; idx < num_constants; idx++) {
      constants_array->at(idx) = ConstantHandle(
          constants_map->find(models_[0]->constant_name(idx))->second);
    }
  }

  void swap_constant_buffer() {
    std::lock_guard unique_lk(model_exec_mutex_);

    auto constants_map = get_inactive_map();
    auto constants_array = get_inactive_array();

    for (auto& model : models_) {
      model->update_constants_map(
          constants_map, /* remap_constants_array = */ false);
      model->update_constants_array(constants_array);
    }

    use_secondary_ = !use_secondary_;
  }

  size_t num_inputs() const {
    return input_names_.size();
  }

  size_t num_outputs() const {
    return output_names_.size();
  }

  const char* input_name(size_t idx) const {
    return input_names_.at(idx).c_str();
  }

  const char* output_name(size_t idx) const {
    return output_names_.at(idx).c_str();
  }

  size_t num_models() const {
    return models_.size();
  }

  const char* get_in_spec() const {
    return in_spec_;
  }

  const char* get_out_spec() const {
    return out_spec_;
  }

 private:
  std::vector<std::string> input_names_;
  std::vector<std::string> output_names_;
  const char* in_spec_;
  const char* out_spec_;

#ifdef USE_CUDA
  // Holds the blob storage for constants' at::Tensor for CUDA.
  CUDAPtr constant_blob_;
  CUDAPtr constant_blob_secondary_;

  // Let's place this within USE_CUDA at the moment before we fully support
  // update for CPU cases.
  size_t blob_size_;
  std::vector<size_t> constants_internal_offset_;
#endif // USE_CUDA

  // Determine which constants is being used for the model.
  // If true,
  // constants_map_secondary/constant_blob_secondary/constants_array_secondary
  // is being used.
  bool use_secondary_;

  // Holds the mapping of constants to at::Tensor.
  // The underlying data of at::Tensor is in either constant_blob_ (for CUDA).
  // or _binary_constants_bin_start (for CPU).
  std::shared_ptr<ConstantMap> constants_map_;
  std::shared_ptr<ConstantMap> constants_map_secondary_;

  // Holds the indexed array of constant for faster lookup during runtime.
  std::shared_ptr<std::vector<ConstantHandle>> constants_array_;
  std::shared_ptr<std::vector<ConstantHandle>> constants_array_secondary_;

  // Holds all the AOTInductorModel instances owned by this container.
  std::vector<std::unique_ptr<AOTInductorModel>> models_;

  // Holds the AOTInductorModel instances available for inference.
  std::vector<AOTInductorModel*> available_models_;

  // Holds the AOTInductorModel instances that have started running
  // inference and can be placed onto available_models_ upon their
  // completion.
  std::deque<AOTInductorModel*> pending_models_;

  // Protects available_models_ and pending_models_.
  std::mutex models_mutex_;

  // Notified whenever a model is placed onto pending_models_.
  std::condition_variable pending_models_available_;

  AOTInductorModel* get_available_model() {
    std::unique_lock lk(models_mutex_);
    if (available_models_.empty()) {
      reclaim_finished_models(lk);
    }
    auto* result = available_models_.back();
    available_models_.pop_back();
    return result;
  }

  // This mutex is used to protect execution of model.
  // We acquire the mutex in shared mode if we allow concurrent execution.
  // We acquire the mutex in unique mode when we want exclusive access of the
  // model. One such case is when we want to do a weight swapping. We want to
  // make sure no one is executing the model.
  std::shared_mutex model_exec_mutex_;

#ifdef USE_CUDA
  void* get_inactive_blob_ptr() {
    if (use_secondary_) {
      return constant_blob_.get();
    } else {
      if (!constant_blob_secondary_) {
        constant_blob_secondary_ = RAII_cudaMalloc(blob_size_);
      }
      return constant_blob_secondary_.get();
    }
  }
#endif // USE_CUDA

  std::shared_ptr<ConstantMap> get_inactive_map() {
    if (use_secondary_) {
      return constants_map_;
    } else {
      if (!constants_map_secondary_) {
        constants_map_secondary_ = std::make_shared<ConstantMap>();
      }
      return constants_map_secondary_;
    }
  }

  std::shared_ptr<std::vector<ConstantHandle>> get_inactive_array() {
    if (use_secondary_) {
      return constants_array_;
    } else {
      if (!constants_array_secondary_) {
        constants_array_secondary_ =
            std::make_shared<std::vector<ConstantHandle>>(
                models_[0]->num_constants());
      }
      return constants_array_secondary_;
    }
  }

  void reclaim_finished_models(std::unique_lock<std::mutex>& lk) {
    // push finished model instances to the end of pending_models_
    auto it = std::stable_partition(
        pending_models_.begin(),
        pending_models_.end(),
        [](AOTInductorModel* m) { return !m->is_finished(); });

    if (it != pending_models_.end()) {
      // We have finished model instances that can be pushed into
      // available_models_ so that we don't have to be blocked on waiting
      // the pending_models_available_ condition.
      available_models_.insert(
          available_models_.end(), it, pending_models_.end());
      pending_models_.erase(it, pending_models_.end());
      return;
    }

    pending_models_available_.wait(
        lk, [this]() { return !pending_models_.empty(); });
    // Let's make the schedule simple first. We always wait on the first
    // pending_models_ to be complete.
    auto* model = pending_models_.front();
    pending_models_.pop_front();
    lk.unlock();
    try {
      model->wait_for_completion();
    } catch (...) {
      lk.lock();
      available_models_.push_back(model);
      throw;
    }
    lk.lock();
    available_models_.push_back(model);
  }
};

} // namespace aot_inductor
} // namespace torch<|MERGE_RESOLUTION|>--- conflicted
+++ resolved
@@ -95,9 +95,6 @@
     pending_models_available_.notify_one();
   }
 
-<<<<<<< HEAD
-  // This function updates the inactive buffer for storing constants.
-=======
   size_t num_constants() const {
     if (this->num_models() == 0) {
       throw std::runtime_error("No available models in container!");
@@ -127,28 +124,38 @@
   }
 
   // This function updates the buffer for storing constants.
->>>>>>> c05dd2aa
   // It will update the buffer, the mapping and the array mapping.
-  // We can later change the inactive buffer to active with corresponding
-  // function calls (swap_constant_buffer)
-  void update_inactive_constant_buffer(
-      const std::unordered_map<std::string, AtenTensorHandle>& constants_map) {
+  void update_constant_buffer(
+      const std::unordered_map<std::string, AtenTensorHandle>& constants_map,
+      bool use_inactive,
+      bool validate_full_update) {
 #ifdef USE_CUDA
     if (this->num_models() == 0) {
       throw std::runtime_error("No model available in container!");
     }
     auto num_constants = models_[0]->num_constants();
 
-    auto* constants_blob_ptr = static_cast<uint8_t*>(get_inactive_blob_ptr());
-    auto inactive_constants_map = get_inactive_map();
+    auto* constants_blob_ptr =
+        static_cast<uint8_t*>(get_constant_blob_ptr(use_inactive));
+    auto constants_map_to_update = get_constants_map(use_inactive);
+
+    if (validate_full_update) {
+      for (size_t idx = 0; idx < num_constants; idx++) {
+        auto constant_name = std::string(models_[0]->constant_name(idx));
+        auto it = constants_map.find(constant_name);
+        if (it == constants_map.end()) {
+          throw std::runtime_error(
+              std::string("Cannot find constants ") + constant_name +
+              std::string(" in constants_map!"));
+        }
+      }
+    }
 
     for (size_t idx = 0; idx < num_constants; idx++) {
       auto constant_name = std::string(models_[0]->constant_name(idx));
       auto it = constants_map.find(constant_name);
       if (it == constants_map.end()) {
-        throw std::runtime_error(
-            std::string("Cannot find constants ") + constant_name +
-            std::string(" in constants_map!"));
+        continue;
       }
 
       // Move the data to container handled blob.
@@ -189,11 +196,12 @@
 
       // Now place the tensor to constants_map. Note at this point the ownership
       // of the tensor_handle will be taken over.
-      inactive_constants_map->emplace(constant_name, tensor_handle);
+      constants_map_to_update->emplace(constant_name, tensor_handle);
     }
 
     // Update the inactive constant array.
-    update_array_from_map(get_inactive_array(), inactive_constants_map);
+    update_array_from_map(
+        get_constants_array(use_inactive), constants_map_to_update);
 #endif // USE_CUDA
   }
 
@@ -210,8 +218,8 @@
   void swap_constant_buffer() {
     std::lock_guard unique_lk(model_exec_mutex_);
 
-    auto constants_map = get_inactive_map();
-    auto constants_array = get_inactive_array();
+    auto constants_map = get_constants_map(/* get_inactive= */ true);
+    auto constants_array = get_constants_array(/* get_inactive= */ true);
 
     for (auto& model : models_) {
       model->update_constants_map(
@@ -318,8 +326,9 @@
   std::shared_mutex model_exec_mutex_;
 
 #ifdef USE_CUDA
-  void* get_inactive_blob_ptr() {
-    if (use_secondary_) {
+  void* get_constant_blob_ptr(bool get_inactive) {
+    if ((get_inactive && use_secondary_) ||
+        (!get_inactive && !use_secondary_)) {
       return constant_blob_.get();
     } else {
       if (!constant_blob_secondary_) {
@@ -330,8 +339,9 @@
   }
 #endif // USE_CUDA
 
-  std::shared_ptr<ConstantMap> get_inactive_map() {
-    if (use_secondary_) {
+  std::shared_ptr<ConstantMap> get_constants_map(bool get_inactive) {
+    if ((get_inactive && use_secondary_) ||
+        (!get_inactive && !use_secondary_)) {
       return constants_map_;
     } else {
       if (!constants_map_secondary_) {
@@ -341,8 +351,10 @@
     }
   }
 
-  std::shared_ptr<std::vector<ConstantHandle>> get_inactive_array() {
-    if (use_secondary_) {
+  std::shared_ptr<std::vector<ConstantHandle>> get_constants_array(
+      bool get_inactive) {
+    if ((get_inactive && use_secondary_) ||
+        (!get_inactive && !use_secondary_)) {
       return constants_array_;
     } else {
       if (!constants_array_secondary_) {
