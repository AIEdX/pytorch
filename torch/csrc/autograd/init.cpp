--- conflicted
+++ resolved
@@ -271,7 +271,10 @@
   {
     using torch::profiler::impl::Result;
     py::class_<ExtraFields<EventType::TorchOp>>(m, "_ExtraFields_TorchOp")
-        .def_readonly("inputs", &ExtraFields<EventType::TorchOp>::inputs_);
+        .def_readonly("inputs", &ExtraFields<EventType::TorchOp>::inputs_)
+        .def_readonly(
+            "allow_tf32_cublas",
+            &ExtraFields<EventType::TorchOp>::allow_tf32_cublas_);
     py::class_<Inputs>(m, "_Inputs")
         .def_readonly("shapes", &Inputs::shapes_)
         .def_readonly("dtypes", &Inputs::dtypes_);
@@ -290,23 +293,6 @@
         .def_property_readonly("function_name", [](const PyFrameState& s) {
           return s.funcname_.str();
         });
-<<<<<<< HEAD
-    py::class_<ExtraFields<EventType::TorchOp>>(m, "_ExtraFields_TorchOp")
-        .def_readonly(
-            "allow_tf32_cudnn",
-            &ExtraFields<EventType::TorchOp>::allow_tf32_cudnn_)
-        .def_readonly(
-            "allow_tf32_cublas",
-            &ExtraFields<EventType::TorchOp>::allow_tf32_cublas_);
-    py::class_<ExtraFields<EventType::Backend>>(m, "_ExtraFields_Backend");
-    py::class_<ExtraFields<EventType::Allocation>>(
-        m, "_ExtraFields_Allocation");
-    py::class_<ExtraFields<EventType::PyCall>>(m, "_ExtraFields_PyCall")
-        .def_readonly("caller", &ExtraFields<EventType::PyCall>::caller_);
-    py::class_<ExtraFields<EventType::PyCCall>>(m, "_ExtraFields_PyCCall")
-        .def_readonly("caller", &ExtraFields<EventType::PyCall>::caller_);
-=======
->>>>>>> 3c43e1a6
 
     py::class_<Result, std::shared_ptr<Result>>(m, "_ProfilerEvent")
         .def("name", &Result::name)
