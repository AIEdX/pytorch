--- conflicted
+++ resolved
@@ -736,15 +736,11 @@
   heartbeat_ = 1ULL;
   monitorThreadEnabled_.store(getCvarBool(TORCH_NCCL_ENABLE_MONITORING, true));
   heartbeatTimeoutInSec_ =
-<<<<<<< HEAD
-      getCvarInt(TORCH_NCCL_HEARTBEAT_TIMEOUT_SEC, 60 * 2 /*2 Mins*/);
+      getCvarInt(TORCH_NCCL_HEARTBEAT_TIMEOUT_SEC, 60 * 10 /*10 Mins*/);
   timeoutCheckInMilSec_ =
       getCvarInt(TORCH_NCCL_TIMEOUT_CHECK_MILSEC, 200);
   watchdogCheckInMilSec_ =
       getCvarInt(TORCH_NCCL_WATCHDOG_CHECK_MILSEC, 500);
-=======
-      getCvarInt(TORCH_NCCL_HEARTBEAT_TIMEOUT_SEC, 60 * 10 /*10 Mins*/);
->>>>>>> 2ea58808
   ncclTraceBufferSize_ = getCvarInt(TORCH_NCCL_TRACE_BUFFER_SIZE, 0);
   enableCollecticeHashDebug_ = (dist_debug_level_ >= DebugLevel::Detail);
 #ifdef ENABLE_NCCL_ERROR_CHECKING
@@ -1486,11 +1482,15 @@
           timeSinceLastPollStore >= timeoutCheckInMilSec_) {
         lastTimePollStore = currentTime;
         if (store_->check({std::string(TIMEOUT_DUMP)}) && !optAsyncDebugDump) {
+          const auto exitMsg = c10::str(
+              logPrefix(),
+              "[Start] Another rank reported a timeout and signaled a global abort.");
+          LOG(ERROR) << exitMsg;
           optAsyncDebugDump = launchAsyncDebugDump();
           waitForDumpOrTimeout(*optAsyncDebugDump);
           const auto exitMsg = c10::str(
               logPrefix(),
-              "Another rank reported a timeout and signaled a global abort.");
+              "[End] Another rank reported a timeout and signaled a global abort.");
           LOG(ERROR) << exitMsg;
           C10_THROW_ERROR(DistBackendError, exitMsg);
         }
@@ -1522,6 +1522,10 @@
               collectiveDebugInfoMode_.store(true);
               std::vector<uint8_t> vec(1);
               store_->set(std::string(TIMEOUT_DUMP), vec);
+              const auto exitMsg = c10::str(
+                  logPrefix(),
+                  "Timeout detected in watchdog and signal a global abort.");
+              LOG(ERROR) << exitMsg;
             }
 
             if (dumpOnTimeout_ && !optAsyncDebugDump) {
