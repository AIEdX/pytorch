--- conflicted
+++ resolved
@@ -738,15 +738,10 @@
   monitorThreadEnabled_.store(getCvarBool(TORCH_NCCL_ENABLE_MONITORING, true));
   heartbeatTimeoutInSec_ =
       getCvarInt(TORCH_NCCL_HEARTBEAT_TIMEOUT_SEC, 60 * 10 /*10 Mins*/);
-<<<<<<< HEAD
-  waitTimeoutDumpSleepInMilSec_ =
-      getCvarInt(TORCH_NCCL_WAIT_TIMEOUT_DUMP_SLEEP_MILSEC, 1200);
+  waitTimeoutDumpInMilSec_ =
+      getCvarInt(TORCH_NCCL_WAIT_TIMEOUT_DUMP_MILSEC, 2000);
   timeoutCheckInMilSec_ = getCvarInt(TORCH_NCCL_TIMEOUT_CHECK_MILSEC, 200);
   watchdogCheckInMilSec_ = getCvarInt(TORCH_NCCL_WATCHDOG_CHECK_MILSEC, 500);
-=======
-  waitTimeoutDumpInMilSec_ =
-      getCvarInt(TORCH_NCCL_WAIT_TIMEOUT_DUMP_MILSEC, 2000);
->>>>>>> 3fa4c442
   ncclTraceBufferSize_ = getCvarInt(TORCH_NCCL_TRACE_BUFFER_SIZE, 0);
   enableCollecticeHashDebug_ = (dist_debug_level_ >= DebugLevel::Detail);
 #ifdef ENABLE_NCCL_ERROR_CHECKING
@@ -1218,19 +1213,9 @@
     // their customized writer by inheriting `DebugInfoWriter` via
     // `registerDebugInfoWriter`.
     auto ncclTrace = dump_nccl_trace();
-<<<<<<< HEAD
-    if (debugInfoWriter_ == nullptr) {
-      // Dump the trace blob into local disk as a fallback.
-      std::unique_ptr<DebugInfoWriter> debugInfoWriterPtr =
-          std::make_unique<DebugInfoWriter>(globalRank());
-      registerDebugInfoWriter(std::move(debugInfoWriterPtr));
-    }
-    debugInfoWriter_->write(ncclTrace);
-    LOG(ERROR) << logPrefix() << "ProcessGroupNCCL dump debug info success!";
-=======
     DebugInfoWriter& writer = DebugInfoWriter::getWriter(globalRank());
     writer.write(ncclTrace);
->>>>>>> 3fa4c442
+    LOG(ERROR) << logPrefix() << "ProcessGroupNCCL dump debug info success!";
     return true;
   }
   return false;
@@ -1519,15 +1504,12 @@
           timeSinceLastPollStore >= timeoutCheckInMilSec_) {
         lastTimePollStore = currentTime;
         if (store_->check({std::string(TIMEOUT_DUMP)}) && !optAsyncDebugDump) {
-<<<<<<< HEAD
+          auto wakeUpTime = std::chrono::steady_clock::now() +
+              std::chrono::milliseconds(waitTimeoutDumpInMilSec_);
           const auto startCheckMsg = c10::str(
               logPrefix(),
               "[Start] Another rank reported a timeout and signaled a global abort.");
           LOG(ERROR) << startCheckMsg;
-=======
-          auto wakeUpTime = std::chrono::steady_clock::now() +
-              std::chrono::milliseconds(waitTimeoutDumpInMilSec_);
->>>>>>> 3fa4c442
           optAsyncDebugDump = launchAsyncDebugDump();
           waitForDumpOrTimeout(*optAsyncDebugDump);
           extraWaitForDumpUntil(wakeUpTime);
@@ -1586,14 +1568,11 @@
             if (dumpOnTimeout_) {
               // Store debug info to storage. (By default to local disk)
               waitForDumpOrTimeout(*optAsyncDebugDump);
-<<<<<<< HEAD
+              extraWaitForDumpUntil(wakeUpTime);
               const auto completeMsg = c10::str(
                   logPrefix(),
                   "Timeout dump finished in watchdog and signaled a global abort.");
               LOG(ERROR) << completeMsg;
-=======
-              extraWaitForDumpUntil(wakeUpTime);
->>>>>>> 3fa4c442
             }
 
           } catch (const std::exception& e) {
