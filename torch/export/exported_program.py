--- conflicted
+++ resolved
@@ -246,29 +246,13 @@
     def __call__(self, *args: Any, **kwargs: Any) -> Any:
         import torch._export.error as error
 
-<<<<<<< HEAD
-        if self.call_spec.in_spec is not None:
-            try:
-                user_args = (args, kwargs or {})
-                args = fx_pytree.tree_flatten_spec(
-                    user_args, self.call_spec.in_spec, exact_structural_match=True
-                )  # type: ignore[assignment]
-            except Exception:
-                _, received_spec = pytree.tree_flatten(user_args)  # type: ignore[possibly-undefined]
-                raise TypeError(  # noqa: TRY200
-                    "Trying to flatten user inputs with exported input tree spec: \n"
-                    f"{self.call_spec.in_spec}\n"
-                    "but actually got inputs with tree spec of: \n"
-                    f"{received_spec}"
-                )
-=======
         in_spec = self.call_spec.in_spec
         if in_spec is not None:
             kwargs = reorder_kwargs(kwargs, in_spec)
 
         flat_args_with_path, received_spec = pytree.tree_flatten_with_path(
             (args, kwargs)
-        )
+        )  # type: ignore[possibly-undefined]
 
         if in_spec is not None and received_spec != in_spec:
             raise ValueError(
@@ -277,7 +261,6 @@
                 "but actually got inputs with tree spec of: \n"
                 f"{received_spec}"
             )
->>>>>>> 8fb0996e
 
         additional_inputs = []
         for input_ in self.graph_signature.input_specs:
