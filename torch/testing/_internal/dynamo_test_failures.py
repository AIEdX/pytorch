# tests in this list will run without Dynamo strict mode by default.
FIXME_default_non_strict = {
    "backends/xeon/test_launch",
    "benchmark_utils/test_benchmark_utils",
    "distributions/test_constraints",
    "distributions/test_distributions",
    "dynamo/test_activation_checkpointing",
    "dynamo/test_after_aot",
    "dynamo/test_aot_autograd",
    "dynamo/test_autograd_function",
    "dynamo/test_backends",
    "dynamo/test_backward_higher_order_ops",
    "dynamo/test_base_output",
    "dynamo/test_bytecode_hook",
    "dynamo/test_compile",
    "dynamo/test_comptime",
    "dynamo/test_config",
    "dynamo/test_ctx_manager",
    "dynamo/test_cudagraphs",
    "dynamo/test_debug_utils",
    "dynamo/test_decorators",
    "dynamo/test_dynamic_shapes",
    "dynamo/test_exc",
    "dynamo/test_export",
    "dynamo/test_export_mutations",
    "dynamo/test_frame_init",
    "dynamo/test_functions",
    "dynamo/test_global",
    "dynamo/test_higher_order_ops",
    "dynamo/test_hooks",
    "dynamo/test_input_attr_tracking",
    "dynamo/test_interop",
    "dynamo/test_logging",
    "dynamo/test_minifier",
    "dynamo/test_misc",
    "dynamo/test_model_output",
    "dynamo/test_modules",
    "dynamo/test_nops",
    "dynamo/test_optimizers",
    "dynamo/test_pre_dispatch",
    "dynamo/test_profiler",
    "dynamo/test_python_autograd",
    "dynamo/test_recompile_ux",
    "dynamo/test_recompiles",
    "dynamo/test_replay_record",
    "dynamo/test_repros",
    "dynamo/test_skip_non_tensor",
    "dynamo/test_sources",
    "dynamo/test_subclasses",
    "dynamo/test_subgraphs",
    "dynamo/test_torchrec",
    "dynamo/test_trace_rules",
    "dynamo/test_unspec",
    "dynamo/test_verify_correctness",
    "export/test_db",
    "export/test_export",
    "export/test_export_nonstrict",
    "export/test_functionalized_assertions",
    "export/test_pass_infra",
    "export/test_passes",
    "export/test_retraceability",
    "export/test_serdes",
    "export/test_serialize",
    "export/test_unflatten",
    "export/test_upgrade",
    "export/test_verifier",
    "functorch/test_aotdispatch",
    "functorch/test_control_flow",
    "functorch/test_dims",
    "functorch/test_eager_transforms",
    "functorch/test_logging",
    "functorch/test_memory_efficient_fusion",
    "functorch/test_minifier",
    "functorch/test_ops",
    "functorch/test_parsing",
    "functorch/test_rearrange",
    "functorch/test_vmap",
    "functorch/test_vmap_registrations",
    "inductor/test_aot_inductor",
    "inductor/test_aot_inductor_utils",
    "inductor/test_benchmark_fusion",
    "inductor/test_binary_folding",
    "inductor/test_codecache",
    "inductor/test_codegen_triton",
    "inductor/test_compiled_autograd",
    "inductor/test_compiled_optimizers",
    "inductor/test_config",
    "inductor/test_coordinate_descent_tuner",
    "inductor/test_cpu_cpp_wrapper",
    "inductor/test_cpu_repro",
    "inductor/test_cuda_cpp_wrapper",
    "inductor/test_cuda_repro",
    "inductor/test_cudacodecache",
    "inductor/test_cudagraph_trees",
    "inductor/test_custom_lowering",
    "inductor/test_custom_post_grad_passes",
    "inductor/test_debug_trace",
    "inductor/test_dependencies",
    "inductor/test_efficient_conv_bn_eval",
    "inductor/test_extension_backend",
    "inductor/test_foreach",
    "inductor/test_fp8",
    "inductor/test_fused_attention",
    "inductor/test_fx_fusion",
    "inductor/test_group_batch_fusion",
    "inductor/test_indexing",
    "inductor/test_inductor_freezing",
    "inductor/test_inductor_utils",
    "inductor/test_inplacing_pass",
    "inductor/test_kernel_benchmark",
    "inductor/test_layout_optim",
    "inductor/test_max_autotune",
    "inductor/test_memory_planning",
    "inductor/test_minifier",
    "inductor/test_minifier_isolate",
    "inductor/test_mkldnn_pattern_matcher",
    "inductor/test_mmdecomp",
    "inductor/test_move_constructors_to_cuda",
    "inductor/test_pattern_matcher",
    "inductor/test_perf",
    "inductor/test_profiler",
    "inductor/test_select_algorithm",
    "inductor/test_smoke",
    "inductor/test_snode_runtime",
    "inductor/test_split_cat_fx_passes",
    "inductor/test_standalone_compile",
    "inductor/test_torchinductor",
    "inductor/test_torchinductor_codegen_dynamic_shapes",
    "inductor/test_torchinductor_dynamic_shapes",
    "inductor/test_torchinductor_opinfo",
    "inductor/test_triton_heuristics",
    "inductor/test_triton_wrapper",
    "inductor/test_unbacked_symints",
    "lazy/test_bindings",
    "lazy/test_debug_util",
    "lazy/test_extract_compiled_graph",
    "lazy/test_functionalization",
    "lazy/test_generator",
    "lazy/test_meta_kernel",
    "lazy/test_reuse_ir",
    "lazy/test_step_closures",
    "lazy/test_ts_opinfo",
    "nn/test_convolution",
    "nn/test_dropout",
    "nn/test_embedding",
    "nn/test_init",
    "nn/test_lazy_modules",
    "nn/test_module_hooks",
    "nn/test_multihead_attention",
    "nn/test_packed_sequence",
    "nn/test_parametrization",
    "nn/test_pooling",
    "nn/test_pruning",
    "optim/test_lrscheduler",
    "optim/test_optim",
    "optim/test_swa_utils",
    "profiler/test_memory_profiler",
    "profiler/test_profiler",
    "profiler/test_profiler_tree",
    "test_ao_sparsity",
    "test_autograd",
    "test_binary_ufuncs",
    "test_bundled_inputs",
    "test_comparison_utils",
    "test_compile_benchmark_util",
    "test_complex",
    "test_content_store",
    "test_cpp_api_parity",
    "test_cpp_extensions_aot_ninja",
    "test_cpp_extensions_aot_no_ninja",
    "test_cpp_extensions_jit",
    "test_cpp_extensions_open_device_registration",
    "test_cuda",
    "test_cuda_expandable_segments",
    "test_cuda_multigpu",
    "test_cuda_nvml_based_avail",
    "test_cuda_primary_ctx",
    "test_cuda_sanitizer",
    "test_cuda_trace",
    "test_custom_ops",
    "test_dataloader",
    "test_datapipe",
    "test_decomp",
    "test_deploy",
    "test_dispatch",
    "test_dlpack",
    "test_dynamic_shapes",
    "test_expanded_weights",
    "test_fake_tensor",
    "test_flop_counter",
    "test_foreach",
    "test_function_schema",
    "test_functional_autograd_benchmark",
    "test_functionalization",
    "test_functionalization_of_rng_ops",
    "test_futures",
    "test_fx",
    "test_fx_experimental",
    "test_fx_passes",
    "test_fx_reinplace_pass",
    "test_hub",
    "test_import_stats",
    "test_itt",
    "test_jit",
    "test_jit_autocast",
    "test_jit_disabled",
    "test_jit_fuser_te",
    "test_jit_llga_fuser",
    "test_jiterator",
    "test_legacy_vmap",
    "test_license",
    "test_logging",
    "test_masked",
    "test_maskedtensor",
    "test_matmul_cuda",
    "test_meta",
    "test_mkl_verbose",
    "test_mkldnn",
    "test_mkldnn_fusion",
    "test_mkldnn_verbose",
    "test_mobile_optimizer",
    "test_model_dump",
    "test_model_exports_to_core_aten",
    "test_modules",
    "test_monitor",
    "test_multiprocessing",
    "test_multiprocessing_spawn",
    "test_namedtensor",
    "test_namedtuple_return_api",
    "test_native_functions",
    "test_native_mha",
    "test_nestedtensor",
    "test_nn",
    "test_numba_integration",
    "test_numpy_interop",
    "test_openmp",
    "test_ops",
    "test_ops_fwd_gradients",
    "test_ops_gradients",
    "test_ops_jit",
    "test_optim",
    "test_out_dtype_op",
    "test_overrides",
    "test_package",
    "test_per_overload_api",
    "test_prims",
    "test_proxy_tensor",
    "test_pruning_op",
    "test_public_bindings",
    "test_python_dispatch",
    "test_pytree",
    "test_quantization",
    "test_reductions",
    "test_scatter_gather_ops",
    "test_schema_check",
    "test_segment_reductions",
    "test_serialization",
    "test_set_default_mobile_cpu_allocator",
    "test_shape_ops",
    "test_show_pickle",
    "test_sort_and_select",
    "test_sparse",
    "test_sparse_csr",
    "test_sparse_semi_structured",
    "test_spectral_ops",
<<<<<<< HEAD
=======
    "test_stateless",
    "test_tensorexpr",
    "test_tensorexpr_pybind",
>>>>>>> 3755473c
    "test_torch",
    "test_unary_ufuncs",
    "test_utils",
    "test_vulkan",
    "test_xnnpack_integration",
}

# We generate unittest.expectedFailure for all of the following tests
# when run under PYTORCH_TEST_WITH_DYNAMO=1.
#
# This lists exists so we can more easily add large numbers of failing tests,
dynamo_expected_failures = {
    "TestCppExtensionJIT.test_cpp_frontend_module_has_up_to_date_attribute",
    "TestCppExtensionJIT.test_custom_compound_op_autograd",
    "TestCppExtensionJIT.test_cpp_frontend_module_has_up_to_date_attributes",
    "TestCppExtensionOpenRgistration.test_open_device_registration",
    "TestAutogradFallback.test_supports_tensor_lists_mode_nothing",
    "TestAutogradFallback.test_post_autograd_returns_mix_of_requires_grad_tensors_mode_warn",
    "TestAutogradFallback.test_cpu_return_self_mode_warn",
    "TestAutogradFallback.test_base_does_not_require_grad_mode_warn",
    "TestAutogradFallback.test_undefined_grads_mode_nothing",
    "TestAutogradFallback.test_undefined_grads_mode_warn",
    "TestAutogradFallback.test_autograd_function_registered_to_cpu_mode_warn",
    "TestAutogradFallback.test_cpu_return_self_mode_nothing",
    "TestAutogradFallback.test_composite_registered_to_cpu_mode_nothing",
    "TestAutogradFallback.test_undefined_inputs_outputs_mode_nothing",
    "TestAutogradFallback.test_no_autograd_kernel_inplace_mode_nothing",
    "TestAutogradFallback.test_post_autograd_returns_leaf_mode_nothing",
    "TestAutogradFallback.test_inplace_on_tensor_that_does_not_require_grad_mode_nothing",
    "TestAutogradFallback.test_no_grad_mode_warn",
    "TestAutogradFallback.test_inplace_autograd_function_registered_to_cpu_mode_warn",
    "TestAutogradFallback.test_no_autograd_kernel_mode_warn",
    "TestAutogradFallback.test_base_does_not_require_grad_mode_nothing",
    "TestAutogradFallback.test_composite_registered_to_cpu_mode_warn",
    "TestAutogradFallback.test_post_autograd_returns_mix_of_requires_grad_tensors_mode_nothing",
    "TestAutogradFallback.test_no_autograd_kernel_inplace_mode_warn",
    "TestAutogradFallback.test_no_grad_mode_nothing",
    "TestAutogradFallback.test_no_autograd_kernel_mode_nothing",
    "TestAutogradFallback.test_supports_tensor_lists_mode_warn",
    "TestAutogradFallback.test_post_autograd_returns_leaf_mode_warn",
    "TestAutogradFallback.test_undefined_inputs_outputs_mode_warn",
    "TestAutogradFallback.test_inplace_on_tensor_that_does_not_require_grad_mode_warn",
    "TestAutogradFallback.test_inplace_autograd_function_registered_to_cpu_mode_nothing",
    "TestAutogradFallback.test_autograd_function_registered_to_cpu_mode_nothing",
    "TestFunctionalOptimParity.test_functional_optim_parity_sgd",
    "TestIndexingCPU.test_invalid_index_cpu",
    "NumpyTestsCPU.test_boolean_shape_mismatch_cpu",
    "TestIndexingCPU.test_empty_ndim_index_bool_cpu",
    "TestIndexingCPU.test_out_of_bound_index_cpu",
    "NumpyTestsCPU.test_index_no_floats_cpu",
    "TestIndexingCPU.test_zero_dim_index_cpu",
    "NumpyTestsCPU.test_empty_fancy_index_cpu",
    "TestIndexingCPU.test_index_cpu",
    "TestIndexingCPU.test_index_limits_cpu",
    "NumpyTestsCPU.test_boolean_indexing_weirdness_cpu",
    "TestLinalgCPU.test_inverse_cpu_float32",
    "TestLinalgCPU.test_matrix_rank_cpu_complex64",
    "TestLinalgCPU.test_slogdet_errors_and_warnings_cpu_float32",
    "TestLinalgCPU.test_inverse_cpu_complex128",
    "TestLinalgCPU.test_norm_dtype_cpu_complex128",
    "TestLinalgCPU.test_householder_product_cpu_float64",
    "TestLinalgCPU.test_linalg_lu_family_cpu_float32",
    "TestLinalgCPU.test_linalg_lu_family_cpu_float64",
    "TestLinalgCPU.test_addr_integral_cpu_int64",
    "TestLinalgCPU.test_norm_vector_cpu_float32",
    "TestLinalgCPU.test_solve_cpu_complex128",
    "TestLinalgCPU.test_lobpcg_torchscript_cpu_float64",
    "TestLinalgCPU.test_einsum_sublist_format_cpu_float64",
    "TestLinalgCPU.test_solve_cpu_float32",
    "TestLinalgCPU.test_addr_integral_cpu_int16",
    "TestLinalgCPU.test_norm_vector_cpu_float64",
    "TestLinalgCPU.test_einsum_random_cpu_complex128",
    "TestLinalgCPU.test_addmm_sizes_cpu_float64",
    "TestLinalgCPU.test_norm_dtype_cpu_float64",
    "TestLinalgCPU.test_addr_integral_cpu_int8",
    "TestLinalgCPU.test_einsum_random_cpu_float64",
    "TestLinalgCPU.test_matmul_small_brute_force_3d_Nd_cpu_complex64",
    "TestLinalgCPU.test_matrix_rank_cpu_float32",
    "TestLinalgCPU.test_pinv_cpu_float32",
    "TestLinalgCPU.test_addr_integral_cpu_uint8",
    "TestLinalgCPU.test_slogdet_errors_and_warnings_cpu_complex128",
    "TestLinalgCPU.test_addr_integral_cpu_int32",
    "TestLinalgCPU.test_matmul_small_brute_force_3d_Nd_cpu_int64",
    "TestLinalgCPU.test_solve_cpu_complex64",
    "TestLinalgCPU.test_solve_cpu_float64",
    "TestLinalgCPU.test_addmm_sizes_cpu_float32",
    "TestLinalgCPU.test_norm_bfloat16_and_half_cpu_float16",
    "TestLinalgCPU.test_householder_product_cpu_complex64",
    "TestLinalgCPU.test_linalg_lu_family_cpu_complex128",
    "TestLinalgCPU.test_inverse_cpu_float64",
    "TestLinalgCPU.test_slogdet_errors_and_warnings_cpu_complex64",
    "TestLinalgCPU.test_pinv_cpu_complex64",
    "TestLinalgCPU.test_matmul_small_brute_force_3d_Nd_cpu_float32",
    "TestLinalgCPU.test_geqrf_cpu_complex128",
    "TestLinalgCPU.test_matrix_rank_cpu_complex128",
    "TestLinalgCPU.test_einsum_sublist_format_cpu_complex128",
    "TestLinalgCPU.test_geqrf_cpu_complex64",
    "TestLinalgCPU.test_slogdet_errors_and_warnings_cpu_float64",
    "TestLinalgCPU.test_linalg_lu_family_cpu_complex64",
    "TestLinalgCPU.test_matrix_rank_cpu_float64",
    "TestLinalgCPU.test_geqrf_cpu_float64",
    "TestLinalgCPU.test_householder_product_cpu_complex128",
    "TestLinalgCPU.test_geqrf_cpu_float32",
    "TestLinalgCPU.test_pinv_cpu_complex128",
    "TestLinalgCPU.test_pinv_cpu_float64",
    "TestLinalgCPU.test_householder_product_cpu_float32",
    "TestLinalgCPU.test_norm_bfloat16_and_half_cpu_bfloat16",
    "TestLinalgCPU.test_inverse_cpu_complex64",
    "TestModuleInitCPU.test_nn_FractionalMaxPool3d_cpu_float64",
    "TestModuleInitCPU.test_nn_PReLU_cpu_float64",
    "TestModuleInitCPU.test_nn_MultiLabelSoftMarginLoss_cpu_float64",
    "TestModuleInitCPU.test_nn_TransformerEncoder_cpu_float64",
    "TestModuleInitCPU.test_nn_LazyLinear_cpu_float32",
    "TestModuleInitCPU.test_nn_BatchNorm3d_cpu_float32",
    "TestModuleInitCPU.test_nn_BCEWithLogitsLoss_cpu_float64",
    "TestModuleInitCPU.test_nn_BatchNorm1d_cpu_float32",
    "TestModuleInitCPU.test_quantizable_LSTMCell_cpu_float32",
    "TestModuleInitCPU.test_nn_InstanceNorm2d_cpu_float64",
    "TestModuleInitCPU.test_nn_LazyConvTranspose1d_cpu_float64",
    "TestModuleInitCPU.test_nn_LazyLinear_cpu_float64",
    "TestModuleInitCPU.test_nn_LazyConv2d_cpu_float64",
    "TestModuleInitCPU.test_nn_PReLU_cpu_float32",
    "TestModuleInitCPU.test_nn_InstanceNorm1d_cpu_float64",
    "TestModuleInitCPU.test_nn_InstanceNorm2d_cpu_float32",
    "TestModuleInitCPU.test_nn_ConvTranspose1d_cpu_float32",
    "TestModuleInitCPU.test_quantized_InstanceNorm1d_cpu_float64",
    "TestModuleInitCPU.test_nn_TransformerEncoderLayer_cpu_float64",
    "TestModuleInitCPU.test_qat_Conv3d_cpu_float32",
    "TestModuleInitCPU.test_nn_LazyConvTranspose3d_cpu_float32",
    "TestModuleInitCPU.test_quantized_LeakyReLU_cpu_float32",
    "TestModuleInitCPU.test_quantized_GroupNorm_cpu_float64",
    "TestModuleInitCPU.test_nn_RNNBase_cpu_float32",
    "TestModuleInitCPU.test_nn_FractionalMaxPool2d_cpu_float64",
    "TestModuleInitCPU.test_nn_LSTMCell_cpu_float64",
    "TestModuleInitCPU.test_nn_Embedding_cpu_float32",
    "TestModuleInitCPU.test_quantized_BatchNorm2d_cpu_float64",
    "TestModuleInitCPU.test_nn_RNNCellBase_cpu_float64",
    "TestModuleInitCPU.test_nn_LazyConvTranspose3d_cpu_float64",
    "TestModuleInitCPU.test_quantized_GroupNorm_cpu_float32",
    "TestModuleInitCPU.test_nn_MultiLabelSoftMarginLoss_cpu_float32",
    "TestModuleInitCPU.test_nn_GroupNorm_cpu_float32",
    "TestModuleInitCPU.test_nn_RNNCell_cpu_float64",
    "TestModuleInitCPU.test_nn_TransformerEncoder_cpu_float32",
    "TestModuleInitCPU.test_nn_InstanceNorm3d_cpu_float64",
    "TestModuleInitCPU.test_quantized_InstanceNorm2d_cpu_float32",
    "TestModuleInitCPU.test_nn_Conv3d_cpu_float64",
    "TestModuleInitCPU.test_nn_LazyConv2d_cpu_float32",
    "TestModuleInitCPU.test_nn_RNNCellBase_cpu_float32",
    "TestModuleInitCPU.test_quantized_Quantize_cpu_float32",
    "TestModuleInitCPU.test_nn_MultiheadAttention_cpu_float32",
    "TestModuleInitCPU.test_nn_TransformerEncoderLayer_cpu_float32",
    "TestModuleInitCPU.test_quantized_BatchNorm3d_cpu_float64",
    "TestModuleInitCPU.test_nn_ConvTranspose3d_cpu_float32",
    "TestModuleInitCPU.test_nn_LazyInstanceNorm1d_cpu_float32",
    "TestModuleInitCPU.test_nn_RNNBase_cpu_float64",
    "TestModuleInitCPU.test_nn_ConvTranspose2d_cpu_float64",
    "TestModuleInitCPU.test_nn_AdaptiveLogSoftmaxWithLoss_cpu_float32",
    "TestModuleInitCPU.test_nn_Transformer_cpu_float64",
    "TestModuleInitCPU.test_quantizable_LSTM_cpu_float64",
    "TestModuleInitCPU.test_nn_BCEWithLogitsLoss_cpu_float32",
    "TestModuleInitCPU.test_nn_LazyConv1d_cpu_float64",
    "TestModuleInitCPU.test_nn_LazyConv3d_cpu_float32",
    "TestModuleInitCPU.test_nn_LazyBatchNorm2d_cpu_float64",
    "TestModuleInitCPU.test_nn_Embedding_cpu_float64",
    "TestModuleInitCPU.test_nn_FractionalMaxPool3d_cpu_float32",
    "TestModuleInitCPU.test_nn_LazyBatchNorm3d_cpu_float32",
    "TestModuleInitCPU.test_nn_GroupNorm_cpu_float64",
    "TestModuleInitCPU.test_nn_LazyConv3d_cpu_float64",
    "TestModuleInitCPU.test_nn_GRU_cpu_float32",
    "TestModuleInitCPU.test_qat_Conv3d_cpu_float64",
    "TestModuleInitCPU.test_nn_LazyInstanceNorm1d_cpu_float64",
    "TestModuleInitCPU.test_nn_TransformerDecoder_cpu_float64",
    "TestModuleInitCPU.test_nn_Conv3d_cpu_float32",
    "TestModuleInitCPU.test_nn_LazyBatchNorm2d_cpu_float32",
    "TestModuleInitCPU.test_nn_LazyInstanceNorm2d_cpu_float32",
    "TestModuleInitCPU.test_qat_Embedding_cpu_float32",
    "TestModuleInitCPU.test_nn_GRU_cpu_float64",
    "TestModuleInitCPU.test_quantized_LayerNorm_cpu_float32",
    "TestModuleInitCPU.test_quantizable_MultiheadAttention_cpu_float64",
    "TestModuleInitCPU.test_qat_Embedding_cpu_float64",
    "TestModuleInitCPU.test_nn_SyncBatchNorm_cpu_float32",
    "TestModuleInitCPU.test_nn_Transformer_cpu_float32",
    "TestModuleInitCPU.test_nn_LazyBatchNorm3d_cpu_float64",
    "TestModuleInitCPU.test_nn_FractionalMaxPool2d_cpu_float32",
    "TestModuleInitCPU.test_nn_LazyInstanceNorm2d_cpu_float64",
    "TestModuleInitCPU.test_qat_Conv2d_cpu_float32",
    "TestModuleInitCPU.test_nn_BatchNorm2d_cpu_float32",
    "TestModuleInitCPU.test_nn_BatchNorm1d_cpu_float64",
    "TestModuleInitCPU.test_nn_Bilinear_cpu_float32",
    "TestModuleInitCPU.test_nn_Conv2d_cpu_float64",
    "TestModuleInitCPU.test_qat_EmbeddingBag_cpu_float32",
    "TestModuleInitCPU.test_quantized_InstanceNorm1d_cpu_float32",
    "TestModuleInitCPU.test_quantizable_LSTMCell_cpu_float64",
    "TestModuleInitCPU.test_nn_LazyBatchNorm1d_cpu_float64",
    "TestModuleInitCPU.test_nn_NLLLoss_cpu_float32",
    "TestModuleInitCPU.test_nn_LazyConv1d_cpu_float32",
    "TestModuleInitCPU.test_quantizable_MultiheadAttention_cpu_float32",
    "TestModuleInitCPU.test_nn_BCELoss_cpu_float64",
    "TestModuleInitCPU.test_nn_TransformerDecoderLayer_cpu_float32",
    "TestModuleInitCPU.test_nn_LayerNorm_cpu_float32",
    "TestModuleInitCPU.test_nn_AdaptiveLogSoftmaxWithLoss_cpu_float64",
    "TestModuleInitCPU.test_nn_CrossEntropyLoss_cpu_float32",
    "TestModuleInitCPU.test_nn_LayerNorm_cpu_float64",
    "TestModuleInitCPU.test_nn_RNNCell_cpu_float32",
    "TestModuleInitCPU.test_nn_ConvTranspose1d_cpu_float64",
    "TestModuleInitCPU.test_nn_GRUCell_cpu_float64",
    "TestModuleInitCPU.test_nn_LSTMCell_cpu_float32",
    "TestModuleInitCPU.test_qat_Linear_cpu_float32",
    "TestModuleInitCPU.test_nn_Conv2d_cpu_float32",
    "TestModuleInitCPU.test_nn_InstanceNorm1d_cpu_float32",
    "TestModuleInitCPU.test_nn_TransformerDecoderLayer_cpu_float64",
    "TestModuleInitCPU.test_quantized_InstanceNorm3d_cpu_float64",
    "TestModuleInitCPU.test_nn_SyncBatchNorm_cpu_float64",
    "TestModuleInitCPU.test_nn_RNN_cpu_float32",
    "TestModuleInitCPU.test_nn_RNN_cpu_float64",
    "TestModuleInitCPU.test_quantizable_LSTM_cpu_float32",
    "TestModuleInitCPU.test_quantized_InstanceNorm3d_cpu_float32",
    "TestModuleInitCPU.test_quantized_Hardswish_cpu_float64",
    "TestModuleInitCPU.test_nn_LazyBatchNorm1d_cpu_float32",
    "TestModuleInitCPU.test_quantized_InstanceNorm2d_cpu_float64",
    "TestModuleInitCPU.test_qat_EmbeddingBag_cpu_float64",
    "TestModuleInitCPU.test_quantized_BatchNorm2d_cpu_float32",
    "TestModuleInitCPU.test_nn_CrossEntropyLoss_cpu_float64",
    "TestModuleInitCPU.test_nn_ConvTranspose3d_cpu_float64",
    "TestModuleInitCPU.test_quantized_Quantize_cpu_float64",
    "TestModuleInitCPU.test_nn_BCELoss_cpu_float32",
    "TestModuleInitCPU.test_nn_EmbeddingBag_cpu_float32",
    "TestModuleInitCPU.test_nn_LSTM_cpu_float64",
    "TestModuleInitCPU.test_nn_Linear_cpu_float32",
    "TestModuleInitCPU.test_nn_LazyInstanceNorm3d_cpu_float64",
    "TestModuleInitCPU.test_nn_EmbeddingBag_cpu_float64",
    "TestModuleInitCPU.test_nn_ConvTranspose2d_cpu_float32",
    "TestModuleInitCPU.test_nn_BatchNorm2d_cpu_float64",
    "TestModuleInitCPU.test_nn_BatchNorm3d_cpu_float64",
    "TestModuleInitCPU.test_nn_MultiMarginLoss_cpu_float32",
    "TestModuleInitCPU.test_nn_LazyInstanceNorm3d_cpu_float32",
    "TestModuleInitCPU.test_nn_MultiMarginLoss_cpu_float64",
    "TestModuleInitCPU.test_quantized_LayerNorm_cpu_float64",
    "TestModuleInitCPU.test_nn_InstanceNorm3d_cpu_float32",
    "TestModuleInitCPU.test_nn_Bilinear_cpu_float64",
    "TestModuleInitCPU.test_qat_Conv1d_cpu_float64",
    "TestModuleInitCPU.test_nn_Conv1d_cpu_float64",
    "TestModuleInitCPU.test_nn_LazyConvTranspose2d_cpu_float32",
    "TestModuleInitCPU.test_nn_LazyConvTranspose2d_cpu_float64",
    "TestModuleInitCPU.test_nn_MultiheadAttention_cpu_float64",
    "TestModuleInitCPU.test_nn_GRUCell_cpu_float32",
    "TestModuleInitCPU.test_quantized_LeakyReLU_cpu_float64",
    "TestModuleInitCPU.test_qat_Conv2d_cpu_float64",
    "TestModuleInitCPU.test_nn_NLLLoss_cpu_float64",
    "TestModuleInitCPU.test_quantized_Hardswish_cpu_float32",
    "TestModuleInitCPU.test_nn_Linear_cpu_float64",
    "TestModuleInitCPU.test_nn_LazyConvTranspose1d_cpu_float32",
    "TestModuleInitCPU.test_nn_Conv1d_cpu_float32",
    "TestModuleInitCPU.test_nn_TransformerDecoder_cpu_float32",
    "TestModuleInitCPU.test_qat_Linear_cpu_float64",
    "TestModuleInitCPU.test_quantized_BatchNorm3d_cpu_float32",
    "TestModuleInitCPU.test_nn_LSTM_cpu_float32",
    "TestModuleInitCPU.test_qat_Conv1d_cpu_float32",
    "TestBinaryUfuncs.test_xy_and_out_casting_casting_unsafe_ufunc10_out_dtype_float32",
    "TestBinaryUfuncs.test_xy_and_out_casting_casting_safe_ufunc14_out_dtype_float32",
    "TestBinaryUfuncs.test_xy_and_out_casting_casting_unsafe_ufunc9_out_dtype_float64",
    "TestUnaryUfuncs.test_x_and_out_casting_casting_same_kind_ufunc0_out_dtype_float32",
    "TestBinaryUfuncs.test_xy_and_out_casting_casting_safe_ufunc8_out_dtype_complex128",
    "TestBinaryUfuncs.test_xy_and_out_casting_casting_unsafe_ufunc1_out_dtype_complex128",
    "TestBinaryUfuncs.test_xy_and_out_casting_casting_equiv_ufunc12_out_dtype_float64",
    "TestBinaryUfuncs.test_xy_and_out_casting_casting_equiv_ufunc4_out_dtype_float64",
    "TestBinaryUfuncs.test_xy_and_out_casting_casting_same_kind_ufunc16_out_dtype_float32",
    "TestBinaryUfuncs.test_xy_and_out_casting_casting_unsafe_ufunc6_out_dtype_float64",
    "TestBinaryUfuncs.test_xy_and_out_casting_casting_unsafe_ufunc0_out_dtype_float64",
    "TestBinaryUfuncs.test_xy_and_out_casting_casting_equiv_ufunc11_out_dtype_complex128",
    "TestBinaryUfuncs.test_xy_and_out_casting_casting_unsafe_ufunc1_out_dtype_float64",
    "TestBinaryUfuncs.test_xy_and_out_broadcast_ufunc16",
    "TestBinaryUfuncs.test_xy_and_out_casting_casting_unsafe_ufunc14_out_dtype_complex128",
    "TestBinaryUfuncs.test_xy_and_out_casting_casting_same_kind_ufunc8_out_dtype_float32",
    "TestBinaryUfuncs.test_xy_and_out_casting_casting_same_kind_ufunc1_out_dtype_float32",
    "TestBinaryUfuncs.test_xy_and_out_casting_casting_no_ufunc12_out_dtype_float32",
    "TestBinaryUfuncs.test_xy_and_out_broadcast_ufunc5",
    "TestBinaryUfuncs.test_xy_and_out_casting_casting_no_ufunc14_out_dtype_complex128",
    "TestBinaryUfuncs.test_xy_and_out_casting_casting_same_kind_ufunc2_out_dtype_float64",
    "TestBinaryUfuncs.test_xy_and_out_casting_casting_equiv_ufunc5_out_dtype_float32",
    "TestBinaryUfuncs.test_xy_and_out_casting_casting_equiv_ufunc15_out_dtype_complex128",
    "TestBinaryUfuncs.test_xy_and_out_casting_casting_no_ufunc0_out_dtype_float64",
    "TestBinaryUfuncs.test_xy_and_out_casting_casting_same_kind_ufunc12_out_dtype_float64",
    "TestBinaryUfuncs.test_xy_and_out_casting_casting_same_kind_ufunc11_out_dtype_complex128",
    "TestBinaryUfuncs.test_xy_and_out_casting_casting_unsafe_ufunc16_out_dtype_complex128",
    "TestBinaryUfuncs.test_xy_and_out_casting_casting_no_ufunc4_out_dtype_float64",
    "TestBinaryUfuncs.test_xy_and_out_casting_casting_same_kind_ufunc15_out_dtype_float32",
    "TestBinaryUfuncs.test_xy_and_out_casting_casting_unsafe_ufunc3_out_dtype_complex128",
    "TestBinaryUfuncs.test_xy_and_out_casting_casting_equiv_ufunc1_out_dtype_float64",
    "TestBinaryUfuncs.test_xy_and_out_casting_casting_no_ufunc12_out_dtype_float64",
    "TestBinaryUfuncs.test_xy_and_out_casting_casting_equiv_ufunc12_out_dtype_complex128",
    "TestBinaryUfuncs.test_xy_and_out_casting_casting_same_kind_ufunc12_out_dtype_float32",
    "TestBinaryUfuncs.test_xy_and_out_casting_casting_unsafe_ufunc0_out_dtype_complex128",
    "TestBinaryUfuncs.test_xy_and_out_casting_casting_no_ufunc16_out_dtype_complex128",
    "TestBinaryUfuncs.test_xy_and_out_casting_casting_unsafe_ufunc13_out_dtype_float64",
    "TestBinaryUfuncs.test_xy_and_out_casting_casting_unsafe_ufunc4_out_dtype_float64",
    "TestBinaryUfuncs.test_xy_and_out_casting_casting_safe_ufunc9_out_dtype_complex128",
    "TestBinaryUfuncs.test_xy_and_out_casting_casting_unsafe_ufunc12_out_dtype_float32",
    "TestBinaryUfuncs.test_xy_and_out_casting_casting_safe_ufunc12_out_dtype_float32",
    "TestBinaryUfuncs.test_xy_and_out_casting_casting_same_kind_ufunc0_out_dtype_float64",
    "TestBinaryUfuncs.test_xy_and_out_casting_casting_same_kind_ufunc11_out_dtype_float64",
    "TestBinaryUfuncs.test_xy_and_out_casting_casting_unsafe_ufunc15_out_dtype_float32",
    "TestBinaryUfuncs.test_xy_and_out_casting_casting_unsafe_ufunc8_out_dtype_complex128",
    "TestBinaryUfuncs.test_xy_and_out_casting_casting_safe_ufunc0_out_dtype_float64",
    "TestBinaryUfuncs.test_xy_and_out_casting_casting_no_ufunc10_out_dtype_float64",
    "TestBinaryUfuncs.test_xy_and_out_casting_casting_same_kind_ufunc13_out_dtype_float64",
    "TestBinaryUfuncs.test_xy_and_out_casting_casting_equiv_ufunc8_out_dtype_complex128",
    "TestBinaryUfuncs.test_xy_and_out_casting_casting_no_ufunc9_out_dtype_complex128",
    "TestBinaryUfuncs.test_xy_and_out_casting_casting_equiv_ufunc7_out_dtype_float64",
    "TestBinaryUfuncs.test_xy_and_out_casting_casting_safe_ufunc8_out_dtype_float64",
    "TestBinaryUfuncs.test_xy_and_out_casting_casting_unsafe_ufunc0_out_dtype_float32",
    "TestBinaryUfuncs.test_xy_and_out_casting_casting_unsafe_ufunc6_out_dtype_float32",
    "TestUnaryUfuncs.test_x_and_out_casting_casting_unsafe_ufunc0_out_dtype_complex128",
    "TestBinaryUfuncs.test_xy_and_out_broadcast_ufunc7",
    "TestUnaryUfuncs.test_x_and_out_casting_casting_equiv_ufunc0_out_dtype_float64",
    "TestBinaryUfuncs.test_xy_and_out_casting_casting_equiv_ufunc9_out_dtype_complex128",
    "TestBinaryUfuncs.test_xy_and_out_casting_casting_same_kind_ufunc0_out_dtype_float32",
    "TestBinaryUfuncs.test_xy_and_out_broadcast_ufunc4",
    "TestBinaryUfuncs.test_xy_and_out_casting_casting_same_kind_ufunc14_out_dtype_complex128",
    "TestBinaryUfuncs.test_xy_and_out_casting_casting_equiv_ufunc13_out_dtype_complex128",
    "TestBinaryUfuncs.test_xy_and_out_casting_casting_unsafe_ufunc9_out_dtype_complex128",
    "TestBinaryUfuncs.test_xy_and_out_casting_casting_same_kind_ufunc7_out_dtype_float32",
    "TestBinaryUfuncs.test_xy_and_out_casting_casting_equiv_ufunc6_out_dtype_float64",
    "TestUnaryUfuncs.test_x_and_out_casting_casting_safe_ufunc0_out_dtype_complex128",
    "TestBinaryUfuncs.test_xy_and_out_casting_casting_safe_ufunc5_out_dtype_complex128",
    "TestBinaryUfuncs.test_xy_and_out_casting_casting_unsafe_ufunc4_out_dtype_float32",
    "TestBinaryUfuncs.test_xy_and_out_casting_casting_unsafe_ufunc9_out_dtype_float32",
    "TestBinaryUfuncs.test_xy_and_out_casting_casting_unsafe_ufunc8_out_dtype_float32",
    "TestBinaryUfuncs.test_xy_and_out_casting_casting_same_kind_ufunc7_out_dtype_complex128",
    "TestBinaryUfuncs.test_xy_and_out_casting_casting_equiv_ufunc7_out_dtype_float32",
    "TestBinaryUfuncs.test_xy_and_out_casting_casting_unsafe_ufunc14_out_dtype_float64",
    "TestBinaryUfuncs.test_xy_and_out_casting_casting_safe_ufunc10_out_dtype_float64",
    "TestBinaryUfuncs.test_xy_and_out_casting_casting_safe_ufunc9_out_dtype_float64",
    "TestBinaryUfuncs.test_xy_and_out_casting_casting_no_ufunc14_out_dtype_float32",
    "TestBinaryUfuncs.test_xy_and_out_casting_casting_safe_ufunc4_out_dtype_complex128",
    "TestBinaryUfuncs.test_xy_and_out_casting_casting_equiv_ufunc8_out_dtype_float64",
    "TestBinaryUfuncs.test_xy_and_out_casting_casting_no_ufunc8_out_dtype_complex128",
    "TestBinaryUfuncs.test_xy_and_out_broadcast_ufunc0",
    "TestBinaryUfuncs.test_xy_and_out_casting_casting_same_kind_ufunc7_out_dtype_float64",
    "TestBinaryUfuncs.test_xy_and_out_casting_casting_safe_ufunc6_out_dtype_float64",
    "TestBinaryUfuncs.test_xy_and_out_casting_casting_no_ufunc15_out_dtype_float64",
    "TestBinaryUfuncs.test_xy_and_out_casting_casting_unsafe_ufunc12_out_dtype_float64",
    "TestBinaryUfuncs.test_xy_and_out_casting_casting_no_ufunc11_out_dtype_complex128",
    "TestBinaryUfuncs.test_xy_and_out_casting_casting_no_ufunc1_out_dtype_float64",
    "TestBinaryUfuncs.test_xy_and_out_casting_casting_equiv_ufunc15_out_dtype_float32",
    "TestBinaryUfuncs.test_xy_and_out_casting_casting_safe_ufunc0_out_dtype_complex128",
    "TestBinaryUfuncs.test_xy_and_out_casting_casting_unsafe_ufunc2_out_dtype_float32",
    "TestBinaryUfuncs.test_xy_and_out_broadcast_ufunc15",
    "TestBinaryUfuncs.test_xy_and_out_casting_casting_equiv_ufunc16_out_dtype_float64",
    "TestBinaryUfuncs.test_xy_and_out_casting_casting_no_ufunc12_out_dtype_complex128",
    "TestBinaryUfuncs.test_xy_and_out_casting_casting_equiv_ufunc16_out_dtype_float32",
    "TestBinaryUfuncs.test_xy_and_out_casting_casting_no_ufunc15_out_dtype_float32",
    "TestBinaryUfuncs.test_xy_and_out_casting_casting_safe_ufunc16_out_dtype_float64",
    "TestBinaryUfuncs.test_xy_and_out_casting_casting_no_ufunc7_out_dtype_float32",
    "TestBinaryUfuncs.test_xy_and_out_casting_casting_unsafe_ufunc1_out_dtype_float32",
    "TestBinaryUfuncs.test_xy_and_out_casting_casting_unsafe_ufunc2_out_dtype_complex128",
    "TestBinaryUfuncs.test_xy_and_out_casting_casting_unsafe_ufunc3_out_dtype_float32",
    "TestBinaryUfuncs.test_xy_and_out_casting_casting_equiv_ufunc6_out_dtype_float32",
    "TestBinaryUfuncs.test_xy_and_out_casting_casting_same_kind_ufunc6_out_dtype_float64",
    "TestBinaryUfuncs.test_xy_and_out_broadcast_ufunc3",
    "TestBinaryUfuncs.test_xy_and_out_casting_casting_safe_ufunc13_out_dtype_float32",
    "TestBinaryUfuncs.test_xy_and_out_casting_casting_unsafe_ufunc5_out_dtype_float32",
    "TestBinaryUfuncs.test_xy_and_out_casting_casting_same_kind_ufunc3_out_dtype_float32",
    "TestBinaryUfuncs.test_xy_and_out_casting_casting_no_ufunc7_out_dtype_float64",
    "TestBinaryUfuncs.test_xy_and_out_casting_casting_unsafe_ufunc6_out_dtype_complex128",
    "TestBinaryUfuncs.test_xy_and_out_casting_casting_no_ufunc5_out_dtype_complex128",
    "TestBinaryUfuncs.test_xy_and_out_casting_casting_safe_ufunc7_out_dtype_complex128",
    "TestBinaryUfuncs.test_xy_and_out_casting_casting_same_kind_ufunc2_out_dtype_complex128",
    "TestBinaryUfuncs.test_xy_and_out_casting_casting_same_kind_ufunc10_out_dtype_complex128",
    "TestBinaryUfuncs.test_xy_and_out_broadcast_ufunc10",
    "TestBinaryUfuncs.test_xy_and_out_casting_casting_safe_ufunc11_out_dtype_float32",
    "TestBinaryUfuncs.test_xy_and_out_casting_casting_unsafe_ufunc16_out_dtype_float32",
    "TestBinaryUfuncs.test_xy_and_out_casting_casting_no_ufunc11_out_dtype_float32",
    "TestBinaryUfuncs.test_xy_and_out_casting_casting_same_kind_ufunc5_out_dtype_float64",
    "TestBinaryUfuncs.test_xy_and_out_casting_casting_safe_ufunc9_out_dtype_float32",
    "TestBinaryUfuncs.test_xy_and_out_casting_casting_safe_ufunc2_out_dtype_float64",
    "TestBinaryUfuncs.test_xy_and_out_casting_casting_unsafe_ufunc5_out_dtype_float64",
    "TestBinaryUfuncs.test_xy_and_out_casting_casting_safe_ufunc3_out_dtype_float64",
    "TestBinaryUfuncs.test_xy_and_out_casting_casting_unsafe_ufunc7_out_dtype_float64",
    "TestBinaryUfuncs.test_xy_and_out_casting_casting_unsafe_ufunc15_out_dtype_complex128",
    "TestBinaryUfuncs.test_xy_and_out_casting_casting_equiv_ufunc5_out_dtype_float64",
    "TestBinaryUfuncs.test_xy_and_out_casting_casting_safe_ufunc10_out_dtype_float32",
    "TestBinaryUfuncs.test_xy_and_out_casting_casting_equiv_ufunc15_out_dtype_float64",
    "TestBinaryUfuncs.test_xy_and_out_casting_casting_safe_ufunc11_out_dtype_complex128",
    "TestBinaryUfuncs.test_xy_and_out_casting_casting_same_kind_ufunc14_out_dtype_float64",
    "TestBinaryUfuncs.test_xy_and_out_casting_casting_no_ufunc2_out_dtype_float64",
    "TestBinaryUfuncs.test_xy_and_out_casting_casting_safe_ufunc2_out_dtype_complex128",
    "TestBinaryUfuncs.test_xy_and_out_casting_casting_safe_ufunc11_out_dtype_float64",
    "TestBinaryUfuncs.test_xy_and_out_casting_casting_same_kind_ufunc12_out_dtype_complex128",
    "TestBinaryUfuncs.test_xy_and_out_casting_casting_equiv_ufunc14_out_dtype_float32",
    "TestBinaryUfuncs.test_xy_and_out_casting_casting_unsafe_ufunc8_out_dtype_float64",
    "TestUnaryUfuncs.test_x_and_out_casting_casting_same_kind_ufunc0_out_dtype_float64",
    "TestUfuncDtypeKwd.test_binary_ufunc_dtype_and_out",
    "TestUnaryUfuncs.test_x_and_out_casting_casting_same_kind_ufunc0_out_dtype_complex128",
    "TestUnaryUfuncs.test_x_and_out_casting_casting_unsafe_ufunc0_out_dtype_float64",
    "TestBinaryUfuncs.test_xy_and_out_casting_casting_safe_ufunc1_out_dtype_float64",
    "TestBinaryUfuncs.test_xy_and_out_casting_casting_unsafe_ufunc12_out_dtype_complex128",
    "TestBinaryUfuncs.test_xy_and_out_casting_casting_equiv_ufunc13_out_dtype_float64",
    "TestBinaryUfuncs.test_xy_and_out_casting_casting_equiv_ufunc5_out_dtype_complex128",
    "TestBinaryUfuncs.test_xy_and_out_casting_casting_equiv_ufunc14_out_dtype_float64",
    "TestBinaryUfuncs.test_xy_and_out_casting_casting_no_ufunc9_out_dtype_float32",
    "TestBinaryUfuncs.test_xy_and_out_casting_casting_same_kind_ufunc9_out_dtype_float32",
    "TestBinaryUfuncs.test_xy_and_out_casting_casting_safe_ufunc14_out_dtype_float64",
    "TestBinaryUfuncs.test_xy_and_out_casting_casting_unsafe_ufunc13_out_dtype_float32",
    "TestBinaryUfuncs.test_xy_and_out_casting_casting_equiv_ufunc10_out_dtype_complex128",
    "TestBinaryUfuncs.test_xy_and_out_casting_casting_equiv_ufunc3_out_dtype_float64",
    "TestBinaryUfuncs.test_xy_and_out_broadcast_ufunc11",
    "TestBinaryUfuncs.test_xy_and_out_casting_casting_no_ufunc7_out_dtype_complex128",
    "TestBinaryUfuncs.test_xy_and_out_casting_casting_same_kind_ufunc13_out_dtype_float32",
    "TestBinaryUfuncs.test_xy_and_out_casting_casting_no_ufunc5_out_dtype_float32",
    "TestBinaryUfuncs.test_xy_and_out_casting_casting_same_kind_ufunc6_out_dtype_float32",
    "TestBinaryUfuncs.test_xy_and_out_broadcast_ufunc1",
    "TestBinaryUfuncs.test_xy_and_out_casting_casting_safe_ufunc8_out_dtype_float32",
    "TestBinaryUfuncs.test_xy_and_out_casting_casting_equiv_ufunc13_out_dtype_float32",
    "TestBinaryUfuncs.test_xy_and_out_casting_casting_same_kind_ufunc0_out_dtype_complex128",
    "TestBinaryUfuncs.test_xy_and_out_casting_casting_same_kind_ufunc9_out_dtype_float64",
    "TestBinaryUfuncs.test_xy_and_out_casting_casting_unsafe_ufunc16_out_dtype_float64",
    "TestBinaryUfuncs.test_xy_and_out_casting_casting_same_kind_ufunc16_out_dtype_complex128",
    "TestBinaryUfuncs.test_xy_and_out_casting_casting_safe_ufunc5_out_dtype_float64",
    "TestBinaryUfuncs.test_xy_and_out_broadcast_ufunc12",
    "TestBinaryUfuncs.test_xy_and_out_casting_casting_safe_ufunc6_out_dtype_float32",
    "TestBinaryUfuncs.test_xy_and_out_casting_casting_same_kind_ufunc3_out_dtype_complex128",
    "TestBinaryUfuncs.test_xy_and_out_casting_casting_no_ufunc6_out_dtype_complex128",
    "TestBinaryUfuncs.test_xy_and_out_casting_casting_same_kind_ufunc14_out_dtype_float32",
    "TestBinaryUfuncs.test_xy_and_out_casting_casting_same_kind_ufunc15_out_dtype_complex128",
    "TestBinaryUfuncs.test_xy_and_out_casting_casting_unsafe_ufunc13_out_dtype_complex128",
    "TestBinaryUfuncs.test_xy_and_out_casting_casting_unsafe_ufunc7_out_dtype_complex128",
    "TestBinaryUfuncs.test_xy_and_out_casting_casting_no_ufunc14_out_dtype_float64",
    "TestBinaryUfuncs.test_xy_and_out_casting_casting_equiv_ufunc10_out_dtype_float32",
    "TestBinaryUfuncs.test_xy_and_out_casting_casting_equiv_ufunc11_out_dtype_float32",
    "TestBinaryUfuncs.test_xy_and_out_casting_casting_same_kind_ufunc4_out_dtype_float64",
    "TestBinaryUfuncs.test_xy_and_out_casting_casting_no_ufunc6_out_dtype_float64",
    "TestBinaryUfuncs.test_xy_and_out_casting_casting_safe_ufunc4_out_dtype_float64",
    "TestBinaryUfuncs.test_xy_and_out_casting_casting_unsafe_ufunc11_out_dtype_float32",
    "TestBinaryUfuncs.test_xy_and_out_casting_casting_no_ufunc3_out_dtype_float64",
    "TestBinaryUfuncs.test_xy_and_out_broadcast_ufunc9",
    "TestBinaryUfuncs.test_xy_and_out_casting_casting_no_ufunc10_out_dtype_complex128",
    "TestBinaryUfuncs.test_xy_and_out_casting_casting_unsafe_ufunc3_out_dtype_float64",
    "TestBinaryUfuncs.test_xy_and_out_casting_casting_same_kind_ufunc11_out_dtype_float32",
    "TestBinaryUfuncs.test_xy_and_out_casting_casting_no_ufunc15_out_dtype_complex128",
    "TestBinaryUfuncs.test_xy_and_out_casting_casting_no_ufunc13_out_dtype_float32",
    "TestBinaryUfuncs.test_xy_and_out_broadcast_ufunc14",
    "TestBinaryUfuncs.test_xy_and_out_casting_casting_safe_ufunc15_out_dtype_complex128",
    "TestBinaryUfuncs.test_xy_and_out_broadcast_ufunc6",
    "TestBinaryUfuncs.test_xy_and_out_casting_casting_equiv_ufunc16_out_dtype_complex128",
    "TestBinaryUfuncs.test_xy_and_out_casting_casting_no_ufunc5_out_dtype_float64",
    "TestBinaryUfuncs.test_xy_and_out_casting_casting_no_ufunc9_out_dtype_float64",
    "TestBinaryUfuncs.test_xy_and_out_casting_casting_same_kind_ufunc16_out_dtype_float64",
    "TestBinaryUfuncs.test_xy_and_out_casting_casting_same_kind_ufunc4_out_dtype_float32",
    "TestBinaryUfuncs.test_xy_and_out_casting_casting_same_kind_ufunc5_out_dtype_complex128",
    "TestBinaryUfuncs.test_xy_and_out_casting_casting_same_kind_ufunc6_out_dtype_complex128",
    "TestBinaryUfuncs.test_xy_and_out_casting_casting_unsafe_ufunc11_out_dtype_float64",
    "TestBinaryUfuncs.test_xy_and_out_casting_casting_no_ufunc13_out_dtype_float64",
    "TestBinaryUfuncs.test_xy_and_out_casting_casting_safe_ufunc15_out_dtype_float32",
    "TestBinaryUfuncs.test_xy_and_out_casting_casting_safe_ufunc7_out_dtype_float32",
    "TestUnaryUfuncs.test_x_and_out_casting_casting_unsafe_ufunc0_out_dtype_float32",
    "TestBinaryUfuncs.test_xy_and_out_casting_casting_equiv_ufunc14_out_dtype_complex128",
    "TestBinaryUfuncs.test_xy_and_out_casting_casting_same_kind_ufunc15_out_dtype_float64",
    "TestBinaryUfuncs.test_xy_and_out_casting_casting_unsafe_ufunc15_out_dtype_float64",
    "TestBinaryUfuncs.test_xy_and_out_casting_casting_no_ufunc10_out_dtype_float32",
    "TestBinaryUfuncs.test_xy_and_out_casting_casting_equiv_ufunc12_out_dtype_float32",
    "TestBinaryUfuncs.test_xy_and_out_casting_casting_same_kind_ufunc4_out_dtype_complex128",
    "TestBinaryUfuncs.test_xy_and_out_casting_casting_safe_ufunc14_out_dtype_complex128",
    "TestUnaryUfuncs.test_x_and_out_casting_casting_no_ufunc0_out_dtype_float64",
    "TestBinaryUfuncs.test_xy_and_out_casting_casting_same_kind_ufunc10_out_dtype_float32",
    "TestBinaryUfuncs.test_xy_and_out_casting_casting_same_kind_ufunc13_out_dtype_complex128",
    "TestBinaryUfuncs.test_xy_and_out_casting_casting_safe_ufunc12_out_dtype_float64",
    "TestBinaryUfuncs.test_xy_and_out_casting_casting_unsafe_ufunc2_out_dtype_float64",
    "TestUnaryUfuncs.test_x_and_out_broadcast_ufunc0",
    "TestBinaryUfuncs.test_xy_and_out_casting_casting_safe_ufunc16_out_dtype_complex128",
    "TestBinaryUfuncs.test_xy_and_out_casting_casting_safe_ufunc13_out_dtype_float64",
    "TestBinaryUfuncs.test_xy_and_out_casting_casting_same_kind_ufunc5_out_dtype_float32",
    "TestBinaryUfuncs.test_xy_and_out_casting_casting_equiv_ufunc9_out_dtype_float32",
    "TestBinaryUfuncs.test_xy_and_out_casting_casting_no_ufunc8_out_dtype_float64",
    "TestBinaryUfuncs.test_xy_and_out_casting_casting_safe_ufunc3_out_dtype_complex128",
    "TestUnaryUfuncs.test_x_and_out_casting_casting_safe_ufunc0_out_dtype_float64",
    "TestBinaryUfuncs.test_xy_and_out_casting_casting_safe_ufunc16_out_dtype_float32",
    "TestBinaryUfuncs.test_xy_and_out_casting_casting_safe_ufunc15_out_dtype_float64",
    "TestBinaryUfuncs.test_xy_and_out_casting_casting_safe_ufunc12_out_dtype_complex128",
    "TestBinaryUfuncs.test_xy_and_out_casting_casting_safe_ufunc6_out_dtype_complex128",
    "TestBinaryUfuncs.test_xy_and_out_casting_casting_same_kind_ufunc8_out_dtype_float64",
    "TestBinaryUfuncs.test_xy_and_out_casting_casting_unsafe_ufunc11_out_dtype_complex128",
    "TestBinaryUfuncs.test_xy_and_out_casting_casting_same_kind_ufunc8_out_dtype_complex128",
    "TestBinaryUfuncs.test_xy_and_out_casting_casting_unsafe_ufunc14_out_dtype_float32",
    "TestBinaryUfuncs.test_xy_and_out_casting_casting_same_kind_ufunc10_out_dtype_float64",
    "TestBinaryUfuncs.test_xy_and_out_casting_casting_unsafe_ufunc7_out_dtype_float32",
    "TestBinaryUfuncs.test_xy_and_out_casting_casting_no_ufunc11_out_dtype_float64",
    "TestBinaryUfuncs.test_xy_and_out_casting_casting_no_ufunc8_out_dtype_float32",
    "TestBinaryUfuncs.test_xy_and_out_casting_casting_same_kind_ufunc9_out_dtype_complex128",
    "TestBinaryUfuncs.test_xy_and_out_casting_casting_unsafe_ufunc10_out_dtype_complex128",
    "TestBinaryUfuncs.test_xy_and_out_casting_casting_equiv_ufunc8_out_dtype_float32",
    "TestBinaryUfuncs.test_xy_and_out_casting_casting_no_ufunc16_out_dtype_float64",
    "TestBinaryUfuncs.test_xy_and_out_casting_casting_equiv_ufunc9_out_dtype_float64",
    "TestBinaryUfuncs.test_xy_and_out_casting_casting_safe_ufunc1_out_dtype_complex128",
    "TestBinaryUfuncs.test_xy_and_out_casting_casting_same_kind_ufunc3_out_dtype_float64",
    "TestBinaryUfuncs.test_xy_and_out_casting_casting_equiv_ufunc10_out_dtype_float64",
    "TestBinaryUfuncs.test_xy_and_out_casting_casting_equiv_ufunc7_out_dtype_complex128",
    "TestBinaryUfuncs.test_xy_and_out_casting_casting_no_ufunc6_out_dtype_float32",
    "TestBinaryUfuncs.test_xy_and_out_casting_casting_safe_ufunc7_out_dtype_float64",
    "TestBinaryUfuncs.test_xy_and_out_casting_casting_equiv_ufunc0_out_dtype_float64",
    "TestBinaryUfuncs.test_xy_and_out_broadcast_ufunc8",
    "TestBinaryUfuncs.test_xy_and_out_casting_casting_equiv_ufunc11_out_dtype_float64",
    "TestBinaryUfuncs.test_xy_and_out_casting_casting_no_ufunc16_out_dtype_float32",
    "TestBinaryUfuncs.test_xy_and_out_casting_casting_no_ufunc13_out_dtype_complex128",
    "TestBinaryUfuncs.test_xy_and_out_casting_casting_safe_ufunc13_out_dtype_complex128",
    "TestBinaryUfuncs.test_xy_and_out_casting_casting_equiv_ufunc2_out_dtype_float64",
    "TestBinaryUfuncs.test_xy_and_out_casting_casting_same_kind_ufunc1_out_dtype_complex128",
    "TestBinaryUfuncs.test_xy_and_out_casting_casting_unsafe_ufunc10_out_dtype_float64",
    "TestBinaryUfuncs.test_xy_and_out_casting_casting_unsafe_ufunc5_out_dtype_complex128",
    "TestBinaryUfuncs.test_xy_and_out_casting_casting_unsafe_ufunc4_out_dtype_complex128",
    "TestBinaryUfuncs.test_xy_and_out_casting_casting_equiv_ufunc6_out_dtype_complex128",
    "TestBinaryUfuncs.test_xy_and_out_broadcast_ufunc13",
    "TestBinaryUfuncs.test_xy_and_out_casting_casting_safe_ufunc5_out_dtype_float32",
    "TestBinaryUfuncs.test_xy_and_out_casting_casting_same_kind_ufunc2_out_dtype_float32",
    "TestBinaryUfuncs.test_xy_and_out_broadcast_ufunc2",
    "TestBinaryUfuncs.test_xy_and_out_casting_casting_safe_ufunc10_out_dtype_complex128",
    "TestBinaryUfuncs.test_xy_and_out_casting_casting_same_kind_ufunc1_out_dtype_float64",
    "TestIsScalar.test_is_not_scalar_value6",
    "TestGenericReductions.test_bad_axis_func0",
    "TestGenericReductions.test_bad_axis_func11",
    "TestGenericReductions.test_bad_axis_func7",
    "TestGenericReductions.test_bad_axis_func6",
    "TestGenericReductions.test_bad_axis_func2",
    "TestGenericCumSumProd.test_bad_axis_func1",
    "TestGenericReductions.test_bad_axis_func3",
    "TestGenericReductions.test_bad_axis_func4",
    "TestGenericReductions.test_bad_axis_func10",
    "TestGenericReductions.test_bad_axis_func5",
    "TestGenericReductions.test_bad_axis_func8",
    "TestGenericReductions.test_bad_axis_func1",
    "TestGenericCumSumProd.test_bad_axis_func0",
    "TestGenericReductions.test_bad_axis_func9",
    "TestShuffle.test_1d_use_numpy_True",
    "TestShuffle.test_1d_use_numpy_False",
    "TestShuffle.test_2d_use_numpy_True",
    "TestShuffle.test_2d_use_numpy_False",
    "TestArrayCreationCopyArgument.test_buffer_interface",
    "TestWritebackIfCopy.test_take_mode_raise",
    "TestArange.test_infinite",
    "TestArrayConstruction.test_array_empty",
    "TestAttributes.test_fill_readonly",
    "TestArrayAttributeDeletion.test_multiarray_writable_attributes_deletion",
    "TestMatmul.test_out_contiguous",
    "TestMinMax.test_scalar",
    "TestFromBuffer.test_basic_little_dtype2",
    "TestArrayCreationCopyArgument.test_striding_not_ok",
    "TestArange.test_require_range",
    "TestStats.test_dtype_from_input",
    "TestArange.test_nan_step",
    "TestWritebackIfCopy.test_argmin_with_out",
    "TestArrayAttributeDeletion.test_multiarray_not_writable_attributes_deletion",
    "TestLexsort.test_datetime",
    "TestMinMax.test_axis",
    "TestLexsort.test_mixed",
    "TestWritebackIfCopy.test_dot_out",
    "TestAttributes.test_fill_struct_array",
    "TestFromBuffer.test_empty",
    "TestAssignment.test_assignment_broadcasting",
    "TestMatmul.test_out_arg",
    "TestAttributes.test_set_stridesattr",
    "TestStats.test_out",
    "TestScalarIndexing.test_invalid_subscript",
    "TestWhere.test_error",
    "TestWritebackIfCopy.test_argmax_with_out",
    "TestBool.test_sum_2",
    "TestScalarIndexing.test_invalid_newaxis",
    "TestTake.test_out_overlap",
    "TestScalarIndexing.test_invalid_subscript_assignment",
    "TestFromBuffer.test_basic_little_dtype1",
    "TestWritebackIfCopy.test_choose_mod_raise",
    "TestAttributes.test_fill_max_uint64",
    "TestPutmask.test_byteorder_dtype_<i4",
    "TestPutmask.test_byteorder_dtype_>i4",
    "TestAttributes.test_stridesattr",
    "TestArange.test_zero_step",
    "TestStats.test_dtype_from_dtype",
    "TestArrayCreationCopyArgument.test_scalars",
    "TestConversion.test_to_int_scalar",
    "TestPutmask.test_record_array",
    "TestTake.test_raise",
    "TestFromBuffer.test_basic_little_dtype0",
    "TestMatmul.test_exceptions",
    "TestFlag.test_writeable_from_readonly",
    "TestArgmaxArgminCommon.test_np_vs_ndarray_positional_arr_method_argmax_np_method0",
    "TestArgmaxArgminCommon.test_ret_is_out_ndim_1_method_argmin",
    "TestArgmaxArgminCommon.test_np_vs_ndarray_arr_method_argmax_np_method0",
    "TestArgmaxArgminCommon.test_np_vs_ndarray_arr_method_argmin_np_method1",
    "TestArgmaxArgminCommon.test_ret_is_out_ndim_0_method_argmax",
    "TestArgmaxArgminCommon.test_np_vs_ndarray_positional_arr_method_argmin_np_method1",
    "TestArgmaxArgminCommon.test_ret_is_out_ndim_1_method_argmax",
    "TestArgmaxArgminCommon.test_ret_is_out_ndim_0_method_argmin",
    "TestConvertDType.test_convert_np_dtypes_'int64'",
    "TestConvertDType.test_convert_np_dtypes_'uint8'",
    "TestConvertDType.test_convert_np_dtypes_bool",
    "TestConvertDType.test_convert_np_dtypes_'complex128'",
    "TestConvertDType.test_convert_np_dtypes_'float16'",
    "TestConvertDType.test_convert_np_dtypes_'int16'",
    "TestConvertDType.test_convert_np_dtypes_'int32'",
    "TestConvertDType.test_convert_np_dtypes_'int8'",
    "TestConvertDType.test_convert_np_dtypes_'float64'",
    "TestConvertDType.test_convert_np_dtypes_'float32'",
    "TestConvertDType.test_convert_np_dtypes_'complex64'",
    "TestConvertDType.test_convert_np_dtypes_'bool_'",
    "TestOneArr.test_asarray_list_func55",
    "TestOneArr.test_asarray_tensor_func65",
    "TestOneArr.test_asarray_tensor_func44",
    "TestOneArr.test_asarray_array_func59",
    "TestOneArr.test_asarray_array_func45",
    "TestOneArr.test_asarray_list_func70",
    "TestOneArrAndAxis.test_andaxis_list_func7_axis_0",
    "TestSequenceOfArrays.test_single_array_func1",
    "TestOneArrAndAxis.test_andaxis_array_func1_axis_1",
    "TestSequenceOfArraysToSingle.test_several_func6",
    "TestOneArr.test_asarray_list_func0",
    "TestOneArrAndAxis.test_andaxis_list_func9_axis_1",
    "TestOneArrAndAxis.test_andaxis_list_func8_axis_0",
    "TestOneArr.test_asarray_list_func36",
    "TestOneArrAndAxis.test_andaxis_array_func3_axis_0",
    "TestOneArr.test_asarray_tensor_func15",
    "TestOneArr.test_asarray_array_func51",
    "TestOneArr.test_asarray_list_func16",
    "TestOneArrAndAxis.test_andaxis_tensor_func5_axis_0",
    "TestOneArrAndAxis.test_andaxis_tensor_func1_axis_1",
    "TestOneArr.test_asarray_tensor_func1",
    "TestOneArrAndAxesTuple.test_andtuple_list_func0_axes2",
    "TestOneArrAndAxis.test_andaxis_list_func6_axis_1",
    "TestOneArrAndAxis.test_andaxis_tensor_func10_axis_-1",
    "TestSequenceOfArraysToSingle.test_several_func2",
    "TestOneArrAndAxis.test_andaxis_array_func5_axis_1",
    "TestOneArrAndAxis.test_andaxis_list_func10_axis_1",
    "TestOneArr.test_asarray_array_func72",
    "TestOneArrAndShape.test_andshape_list_func0",
    "TestCtorNested.test_arrays_in_lists",
    "TestOneArr.test_asarray_tensor_func51",
    "TestOneArr.test_asarray_array_func0",
    "TestOneArr.test_asarray_array_func10",
    "TestOneArr.test_asarray_array_func43",
    "TestOneArrToScalar.test_toscalar_array_func2_np_func2",
    "TestOneArr.test_asarray_list_func3",
    "TestOneArr.test_asarray_array_func56",
    "TestArrayToSequence.test_asarray_array_func1",
    "TestOneArrAndShape.test_andshape_tensor_func4",
    "TestOneArr.test_asarray_list_func60",
    "TestDivmod.test_divmod_out",
    "TestOneArrAndAxis.test_andaxis_list_func7_axis3",
    "TestOneArrAndAxis.test_andaxis_array_func6_axis_0",
    "TestOneArrAndAxis.test_andaxis_list_func5_axis_0",
    "TestOneArr.test_asarray_tensor_func53",
    "TestOneArrAndAxis.test_andaxis_array_func6_axis3",
    "TestOneArr.test_asarray_tensor_func73",
    "TestDivmod.test_divmod_no_out",
    "TestOneArrAndAxis.test_andaxis_array_func9_axis_1",
    "TestOneArr.test_asarray_list_func58",
    "TestOneArrAndAxis.test_andaxis_tensor_func8_axis_0",
    "TestOneArr.test_asarray_array_func49",
    "TestOneArr.test_asarray_array_func60",
    "TestOneArr.test_asarray_tensor_func62",
    "TestOneArrAndAxesTuple.test_andtuple_tensor_func0_axes0",
    "TestOneArr.test_asarray_array_func22",
    "TestOneArr.test_asarray_list_func24",
    "TestOneArr.test_asarray_list_func15",
    "TestSequenceOfArrays.test_several_func2",
    "TestOneArr.test_asarray_tensor_func66",
    "TestOneArrAndAxis.test_andaxis_tensor_func7_axis3",
    "TestOneArrAndAxis.test_andaxis_tensor_func10_axis_0",
    "TestOneArrAndAxis.test_andaxis_list_func1_axis_-1",
    "TestOneArr.test_asarray_list_func32",
    "TestOneArr.test_asarray_list_func48",
    "TestOneArrToScalar.test_toscalar_array_func1_np_func1",
    "TestOneArr.test_asarray_list_func23",
    "TestOneArr.test_asarray_list_func65",
    "TestOneArr.test_asarray_tensor_func34",
    "TestOneArr.test_asarray_array_func57",
    "TestOneArr.test_asarray_list_func31",
    "TestOneArrAndAxis.test_andaxis_array_func9_axis_0",
    "TestOneArr.test_asarray_array_func63",
    "TestOneArrAndAxis.test_andaxis_tensor_func9_axis_1",
    "TestOneArr.test_asarray_tensor_func0",
    "TestOneArr.test_asarray_list_func43",
    "TestOneArr.test_asarray_list_func62",
    "TestOneArrAndShape.test_andshape_array_func0",
    "TestSequenceOfArrays.test_several_func0",
    "TestOneArrAndAxis.test_andaxis_array_func8_axis_-1",
    "TestOneArr.test_asarray_tensor_func29",
    "TestArrayToSequence.test_asarray_array_func0",
    "TestOneArrAndAxis.test_andaxis_array_func5_axis3",
    "TestOneArr.test_asarray_array_func16",
    "TestOneArr.test_asarray_array_func68",
    "TestOneArr.test_asarray_list_func21",
    "TestOneArrAndAxis.test_andaxis_list_func7_axis_1",
    "TestOneArr.test_asarray_array_func33",
    "TestOneArr.test_asarray_list_func13",
    "TestOneArr.test_asarray_list_func40",
    "TestOneArrAndAxis.test_andaxis_array_func1_axis_0",
    "TestOneArrAndAxesTuple.test_andtuple_list_func0_axes0",
    "TestOneArr.test_asarray_list_func52",
    "TestOneArr.test_asarray_array_func42",
    "TestOneArr.test_asarray_list_func73",
    "TestOneArr.test_asarray_array_func24",
    "TestOneArr.test_asarray_list_func45",
    "TestOneArr.test_asarray_array_func38",
    "TestOneArr.test_asarray_array_func20",
    "TestOneArr.test_asarray_tensor_func45",
    "TestOneArr.test_asarray_array_func66",
    "TestOneArrAndAxis.test_andaxis_list_func2_axis_0",
    "TestOneArr.test_asarray_array_func11",
    "TestOneArrAndAxis.test_andaxis_array_func9_axis3",
    "TestOneArrAndAxis.test_andaxis_list_func5_axis_-1",
    "TestOneArrAndShape.test_andshape_list_func1",
    "TestPythonArgsToArray.test_argstoarray_simple_func4_args4",
    "TestOneArr.test_asarray_tensor_func14",
    "TestOneArr.test_asarray_array_func48",
    "TestOneArr.test_asarray_list_func53",
    "TestOneArr.test_asarray_tensor_func24",
    "TestOneArr.test_asarray_list_func54",
    "TestOneArr.test_asarray_tensor_func33",
    "TestPythonArgsToArray.test_argstoarray_simple_func7_args7",
    "TestOneArrAndAxesTuple.test_andtuple_array_func0_axes1",
    "TestOneArrAndAxis.test_andaxis_list_func2_axis_1",
    "TestSequenceOfArrays.test_single_array_func0",
    "TestOneArr.test_asarray_tensor_func69",
    "TestSequenceOfArraysToSingle.test_several_func3",
    "TestOneArr.test_asarray_array_func36",
    "TestOneArr.test_asarray_list_func11",
    "TestCopyTo.test_copyto_typecast",
    "TestOneArrAndShape.test_andshape_tensor_func1",
    "TestOneArr.test_asarray_array_func71",
    "TestOneArrAndAxis.test_andaxis_list_func6_axis_0",
    "TestOneArrAndAxis.test_andaxis_tensor_func9_axis_0",
    "TestOneArrAndAxis.test_andaxis_array_func2_axis_0",
    "TestOneArr.test_asarray_list_func72",
    "TestSequenceOfArraysToSingle.test_several_func4",
    "TestOneArrAndAxis.test_andaxis_tensor_func2_axis_0",
    "TestOneArrAndAxis.test_andaxis_list_func2_axis_-1",
    "TestOneArr.test_asarray_array_func34",
    "TestOneArr.test_asarray_array_func23",
    "TestOneArr.test_asarray_list_func20",
    "TestOneArrAndAxis.test_andaxis_array_func6_axis_1",
    "TestOneArr.test_asarray_array_func41",
    "TestOneArr.test_asarray_list_func38",
    "TestOneArrAndAxis.test_andaxis_list_func5_axis_1",
    "TestOneArrAndAxis.test_andaxis_array_func3_axis_-1",
    "TestOneArrAndAxis.test_andaxis_array_func3_axis3",
    "TestOneArrToScalar.test_toscalar_array_func0_np_func0",
    "TestOneArr.test_asarray_tensor_func37",
    "TestOneArr.test_asarray_tensor_func20",
    "TestOneArr.test_asarray_tensor_func42",
    "TestOneArr.test_asarray_list_func67",
    "TestOneArr.test_asarray_list_func30",
    "TestOneArrAndAxis.test_andaxis_list_func4_axis_1",
    "TestSequenceOfArrays.test_several_func3",
    "TestOneArr.test_asarray_array_func54",
    "TestOneArrAndShape.test_andshape_list_func4",
    "TestOneArr.test_asarray_tensor_func2",
    "TestOneArr.test_asarray_tensor_func57",
    "TestOneArrAndAxis.test_andaxis_list_func9_axis_-1",
    "TestOneArrAndAxis.test_andaxis_array_func0_axis_1",
    "TestOneArrAndAxis.test_andaxis_list_func4_axis_-1",
    "TestOneArr.test_asarray_array_func55",
    "TestOneArrAndAxis.test_andaxis_tensor_func3_axis_-1",
    "TestOneArrAndAxis.test_andaxis_tensor_func5_axis_-1",
    "TestOneArr.test_asarray_list_func14",
    "TestOneArr.test_asarray_list_func29",
    "TestOneArrAndAxis.test_andaxis_array_func7_axis_1",
    "TestOneArrAndShape.test_andshape_list_func3",
    "TestOneArr.test_asarray_tensor_func5",
    "TestOneArr.test_asarray_list_func68",
    "TestOneArr.test_asarray_tensor_func61",
    "TestSequenceOfArrays.test_single_list_func3",
    "TestOneArr.test_asarray_array_func21",
    "TestOneArr.test_asarray_list_func61",
    "TestOneArr.test_asarray_tensor_func55",
    "TestOneArr.test_asarray_tensor_func18",
    "TestOneArr.test_asarray_list_func50",
    "TestOneArrAndAxis.test_andaxis_array_func7_axis_0",
    "TestOneArr.test_asarray_array_func62",
    "TestOneArr.test_asarray_tensor_func50",
    "TestOneArr.test_asarray_array_func6",
    "TestOneArr.test_asarray_list_func66",
    "TestOneArr.test_asarray_list_func59",
    "TestOneArr.test_asarray_tensor_func28",
    "TestShapeLikeToArray.test_shape_func3",
    "TestOneArr.test_asarray_array_func9",
    "TestOneArrAndAxis.test_andaxis_array_func0_axis_0",
    "TestOneArrAndShape.test_andshape_array_func2",
    "TestPythonArgsToArray.test_argstoarray_simple_func2_args2",
    "TestOneArrAndShape.test_andshape_tensor_func0",
    "TestPythonArgsToArray.test_argstoarray_simple_func0_args0",
    "TestOneArr.test_asarray_array_func19",
    "TestOneArr.test_asarray_tensor_func39",
    "TestOneArr.test_asarray_array_func65",
    "TestSequenceOfArrays.test_single_list_func2",
    "TestOneArr.test_asarray_array_func31",
    "TestOneArrAndAxis.test_andaxis_list_func10_axis_0",
    "TestOneArr.test_asarray_list_func2",
    "TestOneArrAndAxis.test_andaxis_array_func10_axis3",
    "TestOneArrAndAxis.test_andaxis_array_func4_axis_1",
    "TestDivmod.test_divmod_out_list",
    "TestOneArr.test_asarray_list_func19",
    "TestOneArrAndAxesTuple.test_andtuple_array_func0_axes2",
    "TestOneArr.test_asarray_array_func1",
    "TestOneArrAndAxis.test_andaxis_tensor_func4_axis_1",
    "TestOneArr.test_asarray_tensor_func43",
    "TestOneArrAndAxis.test_andaxis_array_func5_axis_0",
    "TestOneArrAndAxesTuple.test_andtuple_tensor_func0_axes2",
    "TestOneArr.test_asarray_list_func10",
    "TestSequenceOfArrays.test_single_array_func3",
    "TestOneArr.test_asarray_tensor_func40",
    "TestSequenceOfArraysToSingle.test_several_func0",
    "TestOneArrAndAxis.test_andaxis_array_func7_axis3",
    "TestOneArrAndAxis.test_andaxis_array_func6_axis_-1",
    "TestOneArr.test_asarray_tensor_func35",
    "TestOneArr.test_asarray_tensor_func72",
    "TestOneArr.test_asarray_list_func18",
    "TestOneArr.test_asarray_tensor_func60",
    "TestOneArrAndAxis.test_andaxis_list_func3_axis_0",
    "TestOneArr.test_asarray_array_func37",
    "TestOneArr.test_asarray_array_func74",
    "TestNormalizations.test_unknown_args",
    "TestOneArr.test_asarray_array_func4",
    "TestOneArr.test_asarray_array_func58",
    "TestOneArrAndAxis.test_andaxis_list_func9_axis_0",
    "TestOneArr.test_asarray_tensor_func22",
    "TestOneArr.test_asarray_list_func56",
    "TestOneArrAndAxis.test_andaxis_list_func3_axis_1",
    "TestOneArrAndAxis.test_andaxis_array_func0_axis_-1",
    "TestOneArr.test_asarray_tensor_func4",
    "TestPythonArgsToArray.test_argstoarray_simple_func6_args6",
    "TestOneArrAndAxis.test_andaxis_tensor_func9_axis_-1",
    "TestOneArr.test_asarray_tensor_func68",
    "TestOneArr.test_asarray_list_func27",
    "TestOneArrAndAxis.test_andaxis_array_func4_axis_-1",
    "TestOneArr.test_asarray_array_func13",
    "TestOneArr.test_asarray_list_func6",
    "TestOneArr.test_asarray_array_func39",
    "TestOneArr.test_asarray_array_func73",
    "TestOneArr.test_asarray_tensor_func12",
    "TestOneArrAndAxis.test_andaxis_array_func7_axis_-1",
    "TestOneArr.test_asarray_list_func17",
    "TestShapeLikeToArray.test_shape_func2",
    "TestOneArrAndAxis.test_andaxis_list_func4_axis_0",
    "TestOneArrAndAxis.test_andaxis_array_func3_axis_1",
    "TestOneArrAndAxis.test_andaxis_tensor_func10_axis_1",
    "TestOneArrAndAxis.test_andaxis_list_func8_axis_1",
    "TestOneArr.test_asarray_list_func33",
    "TestOneArrAndAxis.test_andaxis_tensor_func1_axis_-1",
    "TestOneArr.test_asarray_array_func18",
    "TestOneArr.test_asarray_tensor_func3",
    "TestOneArrAndShape.test_andshape_tensor_func2",
    "TestOneArr.test_asarray_list_func35",
    "TestOneArrAndAxis.test_andaxis_tensor_func3_axis_0",
    "TestOneArr.test_asarray_array_func70",
    "TestOneArrAndAxesTuple.test_andtuple_list_func0_axes1",
    "TestOneArrAndAxis.test_andaxis_list_func8_axis_-1",
    "TestOneArr.test_asarray_tensor_func59",
    "TestOneArr.test_asarray_array_func15",
    "TestOneArrAndAxis.test_andaxis_tensor_func6_axis_1",
    "TestOneArr.test_asarray_tensor_func38",
    "TestPythonArgsToArray.test_argstoarray_simple_func8_args8",
    "TestPythonArgsToArray.test_argstoarray_simple_func3_args3",
    "TestOneArr.test_asarray_array_func14",
    "TestPythonArgsToArray.test_argstoarray_simple_func5_args5",
    "TestOneArr.test_asarray_list_func26",
    "TestOneArr.test_asarray_list_func34",
    "TestOneArr.test_asarray_list_func4",
    "TestOneArr.test_asarray_tensor_func67",
    "TestOneArr.test_asarray_array_func3",
    "TestOneArr.test_asarray_array_func5",
    "TestOneArr.test_asarray_array_func52",
    "TestOneArr.test_asarray_tensor_func58",
    "TestOneArr.test_asarray_tensor_func48",
    "TestOneArr.test_asarray_array_func50",
    "TestOneArr.test_asarray_tensor_func47",
    "TestOneArrAndAxis.test_andaxis_array_func4_axis3",
    "TestOneArrAndAxis.test_andaxis_tensor_func2_axis_1",
    "TestOneArrAndAxis.test_andaxis_array_func0_axis3",
    "TestShapeLikeToArray.test_shape_func1",
    "TestOneArrAndAxis.test_andaxis_tensor_func4_axis_-1",
    "TestOneArrAndAxis.test_andaxis_tensor_func8_axis_-1",
    "TestDefaultDtype.test_defaultdtype_defaults",
    "TestOneArr.test_asarray_list_func63",
    "TestOneArrAndShape.test_andshape_list_func2",
    "TestOneArr.test_asarray_array_func27",
    "TestOneArrAndAxis.test_andaxis_array_func4_axis_0",
    "TestOneArr.test_asarray_list_func41",
    "TestSequenceOfArrays.test_single_tensor_func2",
    "TestOneArr.test_asarray_list_func39",
    "TestOneArr.test_asarray_tensor_func6",
    "TestOneArr.test_asarray_tensor_func25",
    "TestOneArr.test_asarray_array_func2",
    "TestOneArrAndAxis.test_andaxis_array_func8_axis_1",
    "TestOneArr.test_asarray_tensor_func56",
    "TestOneArr.test_asarray_array_func69",
    "TestOneArr.test_asarray_list_func28",
    "TestOneArr.test_asarray_tensor_func26",
    "TestArrayToSequence.test_asarray_tensor_func1",
    "TestOneArr.test_asarray_array_func28",
    "TestPythonArgsToArray.test_argstoarray_simple_func1_args1",
    "TestOneArrAndAxis.test_andaxis_list_func10_axis3",
    "TestOneArr.test_asarray_list_func44",
    "TestOneArr.test_asarray_array_func46",
    "TestOneArrAndAxis.test_andaxis_array_func10_axis_1",
    "TestOneArr.test_asarray_tensor_func30",
    "TestOneArr.test_asarray_tensor_func16",
    "TestOneArrAndAxis.test_andaxis_array_func1_axis3",
    "TestOneArr.test_asarray_tensor_func46",
    "TestOneArr.test_asarray_tensor_func10",
    "TestOneArrAndAxis.test_andaxis_array_func2_axis_-1",
    "TestOneArr.test_asarray_list_func47",
    "TestSequenceOfArrays.test_single_tensor_func0",
    "TestOneArrAndAxesTuple.test_andtuple_array_func0_axes0",
    "TestOneArr.test_asarray_list_func12",
    "TestOneArrAndAxis.test_andaxis_array_func8_axis3",
    "TestShapeLikeToArray.test_shape_func0",
    "TestOneArr.test_asarray_array_func61",
    "TestOneArrAndAxis.test_andaxis_tensor_func7_axis_-1",
    "TestOneArrAndAxis.test_andaxis_list_func0_axis_0",
    "TestOneArr.test_asarray_tensor_func31",
    "TestOneArr.test_asarray_array_func67",
    "TestOneArr.test_asarray_list_func64",
    "TestOneArrAndAxis.test_andaxis_array_func5_axis_-1",
    "TestOneArrAndAxis.test_andaxis_array_func2_axis_1",
    "TestOneArr.test_asarray_array_func32",
    "TestOneArr.test_asarray_array_func8",
    "TestOneArr.test_asarray_list_func5",
    "TestOneArr.test_asarray_array_func17",
    "TestOneArrAndAxis.test_andaxis_list_func7_axis_-1",
    "TestOneArrAndAxis.test_andaxis_tensor_func5_axis_1",
    "TestOneArrAndAxis.test_andaxis_list_func0_axis_-1",
    "TestOneArrAndAxis.test_andaxis_array_func8_axis_0",
    "TestOneArr.test_asarray_array_func64",
    "TestArrayToSequence.test_asarray_tensor_func0",
    "TestSequenceOfArrays.test_single_array_func2",
    "TestOneArrAndAxis.test_andaxis_list_func10_axis_-1",
    "TestOneArr.test_asarray_list_func71",
    "TestOneArrAndAxesTuple.test_andtuple_tensor_func0_axes1",
    "TestOneArrAndAxis.test_andaxis_tensor_func1_axis_0",
    "TestOneArr.test_asarray_array_func44",
    "TestCopyTo.test_copyto_basic",
    "TestSequenceOfArrays.test_single_tensor_func1",
    "TestOneArr.test_asarray_tensor_func11",
    "TestSequenceOfArrays.test_several_func1",
    "TestOneArr.test_asarray_tensor_func74",
    "TestOneArr.test_asarray_tensor_func36",
    "TestOneArr.test_asarray_array_func53",
    "TestOneArr.test_asarray_tensor_func63",
    "TestOneArrAndShape.test_andshape_array_func3",
    "TestOneArr.test_asarray_list_func74",
    "TestOneArr.test_asarray_tensor_func49",
    "TestOneArrAndAxis.test_andaxis_tensor_func3_axis_1",
    "TestOneArr.test_asarray_tensor_func32",
    "TestOneArrAndAxis.test_andaxis_list_func1_axis_1",
    "TestOneArrAndAxis.test_andaxis_tensor_func4_axis_0",
    "TestOneArrAndShape.test_andshape_tensor_func3",
    "TestOneArr.test_asarray_tensor_func27",
    "TestOneArr.test_asarray_list_func22",
    "TestOneArr.test_asarray_list_func69",
    "TestOneArr.test_asarray_array_func26",
    "TestOneArrAndAxis.test_andaxis_array_func9_axis_-1",
    "TestOneArrAndAxis.test_andaxis_tensor_func6_axis_-1",
    "TestSequenceOfArrays.test_single_tensor_func3",
    "TestOneArrAndShape.test_andshape_array_func1",
    "TestOneArr.test_asarray_array_func25",
    "TestOneArrAndAxis.test_andaxis_tensor_func2_axis_-1",
    "TestOneArrAndAxis.test_andaxis_array_func2_axis3",
    "TestOneArr.test_asarray_tensor_func41",
    "TestOneArrAndAxis.test_andaxis_tensor_func0_axis_1",
    "TestOneArr.test_asarray_list_func49",
    "TestOneArr.test_asarray_list_func57",
    "TestOneArrAndAxis.test_andaxis_tensor_func8_axis_1",
    "TestOneArr.test_asarray_tensor_func71",
    "TestSequenceOfArrays.test_single_list_func1",
    "TestPythonArgsToArray.test_argstoarray_simple_func9_args9",
    "TestOneArr.test_asarray_list_func37",
    "TestOneArrAndAxis.test_andaxis_tensor_func0_axis_0",
    "TestOneArr.test_asarray_array_func30",
    "TestOneArr.test_asarray_tensor_func21",
    "TestOneArr.test_asarray_array_func35",
    "TestOneArr.test_asarray_tensor_func64",
    "TestOneArr.test_asarray_list_func51",
    "TestOneArr.test_asarray_array_func47",
    "TestOneArrAndAxis.test_andaxis_tensor_func7_axis_1",
    "TestOneArr.test_asarray_array_func29",
    "TestOneArrAndAxis.test_andaxis_array_func1_axis_-1",
    "TestOneArr.test_asarray_tensor_func19",
    "TestOneArrAndAxis.test_andaxis_list_func1_axis_0",
    "TestOneArr.test_asarray_tensor_func17",
    "TestOneArrAndAxis.test_andaxis_list_func0_axis_1",
    "TestOneArr.test_asarray_tensor_func70",
    "TestOneArr.test_asarray_tensor_func54",
    "TestOneArr.test_asarray_tensor_func23",
    "TestOneArr.test_asarray_array_func7",
    "TestOneArr.test_asarray_array_func12",
    "TestOneArrAndAxis.test_andaxis_list_func3_axis_-1",
    "TestOneArrAndAxis.test_andaxis_array_func10_axis_0",
    "TestOneArr.test_asarray_tensor_func13",
    "TestOneArrAndAxis.test_andaxis_tensor_func6_axis_0",
    "TestOneArrAndShape.test_andshape_array_func4",
    "TestOneArrAndAxis.test_andaxis_tensor_func10_axis3",
    "TestOneArr.test_asarray_array_func40",
    "TestOneArrAndAxis.test_andaxis_tensor_func7_axis_0",
    "TestOneArr.test_asarray_list_func42",
    "TestOneArrAndAxis.test_andaxis_tensor_func0_axis_-1",
    "TestOneArr.test_asarray_list_func25",
    "TestOneArr.test_asarray_tensor_func52",
    "TestOneArrAndAxis.test_andaxis_list_func6_axis_-1",
    "TestSequenceOfArraysToSingle.test_several_func1",
    "TestCopyTo.test_copytobcast",
    "TestOneArrAndAxis.test_andaxis_array_func10_axis_-1",
    "TestSequenceOfArraysToSingle.test_several_func5",
    "TestOneArr.test_asarray_list_func1",
    "TestOneArr.test_asarray_list_func46",
    "TestSequenceOfArrays.test_single_list_func0",
    "TestCholesky.test_basic_property_shape3_dtype1",
    "TestCond.test_sq_cases",
    "TestNormInt64.test_bad_args",
    "TestQR.test_qr_empty_m_0_n_3",
    "TestMultiDot.test_dynamic_programming_optimization_and_out",
    "TestNormDouble.test_bad_args",
    "TestCholesky.test_basic_property_shape4_dtype1",
    "TestCholesky.test_basic_property_shape3_dtype2",
    "TestCholesky.test_basic_property_shape4_dtype0",
    "TestCholesky.test_basic_property_shape3_dtype0",
    "TestCond.test_empty_sq_cases",
    "TestCholesky.test_basic_property_shape1_dtype3",
    "TestQR.test_qr_empty_m_0_n_0",
    "TestQR.test_mode_raw",
    "TestMultiDot.test_two_arguments_and_out",
    "TestCholesky.test_basic_property_shape1_dtype2",
    "TestMultiDot.test_three_arguments_and_out",
    "TestNormDouble.test_axis",
    "TestCholesky.test_basic_property_shape1_dtype1",
    "TestCholesky.test_basic_property_shape2_dtype1",
    "TestMisc.test_generalized_raise_multiloop",
    "TestEigvalsh.test_invalid",
    "TestNormDouble.test_matrix_2x2",
    "TestCholesky.test_basic_property_shape0_dtype0",
    "TestMisc.test_byteorder_check",
    "TestCholesky.test_basic_property_shape4_dtype3",
    "TestCholesky.test_basic_property_shape2_dtype2",
    "TestCholesky.test_basic_property_shape3_dtype3",
    "TestNormInt64.test_axis",
    "TestCholesky.test_basic_property_shape2_dtype0",
    "TestCholesky.test_basic_property_shape0_dtype3",
    "TestQR.test_qr_empty_m_3_n_0",
    "TestEigh.test_invalid",
    "TestNormSingle.test_bad_args",
    "TestNormSingle.test_matrix_2x2",
    "TestNormSingle.test_axis",
    "TestCholesky.test_basic_property_shape1_dtype0",
    "TestCholesky.test_basic_property_shape4_dtype2",
    "TestMultiDot.test_too_few_input_arrays",
    "TestCholesky.test_basic_property_shape0_dtype2",
    "TestCholesky.test_basic_property_shape0_dtype1",
    "TestNormInt64.test_matrix_2x2",
    "TestCholesky.test_basic_property_shape2_dtype3",
    "TestFliplr.test_basic",
    "TestHistogram2d.test_binparameter_combination",
    "TestHistogram2d.test_all_outliers",
    "TestTriuIndicesFrom.test_exceptions",
    "TestTrilIndicesFrom.test_exceptions",
    "TestHistogram2d.test_asym",
    "TestDiag.test_failure",
    "TestVsplit.test_non_iterable",
    "TestVsplit.test_1D_array",
    "TestApplyAlongAxis.test_scalar_array",
    "TestDstack.test_non_iterable",
    "TestSplit.test_unequal_split",
    "TestPutAlongAxis.test_broadcast",
    "TestArraySplit.test_integer_0_split",
    "TestDsplit.test_2D_array",
    "TestTakeAlongAxis.test_invalid",
    "TestHsplit.test_0D_array",
    "TestDsplit.test_1D_array",
    "TestDsplit.test_non_iterable",
    "TestDsplit.test_0D_array",
    "TestHsplit.test_non_iterable",
    "TestColumnStack.test_non_iterable",
    "TestApplyAlongAxis.test_axis_insertion",
    "TestVsplit.test_0D_array",
    "TestExpandDims.test_repeated_axis",
    "TestExpandDims.test_axis_out_of_range",
    "TestApplyAlongAxis.test_0d_array",
    "TestHistogramdd.test_bins_errors",
    "TestHistogramdd.test_equal_edges",
    "TestHistogram.test_precision",
    "TestHistogramdd.test_finite_range",
    "TestHistogramdd.test_weights",
    "TestHistogram.test_error_binnum_type",
    "TestHistogram.test_finite_range",
    "TestHistogramdd.test_inf_edges",
    "TestHistogramdd.test_bins_error_2",
    "TestHistogramdd.test_simple",
    "TestHistogram.test_one_bin",
    "TestHistogram.test_unsigned_monotonicity_check",
    "TestQuantile.test_quantile_monotonic_method_weibull",
    "TestGradient.test_badargs",
    "TestRot90.test_basic",
    "TestDiff.test_axis",
    "TestQuantile.test_quantile_monotonic_method_median_unbiased",
    "TestGradient.test_values",
    "TestCov.test_aweights",
    "TestQuantile.test_quantile_monotonic_method_interpolated_inverted_cdf",
    "TestQuantile.test_quantile_monotonic_method_inverted_cdf",
    "TestPercentile.test_keepdims_out_q1_axis_1",
    "TestSortComplex.test_sort_real_type_in_g_type_out_G",
    "TestMedian.test_keepdims_out_axis2",
    "TestMeshgrid.test_invalid_arguments",
    "TestGradient.test_specific_axes",
    "TestPercentile.test_keepdims_out_q_7_axis4",
    "TestPercentile.test_keepdims_out_q1_axis4",
    "TestDelete.test_slices",
    "TestPercentile.test_extended_axis_invalid",
    "TestGradient.test_second_order_accurate",
    "TestMedian.test_keepdims_out_axis0",
    "TestDiff.test_prepend",
    "TestMedian.test_keepdims_out_axis_1",
    "TestPercentile.test_keepdims_out_q1_axis0",
    "TestQuantile.test_quantile_monotonic_method_averaged_inverted_cdf",
    "TestMedian.test_keepdims_out_axis4",
    "TestBincount.test_with_incorrect_minlength",
    "TestSortComplex.test_sort_real_type_in_H_type_out_F",
    "TestDiff.test_n",
    "TestMeshgrid.test_indexing",
    "TestQuantile.test_quantile_monotonic_method_closest_observation",
    "TestFlip.test_axes",
    "TestPercentile.test_keepdims_out_q1_axis3",
    "TestPercentile.test_keepdims_out_q_7_axis0",
    "TestMedian.test_keepdims_out_axis3",
    "TestCov.test_fweights",
    "TestDiff.test_append",
    "TestPercentile.test_scalar_q",
    "TestMedian.test_extended_axis_invalid",
    "TestMedian.test_out",
    "TestPercentile.test_keepdims_out_q_7_axis2",
    "TestPercentile.test_keepdims_out_q1_axis2",
    "TestQuantile.test_quantile_monotonic_method_hazen",
    "TestPercentile.test_keepdims_out_q_7_axis3",
    "TestPercentile.test_keepdims_out_q_7_axis_1",
    "TestPercentile.test_api",
    "TestQuantile.test_quantile_monotonic_method_normal_unbiased",
    "TestSetOps.test_in1d_mixed_dtype_dtype11_dtype21_kind_table",
    "TestSetOps.test_in1d_mixed_dtype_dtype10_dtype20_kind0",
    "TestSetOps.test_in1d_mixed_dtype_dtype10_dtype20_kind_table",
    "TestSetOps.test_ediff1d_forbidden_type_casts_ary1_prepend1_append1_expected_to_begin",
    "TestSetOps.test_in1d_mixed_dtype_dtype11_dtype21_kind0",
    "TestSetOps.test_in1d_mixed_dtype_dtype11_dtype21_kind_sort",
    "TestSetOps.test_in1d_table_timedelta_fails",
    "TestUnique.test_unique_axis_errors",
    "TestSetOps.test_setdiff1d",
    "TestSetOps.test_in1d_mixed_dtype_dtype10_dtype20_kind_sort",
    "TestSetOps.test_in1d_timedelta_kind_sort",
    "TestSetOps.test_in1d_timedelta_kind0",
    "TestUnique.test_unique_axis",
    "TestConstant.test_check_constant_float3",
    "TestConstant.test_check_constant_pad_2d",
    "TestConcatenate.test_out_and_dtype_axis0_out_dtype_f8_casting_safe",  # torch_np/numpy_tests/core/test_shape_base
    "TestConcatenate.test_out_and_dtype_axis_0_out_dtype_c8_casting_same_kind",  # torch_np/numpy_tests/core/test_shape_base
    "TestStackMisc.test_stack_out_and_dtype_axis_0_out_dtype_f8_casting_same_kind",  # torch_np/numpy_tests/core/test_shape_base
    "TestConcatenate.test_out_and_dtype_axis_0_out_dtype_f8_casting_no",  # torch_np/numpy_tests/core/test_shape_base
    "TestConcatenate.test_exceptions",  # torch_np/numpy_tests/core/test_shape_base
    "TestStackMisc.test_stack_out_and_dtype_axis_0_out_dtype_c8_casting_same_kind",  # torch_np/numpy_tests/core/test_shape_base
    "TestStackMisc.test_stack_out_and_dtype_axis_0_out_dtype_i8_casting_equiv",  # torch_np/numpy_tests/core/test_shape_base
    "TestConcatenate.test_large_concatenate_axis_None",  # torch_np/numpy_tests/core/test_shape_base
    "TestConcatenate.test_concatenate",  # torch_np/numpy_tests/core/test_shape_base
    "TestVstack.test_empty_input",  # torch_np/numpy_tests/core/test_shape_base
    "TestConcatenate.test_out_and_dtype_axis_0_out_dtype_i8_casting_unsafe",  # torch_np/numpy_tests/core/test_shape_base
    "TestStackMisc.test_stack_out_and_dtype_axis_0_out_dtype_i8_casting_no",  # torch_np/numpy_tests/core/test_shape_base
    "TestConcatenate.test_out_and_dtype_axis_0_out_dtype_f8_casting_same_kind",  # torch_np/numpy_tests/core/test_shape_base
    "TestConcatenate.test_out_and_dtype_axis0_out_dtype_f8_casting_no",  # torch_np/numpy_tests/core/test_shape_base
    "TestConcatenate.test_out_and_dtype_axis_0_out_dtype_f4_casting_unsafe",  # torch_np/numpy_tests/core/test_shape_base
    "TestStackMisc.test_stack_out_and_dtype_axis_0_out_dtype_f8_casting_unsafe",  # torch_np/numpy_tests/core/test_shape_base
    "TestVstack.test_non_iterable",  # torch_np/numpy_tests/core/test_shape_base
    "TestConcatenate.test_out_and_dtype_axis0_out_dtype_i8_casting_unsafe",  # torch_np/numpy_tests/core/test_shape_base
    "TestConcatenate.test_out_and_dtype_axis_0_out_dtype_f4_casting_same_kind",  # torch_np/numpy_tests/core/test_shape_base
    "TestConcatenate.test_out_and_dtype_axis_0_out_dtype_f8_casting_unsafe",  # torch_np/numpy_tests/core/test_shape_base
    "TestConcatenate.test_out_and_dtype_axis0_out_dtype_f8_casting_same_kind",  # torch_np/numpy_tests/core/test_shape_base
    "TestStackMisc.test_stack_out_and_dtype_axis_0_out_dtype_f8_casting_safe",  # torch_np/numpy_tests/core/test_shape_base
    "TestConcatenate.test_out_and_dtype_axis0_out_dtype_f4_casting_same_kind",  # torch_np/numpy_tests/core/test_shape_base
    "TestStackMisc.test_stack_out_and_dtype_axis_0_out_dtype_i8_casting_same_kind",  # torch_np/numpy_tests/core/test_shape_base
    "TestConcatenate.test_out_and_dtype_axis_0_out_dtype_c8_casting_unsafe",  # torch_np/numpy_tests/core/test_shape_base
    "TestConcatenate.test_out_and_dtype_axis_0_out_dtype_f8_casting_safe",  # torch_np/numpy_tests/core/test_shape_base
    "TestConcatenate.test_out_and_dtype_axis0_out_dtype_c8_casting_unsafe",  # torch_np/numpy_tests/core/test_shape_base
    "TestStackMisc.test_stack_out_and_dtype_axis_0_out_dtype_f4_casting_same_kind",  # torch_np/numpy_tests/core/test_shape_base
    "TestConcatenate.test_out_and_dtype_axis0_out_dtype_f4_casting_unsafe",  # torch_np/numpy_tests/core/test_shape_base
    "TestStackMisc.test_stack",  # torch_np/numpy_tests/core/test_shape_base
    "TestStackMisc.test_stack_out_and_dtype_axis_0_out_dtype_c8_casting_unsafe",  # torch_np/numpy_tests/core/test_shape_base
    "TestConcatenate.test_out_and_dtype_axis0_out_dtype_f8_casting_unsafe",  # torch_np/numpy_tests/core/test_shape_base
    "TestStackMisc.test_stack_out_and_dtype_axis_0_out_dtype_i8_casting_safe",  # torch_np/numpy_tests/core/test_shape_base
    "TestConcatenate.test_bad_out_shape",  # torch_np/numpy_tests/core/test_shape_base
    "TestConcatenate.test_out_and_dtype_axis0_out_dtype_f8_casting_equiv",  # torch_np/numpy_tests/core/test_shape_base
    "TestHstack.test_non_iterable",  # torch_np/numpy_tests/core/test_shape_base
    "TestConcatenate.test_out_and_dtype_axis0_out_dtype_c8_casting_same_kind",  # torch_np/numpy_tests/core/test_shape_base
    "TestHstack.test_empty_input",  # torch_np/numpy_tests/core/test_shape_base
    "TestStackMisc.test_stack_out_and_dtype_axis_0_out_dtype_f4_casting_unsafe",  # torch_np/numpy_tests/core/test_shape_base
    "TestConcatenate.test_out_and_dtype_axis_0_out_dtype_f8_casting_equiv",  # torch_np/numpy_tests/core/test_shape_base
    "TestStackMisc.test_stack_out_and_dtype_axis_0_out_dtype_i8_casting_unsafe",  # torch_np/numpy_tests/core/test_shape_base
    "TestNegative.test_exceptions",  # torch_np/numpy_tests/core/test_scalarmath
    "TestPower.test_modular_power",  # torch_np/numpy_tests/core/test_scalarmath
    "TestBaseMath.test_lower_align",  # torch_np/numpy_tests/core/test_scalarmath
    "TestArrayFromScalar.test_integers_np_longlong_t26",  # torch_np/numpy_tests/core/test_scalar_ctors
    "TestArrayFromScalar.test_integers_np_intc_np_longlong",  # torch_np/numpy_tests/core/test_scalar_ctors
    "TestArrayFromScalar.test_integers_t15_np_longlong",  # torch_np/numpy_tests/core/test_scalar_ctors
    "TestArrayFromScalar.test_integers_np_longlong_np_longlong",  # torch_np/numpy_tests/core/test_scalar_ctors
    "TestArrayFromScalar.test_integers_np_byte_np_longlong",  # torch_np/numpy_tests/core/test_scalar_ctors
    "TestArrayFromScalar.test_integers_np_short_np_longlong",  # torch_np/numpy_tests/core/test_scalar_ctors
    "TestArrayFromScalar.test_integers_np_int__np_longlong",  # torch_np/numpy_tests/core/test_scalar_ctors
    "TestScalarTypeNames.test_names_reflect_attributes_t4",  # torch_np/numpy_tests/core/test_numerictypes
    "TestScalarTypeNames.test_names_reflect_attributes_t1",  # torch_np/numpy_tests/core/test_numerictypes
    "TestScalarTypeNames.test_names_reflect_attributes_t7",  # torch_np/numpy_tests/core/test_numerictypes
    "TestScalarTypeNames.test_names_reflect_attributes_t5",  # torch_np/numpy_tests/core/test_numerictypes
    "TestScalarTypeNames.test_names_reflect_attributes_t9",  # torch_np/numpy_tests/core/test_numerictypes
    "TestIsSubDType.test_both_abstract",  # torch_np/numpy_tests/core/test_numerictypes
    "TestScalarTypeNames.test_names_reflect_attributes_t6",  # torch_np/numpy_tests/core/test_numerictypes
    "TestScalarTypeNames.test_names_reflect_attributes_t2",  # torch_np/numpy_tests/core/test_numerictypes
    "TestScalarTypeNames.test_names_reflect_attributes_t8",  # torch_np/numpy_tests/core/test_numerictypes
    "TestScalarTypeNames.test_names_reflect_attributes_t0",  # torch_np/numpy_tests/core/test_numerictypes
    "TestIsSubDType.test_nondtype_nonscalartype",  # torch_np/numpy_tests/core/test_numerictypes
    "TestScalarTypeNames.test_names_reflect_attributes_t3",  # torch_np/numpy_tests/core/test_numerictypes
    "TestClip.test_clip_inplace_array",  # torch_np/numpy_tests/core/test_numeric
    "TestRequire.test_require_each",  # torch_np/numpy_tests/core/test_numeric
    "TestClip.test_clip_with_out_simple_int32",  # torch_np/numpy_tests/core/test_numeric
    "TestClip.test_simple_inplace_01",  # torch_np/numpy_tests/core/test_numeric
    "TestStdVar.test_out_scalar",  # torch_np/numpy_tests/core/test_numeric
    "TestClip.test_simple_int32_inout_casting_unsafe",  # torch_np/numpy_tests/core/test_numeric
    "TestMoveaxis.test_errors",  # torch_np/numpy_tests/core/test_numeric
    "TestNonzeroAndCountNonzero.test_count_nonzero_axis",  # torch_np/numpy_tests/core/test_numeric
    "TestClip.test_clip_with_out_memory_overlap",  # torch_np/numpy_tests/core/test_numeric
    "TestClip.test_clip_func_takes_out",  # torch_np/numpy_tests/core/test_numeric
    "TestClip.test_noncontig_inplace",  # torch_np/numpy_tests/core/test_numeric
    "TestClip.test_type_cast_12",  # torch_np/numpy_tests/core/test_numeric
    "TestClip.test_simple_int64_out",  # torch_np/numpy_tests/core/test_numeric
    "TestRollaxis.test_exceptions",  # torch_np/numpy_tests/core/test_numeric
    "TestClip.test_simple_inplace_02",  # torch_np/numpy_tests/core/test_numeric
    "TestRequire.test_C_and_F_simul",  # torch_np/numpy_tests/core/test_numeric
    "TestNonarrayArgs.test_dunder_round_edgecases_val_2147483647_ndigits_-1",  # torch_np/numpy_tests/core/test_numeric
    "TestClip.test_simple_complex",  # torch_np/numpy_tests/core/test_numeric
    "TestBoolArray.test_logical_not_abs",  # torch_np/numpy_tests/core/test_numeric
    "TestClip.test_simple_out",  # torch_np/numpy_tests/core/test_numeric
    "TestBroadcast.test_broadcast_single_arg",  # torch_np/numpy_tests/core/test_numeric
    "TestRequire.test_unknown_requirement",  # torch_np/numpy_tests/core/test_numeric
    "TestBoolArray.test_logical_and_or_xor",  # torch_np/numpy_tests/core/test_numeric
    "TestBroadcast.test_broadcast_error_kwargs",  # torch_np/numpy_tests/core/test_numeric
    "TestNonarrayArgs.test_dunder_round_edgecases_val_2147483647_ndigits_-9",  # torch_np/numpy_tests/core/test_numeric
    "TestNonarrayArgs.test_dunder_round_edgecases_val_2147483647_ndigits_-10",  # torch_np/numpy_tests/core/test_numeric
    "TestClip.test_type_cast_10",  # torch_np/numpy_tests/core/test_numeric
    "TestOuterMisc.test_outer_out_param",  # torch_np/numpy_tests/core/test_numeric
    "TestClip.test_clip_inplace_simple",  # torch_np/numpy_tests/core/test_numeric
    "TestClip.test_clip_with_out_transposed",  # torch_np/numpy_tests/core/test_numeric
    "TestClip.test_clip_with_out_simple",  # torch_np/numpy_tests/core/test_numeric
    "TestCross.test_broadcasting_shapes",  # torch_np/numpy_tests/core/test_numeric
    "TestIndexing.test_index_no_floats",  # torch_np/numpy_tests/core/test_indexing
    "TestBooleanIndexing.test_boolean_indexing_weirdness",  # torch_np/numpy_tests/core/test_indexing
    "TestBooleanIndexing.test_bool_as_int_argument_errors",  # torch_np/numpy_tests/core/test_indexing
    "TestBroadcastedAssignments.test_simple_broadcasting_errors",  # torch_np/numpy_tests/core/test_indexing
    "TestFloatNonIntegerArgument.test_non_integer_argument_errors",  # torch_np/numpy_tests/core/test_indexing
    "TestIndexing.test_slicing_no_floats",  # torch_np/numpy_tests/core/test_indexing
    "TestBroadcastedAssignments.test_prepend_not_one",  # torch_np/numpy_tests/core/test_indexing
    "TestFloatNonIntegerArgument.test_reduce_axis_float_index",  # torch_np/numpy_tests/core/test_indexing
    "TestEinsum.test_different_paths_dtype_f",  # torch_np/numpy_tests/core/test_einsum
    "TestEinsum.test_different_paths_dtype_D",  # torch_np/numpy_tests/core/test_einsum
    "TestEinsum.test_different_paths_dtype_e",  # torch_np/numpy_tests/core/test_einsum
    "TestEinsum.test_einsum_fixed_collapsingbug",  # torch_np/numpy_tests/core/test_einsum
    "TestEinsum.test_combined_views_mapping",  # torch_np/numpy_tests/core/test_einsum
    "TestEinsum.test_different_paths_dtype_B",  # torch_np/numpy_tests/core/test_einsum
    "TestEinsum.test_einsum_sums_cfloat64",  # torch_np/numpy_tests/core/test_einsum
    "TestEinsum.test_einsum_broadcast",  # torch_np/numpy_tests/core/test_einsum
    "TestEinsum.test_einsum_sums_int32",  # torch_np/numpy_tests/core/test_einsum
    "TestEinsum.test_different_paths_dtype_b",  # torch_np/numpy_tests/core/test_einsum
    "TestEinsum.test_einsum_fixedstridebug",  # torch_np/numpy_tests/core/test_einsum
    "TestEinsum.test_out_is_res",  # torch_np/numpy_tests/core/test_einsum
    "TestEinsum.test_subscript_range",  # torch_np/numpy_tests/core/test_einsum
    "TestEinsum.test_einsum_sums_float64",  # torch_np/numpy_tests/core/test_einsum
    "TestEinsum.test_einsum_sums_float32",  # torch_np/numpy_tests/core/test_einsum
    "TestEinsum.test_einsum_sums_cfloat128",  # torch_np/numpy_tests/core/test_einsum
    "TestEinsum.test_small_boolean_arrays",  # torch_np/numpy_tests/core/test_einsum
    "TestEinsum.test_different_paths_dtype_i",  # torch_np/numpy_tests/core/test_einsum
    "TestEinsum.test_different_paths_dtype_d",  # torch_np/numpy_tests/core/test_einsum
    "TestEinsum.test_different_paths_dtype_l",  # torch_np/numpy_tests/core/test_einsum
    "TestEinsum.test_different_paths_dtype_h",  # torch_np/numpy_tests/core/test_einsum
    "TestEinsum.test_einsum_misc",  # torch_np/numpy_tests/core/test_einsum
    "TestMisc.test_overlap",  # torch_np/numpy_tests/core/test_einsum
    "TestEinsum.test_einsum_sums_int64",  # torch_np/numpy_tests/core/test_einsum
    "TestEinsum.test_einsum_failed_on_p9_and_s390x",  # torch_np/numpy_tests/core/test_einsum
    "TestEinsum.test_different_paths_dtype_F",  # torch_np/numpy_tests/core/test_einsum
    "TestDLPack.test_dtype_passthrough_dtype4",  # torch_np/numpy_tests/core/test_dlpack
    "TestDLPack.test_higher_dims_ndim_23",  # torch_np/numpy_tests/core/test_dlpack
    "TestDLPack.test_higher_dims_ndim_12",  # torch_np/numpy_tests/core/test_dlpack
    "TestDLPack.test_higher_dims_ndim_27",  # torch_np/numpy_tests/core/test_dlpack
    "TestDLPack.test_higher_dims_ndim_32",  # torch_np/numpy_tests/core/test_dlpack
    "TestDLPack.test_from_dlpack_refcount",  # torch_np/numpy_tests/core/test_dlpack
    "TestDLPack.test_dtype_passthrough_dtype2",  # torch_np/numpy_tests/core/test_dlpack
    "TestDLPack.test_higher_dims_ndim_2",  # torch_np/numpy_tests/core/test_dlpack
    "TestDLPack.test_ndim0",  # torch_np/numpy_tests/core/test_dlpack
    "TestDLPack.test_higher_dims_ndim_1",  # torch_np/numpy_tests/core/test_dlpack
    "TestDLPack.test_higher_dims_ndim_17",  # torch_np/numpy_tests/core/test_dlpack
    "TestDLPack.test_higher_dims_ndim_13",  # torch_np/numpy_tests/core/test_dlpack
    "TestDLPack.test_higher_dims_ndim_14",  # torch_np/numpy_tests/core/test_dlpack
    "TestDLPack.test_dtype_passthrough_dtype7",  # torch_np/numpy_tests/core/test_dlpack
    "TestDLPack.test_dtype_passthrough_dtype9",  # torch_np/numpy_tests/core/test_dlpack
    "TestDLPack.test_higher_dims_ndim_29",  # torch_np/numpy_tests/core/test_dlpack
    "TestDLPack.test_dunder_dlpack_refcount",  # torch_np/numpy_tests/core/test_dlpack
    "TestDLPack.test_higher_dims_ndim_15",  # torch_np/numpy_tests/core/test_dlpack
    "TestDLPack.test_non_contiguous",  # torch_np/numpy_tests/core/test_dlpack
    "TestDLPack.test_dtype_passthrough_dtype3",  # torch_np/numpy_tests/core/test_dlpack
    "TestDLPack.test_higher_dims_ndim_30",  # torch_np/numpy_tests/core/test_dlpack
    "TestDLPack.test_higher_dims_ndim_6",  # torch_np/numpy_tests/core/test_dlpack
    "TestDLPack.test_higher_dims_ndim_7",  # torch_np/numpy_tests/core/test_dlpack
    "TestDLPack.test_dtype_passthrough_dtype6",  # torch_np/numpy_tests/core/test_dlpack
    "TestDLPack.test_dtype_passthrough_dtype5",  # torch_np/numpy_tests/core/test_dlpack
    "TestDLPack.test_higher_dims_ndim_4",  # torch_np/numpy_tests/core/test_dlpack
    "TestDLPack.test_higher_dims_ndim_31",  # torch_np/numpy_tests/core/test_dlpack
    "TestDLPack.test_from_torch",  # torch_np/numpy_tests/core/test_dlpack
    "TestDLPack.test_higher_dims_ndim_24",  # torch_np/numpy_tests/core/test_dlpack
    "TestDLPack.test_higher_dims_ndim_21",  # torch_np/numpy_tests/core/test_dlpack
    "TestDLPack.test_dtype_passthrough_dtype8",  # torch_np/numpy_tests/core/test_dlpack
    "TestDLPack.test_higher_dims_ndim_28",  # torch_np/numpy_tests/core/test_dlpack
    "TestDLPack.test_higher_dims_ndim_3",  # torch_np/numpy_tests/core/test_dlpack
    "TestDLPack.test_higher_dims_ndim_10",  # torch_np/numpy_tests/core/test_dlpack
    "TestDLPack.test_higher_dims_ndim_0",  # torch_np/numpy_tests/core/test_dlpack
    "TestDLPack.test_higher_dims_ndim_16",  # torch_np/numpy_tests/core/test_dlpack
    "TestDLPack.test_higher_dims_ndim_18",  # torch_np/numpy_tests/core/test_dlpack
    "TestDLPack.test_higher_dims_ndim_20",  # torch_np/numpy_tests/core/test_dlpack
    "TestDLPack.test_higher_dims_ndim_11",  # torch_np/numpy_tests/core/test_dlpack
    "TestDLPack.test_higher_dims_ndim_25",  # torch_np/numpy_tests/core/test_dlpack
    "TestDLPack.test_higher_dims_ndim_5",  # torch_np/numpy_tests/core/test_dlpack
    "TestDLPack.test_higher_dims_ndim_22",  # torch_np/numpy_tests/core/test_dlpack
    "TestDLPack.test_dlpack_device",  # torch_np/numpy_tests/core/test_dlpack
    "TestDLPack.test_higher_dims_ndim_9",  # torch_np/numpy_tests/core/test_dlpack
    "TestDLPack.test_dtype_passthrough_dtype0",  # torch_np/numpy_tests/core/test_dlpack
    "TestDLPack.test_dtype_passthrough_dtype1",  # torch_np/numpy_tests/core/test_dlpack
    "TestDLPack.test_higher_dims_ndim_19",  # torch_np/numpy_tests/core/test_dlpack
    "TestDLPack.test_higher_dims_ndim_26",  # torch_np/numpy_tests/core/test_dlpack
    "TestDLPack.test_higher_dims_ndim_8",  # torch_np/numpy_tests/core/test_dlpack
    "WeakTest.test_make_weak_keyed_dict_from_weak_keyed_dict",  # test_weak
    "WeakKeyDictionaryTestCase.test_update",  # test_weak
    "TestViewOpsLAZY.test_advanced_indexing_assignment_lazy",  # test_view_ops
    "TestOldViewOpsCPU.test_crow_col_indices_cpu",  # test_view_ops
    "TestViewOpsLAZY.test_advanced_indexing_nonview_lazy",  # test_view_ops
    "TestTypePromotionCPU.test_alpha_mismatch_cpu",  # test_type_promotion
    "TestTypePromotionCPU.test_alternate_result_cpu",  # test_type_promotion
    "TestTypeHints.test_doc_examples",  # test_type_hints
    "TestSDPACPU.test_scaled_dot_product_fused_attention_vs_math_cpu_fused_kernel0_bfloat16_batch_size_12_seq_len_267_n_head_1_head_dim_8_causal_True_train_True_cpu_bfloat16",
    "TestSDPACPU.test_scaled_dot_product_fused_attention_vs_math_cpu_fused_kernel0_bfloat16_batch_size_2_seq_len_267_n_head_3_head_dim_8_causal_True_train_False_cpu_bfloat16",
    "TestSDPACPU.test_scaled_dot_product_fused_attention_vs_math_cpu_fused_kernel0_float32_batch_size_2_seq_len_267_n_head_3_head_dim_8_causal_False_train_False_cpu_float32",
    "TestSDPACPU.test_scaled_dot_product_fused_attention_vs_math_cpu_fused_kernel0_float32_batch_size_12_seq_len_267_n_head_1_head_dim_8_causal_True_train_True_cpu_float32",
    "TestSDPACPU.test_scaled_dot_product_fused_attention_vs_math_cpu_fused_kernel0_bfloat16_batch_size_12_seq_len_1030_n_head_1_head_dim_16_causal_False_train_False_cpu_bfloat16",
    "TestSDPACPU.test_scaled_dot_product_fused_attention_vs_math_cpu_fused_kernel0_float32_batch_size_2_seq_len_1030_n_head_1_head_dim_8_causal_True_train_False_cpu_float32",
    "TestSDPACPU.test_scaled_dot_product_fused_attention_vs_math_cpu_fused_kernel0_bfloat16_batch_size_12_seq_len_267_n_head_1_head_dim_8_causal_False_train_True_cpu_bfloat16",
    "TestSDPACPU.test_fused_sdp_choice_cpu_type_dense_dropout_0_0_float32_cpu_float32",
    "TestSDPACPU.test_scaled_dot_product_fused_attention_vs_math_cpu_fused_kernel0_float32_batch_size_12_seq_len_267_n_head_3_head_dim_16_causal_False_train_True_cpu_float32",
    "TestSDPACPU.test_scaled_dot_product_fused_attention_vs_math_cpu_fused_kernel0_float32_batch_size_2_seq_len_267_n_head_1_head_dim_16_causal_True_train_True_cpu_float32",
    "TestSDPACPU.test_scaled_dot_product_fused_attention_vs_math_cpu_fused_kernel0_bfloat16_batch_size_2_seq_len_267_n_head_3_head_dim_8_causal_True_train_True_cpu_bfloat16",
    "TestSDPACPU.test_scaled_dot_product_fused_attention_vs_math_cpu_fused_kernel0_float32_batch_size_12_seq_len_267_n_head_1_head_dim_8_causal_True_train_False_cpu_float32",
    "TestSDPACPU.test_scaled_dot_product_fused_attention_vs_math_cpu_fused_kernel0_float64_batch_size_12_seq_len_267_n_head_3_head_dim_8_causal_True_train_False_cpu_float64",
    "TestSDPACPU.test_scaled_dot_product_fused_attention_vs_math_cpu_fused_kernel0_bfloat16_batch_size_2_seq_len_1030_n_head_1_head_dim_16_causal_True_train_False_cpu_bfloat16",
    "TestSDPACPU.test_scaled_dot_product_fused_attention_vs_math_cpu_fused_kernel0_float32_batch_size_12_seq_len_267_n_head_1_head_dim_16_causal_True_train_True_cpu_float32",
    "TestSDPACPU.test_scaled_dot_product_fused_attention_vs_math_cpu_fused_kernel0_float32_batch_size_2_seq_len_1030_n_head_1_head_dim_16_causal_False_train_True_cpu_float32",
    "TestSDPACPU.test_scaled_dot_product_fused_attention_vs_math_cpu_fused_kernel0_float32_batch_size_12_seq_len_267_n_head_3_head_dim_8_causal_True_train_True_cpu_float32",
    "TestSDPACPU.test_scaled_dot_product_fused_attention_vs_math_cpu_fused_kernel0_bfloat16_batch_size_2_seq_len_267_n_head_3_head_dim_8_causal_False_train_True_cpu_bfloat16",
    "TestAttnMasksCPU.test_is_causal_equals_upper_left_shape0_cpu",
    "TestSDPACPU.test_scaled_dot_product_fused_attention_vs_math_cpu_fused_kernel0_bfloat16_batch_size_12_seq_len_267_n_head_3_head_dim_8_causal_False_train_True_cpu_bfloat16",
    "TestSDPACPU.test_scaled_dot_product_fused_attention_vs_math_cpu_fused_kernel0_float32_batch_size_2_seq_len_267_n_head_3_head_dim_16_causal_True_train_False_cpu_float32",
    "TestSDPACPU.test_scaled_dot_product_fused_attention_vs_math_cpu_fused_kernel0_bfloat16_batch_size_12_seq_len_1030_n_head_3_head_dim_8_causal_False_train_False_cpu_bfloat16",
    "TestSDPACPU.test_scaled_dot_product_fused_attention_vs_math_cpu_fused_kernel0_bfloat16_batch_size_12_seq_len_267_n_head_1_head_dim_8_causal_True_train_False_cpu_bfloat16",
    "TestSDPACPU.test_scaled_dot_product_fused_attention_vs_math_cpu_fused_kernel0_float64_batch_size_12_seq_len_267_n_head_1_head_dim_8_causal_True_train_False_cpu_float64",
    "TestSDPACPU.test_scaled_dot_product_fused_attention_vs_math_cpu_fused_kernel0_float32_batch_size_2_seq_len_267_n_head_1_head_dim_8_causal_True_train_True_cpu_float32",
    "TestSDPAFailureModesCPU.test_invalid_inputs_different_datatypes_kernel2_cpu",
    "TestSDPACPU.test_scaled_dot_product_fused_attention_vs_math_cpu_fused_kernel0_float64_batch_size_2_seq_len_267_n_head_3_head_dim_8_causal_False_train_True_cpu_float64",
    "TestSDPACPU.test_scaled_dot_product_fused_attention_vs_math_cpu_fused_kernel0_float32_batch_size_12_seq_len_267_n_head_3_head_dim_16_causal_False_train_False_cpu_float32",
    "TestSDPACPU.test_scaled_dot_product_fused_attention_vs_math_cpu_fused_kernel0_bfloat16_batch_size_2_seq_len_1030_n_head_3_head_dim_16_causal_False_train_False_cpu_bfloat16",
    "TestSDPACPU.test_scaled_dot_product_fused_attention_vs_math_cpu_fused_kernel0_bfloat16_batch_size_2_seq_len_1030_n_head_1_head_dim_8_causal_True_train_True_cpu_bfloat16",
    "TestSDPACPU.test_scaled_dot_product_fused_attention_vs_math_cpu_fused_kernel0_float64_batch_size_12_seq_len_1030_n_head_3_head_dim_8_causal_False_train_True_cpu_float64",
    "TestSDPACPU.test_scaled_dot_product_fused_attention_vs_math_cpu_fused_kernel0_bfloat16_batch_size_12_seq_len_1030_n_head_3_head_dim_16_causal_True_train_True_cpu_bfloat16",
    "TestSDPACPU.test_scaled_dot_product_fused_attention_vs_math_cpu_fused_kernel0_bfloat16_batch_size_2_seq_len_1030_n_head_3_head_dim_8_causal_False_train_True_cpu_bfloat16",
    "TestSDPACPU.test_scaled_dot_product_fused_attention_vs_math_cpu_fused_kernel0_float64_batch_size_2_seq_len_1030_n_head_1_head_dim_16_causal_True_train_False_cpu_float64",
    "TestSDPACPU.test_scaled_dot_product_fused_attention_vs_math_cpu_fused_kernel0_float64_batch_size_2_seq_len_1030_n_head_1_head_dim_16_causal_True_train_True_cpu_float64",
    "TestSDPACPU.test_scaled_dot_product_fused_attention_vs_math_cpu_fused_kernel0_bfloat16_batch_size_12_seq_len_267_n_head_3_head_dim_8_causal_True_train_False_cpu_bfloat16",
    "TestSDPACPU.test_scaled_dot_product_fused_attention_vs_math_cpu_fused_kernel0_float64_batch_size_2_seq_len_267_n_head_1_head_dim_8_causal_False_train_True_cpu_float64",
    "TestSDPACPU.test_scaled_dot_product_fused_attention_vs_math_cpu_fused_kernel0_float64_batch_size_12_seq_len_1030_n_head_3_head_dim_16_causal_True_train_True_cpu_float64",
    "TestSDPACPU.test_scaled_dot_product_fused_attention_vs_math_cpu_fused_kernel0_bfloat16_batch_size_2_seq_len_1030_n_head_3_head_dim_16_causal_True_train_False_cpu_bfloat16",
    "TestSDPACPU.test_scaled_dot_product_fused_attention_vs_math_cpu_fused_kernel0_float64_batch_size_2_seq_len_267_n_head_1_head_dim_16_causal_False_train_False_cpu_float64",
    "TestSDPACPU.test_scaled_dot_product_fused_attention_vs_math_cpu_fused_kernel0_float32_batch_size_2_seq_len_1030_n_head_3_head_dim_16_causal_True_train_True_cpu_float32",
    "TestSDPACPU.test_scaled_dot_product_fused_attention_vs_math_cpu_fused_kernel0_float32_batch_size_2_seq_len_267_n_head_1_head_dim_8_causal_True_train_False_cpu_float32",
    "TestSDPACPU.test_scaled_dot_product_fused_attention_vs_math_cpu_fused_kernel0_bfloat16_batch_size_2_seq_len_267_n_head_1_head_dim_16_causal_True_train_True_cpu_bfloat16",
    "TestSDPACPU.test_scaled_dot_product_fused_attention_vs_math_cpu_fused_kernel0_bfloat16_batch_size_2_seq_len_267_n_head_1_head_dim_16_causal_False_train_False_cpu_bfloat16",
    "TestSDPACPU.test_scaled_dot_product_fused_attention_vs_math_cpu_fused_kernel0_float64_batch_size_12_seq_len_267_n_head_1_head_dim_16_causal_False_train_False_cpu_float64",
    "TestSDPACPU.test_fused_sdp_choice_cpu_type_dense_dropout_0_0_float64_cpu_float64",
    "TestSDPACPU.test_scaled_dot_product_fused_attention_vs_math_cpu_fused_kernel0_bfloat16_batch_size_2_seq_len_267_n_head_3_head_dim_16_causal_True_train_True_cpu_bfloat16",
    "TestSDPACPU.test_scaled_dot_product_fused_attention_vs_math_cpu_fused_kernel0_float32_batch_size_12_seq_len_267_n_head_3_head_dim_8_causal_True_train_False_cpu_float32",
    "TestSDPACPU.test_scaled_dot_product_fused_attention_vs_math_cpu_fused_kernel0_float64_batch_size_2_seq_len_267_n_head_1_head_dim_16_causal_True_train_False_cpu_float64",
    "TestSDPACPU.test_scaled_dot_product_fused_attention_vs_math_cpu_fused_kernel0_float64_batch_size_2_seq_len_1030_n_head_1_head_dim_8_causal_False_train_False_cpu_float64",
    "TestSDPACPU.test_scaled_dot_product_fused_attention_vs_math_cpu_fused_kernel0_float64_batch_size_2_seq_len_267_n_head_1_head_dim_8_causal_False_train_False_cpu_float64",
    "TestSDPACPU.test_scaled_dot_product_fused_attention_vs_math_cpu_fused_kernel0_float32_batch_size_2_seq_len_267_n_head_1_head_dim_16_causal_True_train_False_cpu_float32",
    "TestSDPACPU.test_scaled_dot_product_fused_attention_vs_math_cpu_fused_kernel0_float32_batch_size_2_seq_len_1030_n_head_1_head_dim_16_causal_True_train_False_cpu_float32",
    "TestSDPACPU.test_scaled_dot_product_fused_attention_vs_math_cpu_fused_kernel0_bfloat16_batch_size_2_seq_len_1030_n_head_1_head_dim_16_causal_False_train_False_cpu_bfloat16",
    "TestSDPACPU.test_scaled_dot_product_fused_attention_vs_math_cpu_fused_kernel0_float32_batch_size_2_seq_len_1030_n_head_3_head_dim_16_causal_True_train_False_cpu_float32",
    "TestSDPACPU.test_scaled_dot_product_fused_attention_vs_math_cpu_fused_kernel0_float64_batch_size_2_seq_len_1030_n_head_1_head_dim_16_causal_False_train_True_cpu_float64",
    "TestSDPACPU.test_fused_sdp_choice_cpu_type_dense_dropout_0_7_float16_cpu_float16",
    "TestSDPACPU.test_scaled_dot_product_fused_attention_vs_math_cpu_fused_kernel0_bfloat16_batch_size_2_seq_len_1030_n_head_1_head_dim_8_causal_False_train_False_cpu_bfloat16",
    "TestSDPACPU.test_scaled_dot_product_fused_attention_vs_math_cpu_fused_kernel0_float32_batch_size_12_seq_len_267_n_head_3_head_dim_8_causal_False_train_False_cpu_float32",
    "TestSDPACPU.test_scaled_dot_product_fused_attention_vs_math_cpu_fused_kernel0_bfloat16_batch_size_12_seq_len_267_n_head_1_head_dim_16_causal_False_train_True_cpu_bfloat16",
    "TestSDPACPU.test_scaled_dot_product_fused_attention_vs_math_cpu_fused_kernel0_float64_batch_size_12_seq_len_267_n_head_3_head_dim_8_causal_True_train_True_cpu_float64",
    "TestSDPACPU.test_scaled_dot_product_fused_attention_vs_math_cpu_fused_kernel0_float64_batch_size_2_seq_len_267_n_head_3_head_dim_16_causal_False_train_True_cpu_float64",
    "TestSDPACPU.test_scaled_dot_product_fused_attention_vs_math_cpu_fused_kernel0_float32_batch_size_2_seq_len_1030_n_head_3_head_dim_8_causal_False_train_False_cpu_float32",
    "TestSDPACPU.test_scaled_dot_product_fused_attention_vs_math_cpu_fused_kernel0_float64_batch_size_12_seq_len_1030_n_head_1_head_dim_8_causal_True_train_True_cpu_float64",
    "TestSDPACPU.test_scaled_dot_product_fused_attention_vs_math_cpu_fused_kernel0_float32_batch_size_12_seq_len_1030_n_head_1_head_dim_8_causal_False_train_True_cpu_float32",
    "TestSDPACPU.test_scaled_dot_product_fused_attention_vs_math_cpu_fused_kernel0_float32_batch_size_12_seq_len_1030_n_head_3_head_dim_16_causal_False_train_True_cpu_float32",
    "TestSDPACPU.test_scaled_dot_product_fused_attention_vs_math_cpu_fused_kernel0_float64_batch_size_12_seq_len_1030_n_head_3_head_dim_8_causal_True_train_True_cpu_float64",
    "TestSDPACPU.test_scaled_dot_product_fused_attention_vs_math_cpu_fused_kernel0_float32_batch_size_2_seq_len_267_n_head_3_head_dim_8_causal_True_train_True_cpu_float32",
    "TestSDPACPU.test_scaled_dot_product_fused_attention_vs_math_cpu_fused_kernel0_float32_batch_size_12_seq_len_1030_n_head_1_head_dim_16_causal_False_train_False_cpu_float32",
    "TestSDPACPU.test_scaled_dot_product_fused_attention_vs_math_cpu_fused_kernel0_float64_batch_size_12_seq_len_1030_n_head_1_head_dim_16_causal_False_train_False_cpu_float64",
    "TestSDPACPU.test_scaled_dot_product_fused_attention_vs_math_cpu_fused_kernel0_float64_batch_size_12_seq_len_267_n_head_1_head_dim_8_causal_False_train_True_cpu_float64",
    "TestSDPACPU.test_scaled_dot_product_fused_attention_vs_math_cpu_fused_kernel0_bfloat16_batch_size_12_seq_len_1030_n_head_3_head_dim_16_causal_False_train_False_cpu_bfloat16",
    "TestAttnMasksCPU.test_is_causal_equals_upper_left_shape1_cpu",
    "TestSDPACPU.test_scaled_dot_product_fused_attention_vs_math_cpu_fused_kernel0_bfloat16_batch_size_12_seq_len_267_n_head_1_head_dim_16_causal_True_train_False_cpu_bfloat16",
    "TestSDPACPU.test_scaled_dot_product_fused_attention_vs_math_cpu_fused_kernel0_bfloat16_batch_size_2_seq_len_1030_n_head_3_head_dim_8_causal_True_train_False_cpu_bfloat16",
    "TestSDPACPU.test_scaled_dot_product_fused_attention_vs_math_cpu_fused_kernel0_float32_batch_size_12_seq_len_1030_n_head_3_head_dim_8_causal_False_train_False_cpu_float32",
    "TestSDPACPU.test_scaled_dot_product_fused_attention_vs_math_cpu_fused_kernel0_bfloat16_batch_size_12_seq_len_1030_n_head_3_head_dim_16_causal_True_train_False_cpu_bfloat16",
    "TestSDPACPU.test_scaled_dot_product_fused_attention_vs_math_cpu_fused_kernel0_bfloat16_batch_size_12_seq_len_267_n_head_1_head_dim_16_causal_False_train_False_cpu_bfloat16",
    "TestSDPACPU.test_scaled_dot_product_fused_attention_vs_math_cpu_fused_kernel0_float64_batch_size_12_seq_len_267_n_head_1_head_dim_16_causal_False_train_True_cpu_float64",
    "TestSDPACPU.test_scaled_dot_product_fused_attention_vs_math_cpu_fused_kernel0_bfloat16_batch_size_12_seq_len_1030_n_head_1_head_dim_8_causal_True_train_True_cpu_bfloat16",
    "TestSDPACPU.test_scaled_dot_product_fused_attention_vs_math_cpu_fused_kernel0_float32_batch_size_12_seq_len_267_n_head_1_head_dim_16_causal_False_train_False_cpu_float32",
    "TestSDPACPU.test_scaled_dot_product_fused_attention_vs_math_cpu_fused_kernel0_bfloat16_batch_size_12_seq_len_267_n_head_3_head_dim_16_causal_False_train_False_cpu_bfloat16",
    "TestSDPACPU.test_scaled_dot_product_fused_attention_vs_math_cpu_fused_kernel0_bfloat16_batch_size_2_seq_len_1030_n_head_1_head_dim_8_causal_True_train_False_cpu_bfloat16",
    "TestSDPACPU.test_scaled_dot_product_fused_attention_vs_math_cpu_fused_kernel0_bfloat16_batch_size_12_seq_len_1030_n_head_3_head_dim_8_causal_True_train_True_cpu_bfloat16",
    "TestSDPACPU.test_scaled_dot_product_fused_attention_vs_math_cpu_fused_kernel0_float32_batch_size_12_seq_len_267_n_head_1_head_dim_16_causal_False_train_True_cpu_float32",
    "TestSDPAFailureModesCPU.test_invalid_inputs_different_datatypes_kernel1_cpu",
    "TestSDPACPU.test_scaled_dot_product_fused_attention_vs_math_cpu_fused_kernel0_float32_batch_size_2_seq_len_1030_n_head_3_head_dim_16_causal_False_train_False_cpu_float32",
    "TestSDPACPU.test_scaled_dot_product_fused_attention_vs_math_cpu_fused_kernel0_float64_batch_size_12_seq_len_1030_n_head_3_head_dim_8_causal_False_train_False_cpu_float64",
    "TestSDPACPU.test_scaled_dot_product_fused_attention_vs_math_cpu_fused_kernel0_float64_batch_size_2_seq_len_1030_n_head_3_head_dim_8_causal_False_train_True_cpu_float64",
    "TestSDPACPU.test_scaled_dot_product_fused_attention_vs_math_cpu_fused_kernel0_float32_batch_size_2_seq_len_1030_n_head_3_head_dim_8_causal_True_train_False_cpu_float32",
    "TestSDPACPU.test_scaled_dot_product_fused_attention_vs_math_cpu_fused_kernel0_float64_batch_size_12_seq_len_1030_n_head_1_head_dim_8_causal_False_train_False_cpu_float64",
    "TestSDPACPU.test_scaled_dot_product_fused_attention_vs_math_cpu_fused_kernel0_float64_batch_size_2_seq_len_1030_n_head_3_head_dim_16_causal_False_train_False_cpu_float64",
    "TestSDPACPU.test_scaled_dot_product_fused_attention_vs_math_cpu_fused_kernel0_float32_batch_size_12_seq_len_1030_n_head_3_head_dim_8_causal_True_train_False_cpu_float32",
    "TestAttnMasksCPU.test_is_causal_and_mask_fails_cpu",
    "TestSDPACPU.test_scaled_dot_product_fused_attention_vs_math_cpu_fused_kernel0_bfloat16_batch_size_2_seq_len_1030_n_head_1_head_dim_8_causal_False_train_True_cpu_bfloat16",
    "TestSDPACPU.test_scaled_dot_product_attention_math_with_negative_scale_kernel0_cpu",
    "TestSDPACPU.test_scaled_dot_product_fused_attention_vs_math_cpu_fused_kernel0_bfloat16_batch_size_12_seq_len_1030_n_head_3_head_dim_8_causal_False_train_True_cpu_bfloat16",
    "TestSDPACPU.test_scaled_dot_product_fused_attention_vs_math_cpu_fused_kernel0_bfloat16_batch_size_12_seq_len_1030_n_head_3_head_dim_8_causal_True_train_False_cpu_bfloat16",
    "TestSDPACPU.test_scaled_dot_product_fused_attention_vs_math_cpu_fused_kernel0_float32_batch_size_2_seq_len_1030_n_head_1_head_dim_16_causal_True_train_True_cpu_float32",
    "TestAttnMasksCPU.test_is_causal_equals_upper_left_shape2_cpu",
    "TestSDPACPU.test_scaled_dot_product_fused_attention_vs_math_cpu_fused_kernel0_float64_batch_size_2_seq_len_1030_n_head_3_head_dim_8_causal_True_train_False_cpu_float64",
    "TestSDPACPU.test_scaled_dot_product_fused_attention_vs_math_cpu_fused_kernel0_float32_batch_size_12_seq_len_267_n_head_1_head_dim_8_causal_False_train_False_cpu_float32",
    "TestSDPACPU.test_scaled_dot_product_fused_attention_vs_math_cpu_fused_kernel0_float64_batch_size_2_seq_len_267_n_head_1_head_dim_16_causal_False_train_True_cpu_float64",
    "TestSDPACPU.test_scaled_dot_product_fused_attention_vs_math_cpu_fused_kernel0_bfloat16_batch_size_2_seq_len_267_n_head_3_head_dim_16_causal_True_train_False_cpu_bfloat16",
    "TestSDPACPU.test_scaled_dot_product_fused_attention_vs_math_cpu_fused_kernel0_bfloat16_batch_size_2_seq_len_267_n_head_3_head_dim_16_causal_False_train_True_cpu_bfloat16",
    "TestSDPACPU.test_scaled_dot_product_fused_attention_vs_math_cpu_fused_kernel0_float32_batch_size_2_seq_len_267_n_head_3_head_dim_16_causal_True_train_True_cpu_float32",
    "TestSDPACPU.test_scaled_dot_product_fused_attention_vs_math_cpu_fused_kernel0_bfloat16_batch_size_2_seq_len_267_n_head_1_head_dim_16_causal_True_train_False_cpu_bfloat16",
    "TestSDPACPU.test_scaled_dot_product_fused_attention_vs_math_cpu_fused_kernel0_bfloat16_batch_size_12_seq_len_1030_n_head_1_head_dim_8_causal_False_train_False_cpu_bfloat16",
    "TestSDPACPU.test_scaled_dot_product_fused_attention_vs_math_cpu_fused_kernel0_float64_batch_size_2_seq_len_267_n_head_3_head_dim_16_causal_False_train_False_cpu_float64",
    "TestTransformersCPU.test_train_with_is_causal_cpu",
    "TestSDPACPU.test_scaled_dot_product_fused_attention_vs_math_cpu_fused_kernel0_float32_batch_size_12_seq_len_1030_n_head_1_head_dim_8_causal_True_train_True_cpu_float32",
    "TestSDPACPU.test_scaled_dot_product_fused_attention_vs_math_cpu_fused_kernel0_float64_batch_size_12_seq_len_267_n_head_3_head_dim_16_causal_False_train_True_cpu_float64",
    "TestSDPACPU.test_scaled_dot_product_fused_attention_vs_math_cpu_fused_kernel0_float64_batch_size_12_seq_len_267_n_head_3_head_dim_8_causal_False_train_True_cpu_float64",
    "TestSDPACPU.test_scaled_dot_product_fused_attention_vs_math_cpu_fused_kernel0_float32_batch_size_2_seq_len_267_n_head_3_head_dim_8_causal_False_train_True_cpu_float32",
    "TestSDPACPU.test_scaled_dot_product_fused_attention_vs_math_cpu_fused_kernel0_float32_batch_size_2_seq_len_1030_n_head_3_head_dim_8_causal_True_train_True_cpu_float32",
    "TestSDPACPU.test_fused_sdp_choice_cpu_type_dense_dropout_0_0_bfloat16_cpu_bfloat16",
    "TestSDPACPU.test_scaled_dot_product_fused_attention_vs_math_cpu_fused_kernel0_float32_batch_size_12_seq_len_1030_n_head_1_head_dim_16_causal_True_train_True_cpu_float32",
    "TestSDPACPU.test_scaled_dot_product_fused_attention_vs_math_cpu_fused_kernel0_float64_batch_size_12_seq_len_267_n_head_1_head_dim_16_causal_True_train_True_cpu_float64",
    "TestSDPAFailureModesCPU.test_invalid_inputs_1_dimensional_inputs_kernel0_cpu",
    "TestSDPACPU.test_scaled_dot_product_fused_attention_vs_math_cpu_fused_kernel0_float32_batch_size_12_seq_len_1030_n_head_1_head_dim_8_causal_True_train_False_cpu_float32",
    "TestSDPACPU.test_scaled_dot_product_fused_attention_vs_math_cpu_fused_kernel0_float64_batch_size_12_seq_len_1030_n_head_1_head_dim_16_causal_True_train_True_cpu_float64",
    "TestSDPACPU.test_scaled_dot_product_fused_attention_vs_math_cpu_fused_kernel0_bfloat16_batch_size_2_seq_len_267_n_head_1_head_dim_8_causal_True_train_True_cpu_bfloat16",
    "TestSDPACPU.test_scaled_dot_product_fused_attention_vs_math_cpu_fused_kernel0_float32_batch_size_12_seq_len_267_n_head_1_head_dim_16_causal_True_train_False_cpu_float32",
    "TestSDPACPU.test_scaled_dot_product_fused_attention_vs_math_cpu_fused_kernel0_float64_batch_size_2_seq_len_1030_n_head_1_head_dim_16_causal_False_train_False_cpu_float64",
    "TestSDPACPU.test_scaled_dot_product_fused_attention_vs_math_cpu_fused_kernel0_float64_batch_size_12_seq_len_1030_n_head_1_head_dim_16_causal_False_train_True_cpu_float64",
    "TestSDPACPU.test_scaled_dot_product_fused_attention_vs_math_cpu_fused_kernel0_float64_batch_size_12_seq_len_1030_n_head_3_head_dim_16_causal_False_train_True_cpu_float64",
    "TestSDPAFailureModesCPU.test_invalid_inputs_different_datatypes_kernel0_cpu",
    "TestSDPACPU.test_scaled_dot_product_fused_attention_vs_math_cpu_fused_kernel0_float64_batch_size_12_seq_len_267_n_head_1_head_dim_8_causal_True_train_True_cpu_float64",
    "TestSDPACPU.test_scaled_dot_product_fused_attention_vs_math_cpu_fused_kernel0_bfloat16_batch_size_2_seq_len_1030_n_head_1_head_dim_16_causal_True_train_True_cpu_bfloat16",
    "TestSDPACPU.test_scaled_dot_product_fused_attention_vs_math_cpu_fused_kernel0_float64_batch_size_12_seq_len_267_n_head_1_head_dim_16_causal_True_train_False_cpu_float64",
    "TestSDPACPU.test_scaled_dot_product_fused_attention_vs_math_cpu_fused_kernel0_float32_batch_size_2_seq_len_1030_n_head_3_head_dim_8_causal_False_train_True_cpu_float32",
    "TestSDPACPU.test_scaled_dot_product_fused_attention_vs_math_cpu_fused_kernel0_float64_batch_size_2_seq_len_1030_n_head_3_head_dim_8_causal_True_train_True_cpu_float64",
    "TestSDPACPU.test_scaled_dot_product_fused_attention_vs_math_cpu_fused_kernel0_float32_batch_size_2_seq_len_1030_n_head_1_head_dim_8_causal_False_train_True_cpu_float32",
    "TestSDPACPU.test_scaled_dot_product_fused_attention_vs_math_cpu_fused_kernel0_float64_batch_size_2_seq_len_1030_n_head_3_head_dim_16_causal_True_train_True_cpu_float64",
    "TestSDPACPU.test_scaled_dot_product_fused_attention_vs_math_cpu_fused_kernel0_float64_batch_size_12_seq_len_267_n_head_3_head_dim_16_causal_True_train_False_cpu_float64",
    "TestSDPACPU.test_scaled_dot_product_fused_attention_vs_math_cpu_fused_kernel0_bfloat16_batch_size_12_seq_len_1030_n_head_1_head_dim_8_causal_True_train_False_cpu_bfloat16",
    "TestSDPACPU.test_scaled_dot_product_fused_attention_vs_math_cpu_fused_kernel0_bfloat16_batch_size_2_seq_len_267_n_head_1_head_dim_16_causal_False_train_True_cpu_bfloat16",
    "TestSDPACPU.test_scaled_dot_product_fused_attention_vs_math_cpu_fused_kernel0_float32_batch_size_12_seq_len_267_n_head_1_head_dim_8_causal_False_train_True_cpu_float32",
    "TestSDPACPU.test_scaled_dot_product_fused_attention_vs_math_cpu_fused_kernel0_float64_batch_size_2_seq_len_267_n_head_3_head_dim_8_causal_False_train_False_cpu_float64",
    "TestAttnMasksCPU.test_is_causal_equals_upper_left_shape3_cpu",
    "TestSDPACPU.test_scaled_dot_product_fused_attention_vs_math_cpu_fused_kernel0_float64_batch_size_2_seq_len_267_n_head_3_head_dim_8_causal_True_train_True_cpu_float64",
    "TestSDPACPU.test_scaled_dot_product_fused_attention_vs_math_cpu_fused_kernel0_bfloat16_batch_size_12_seq_len_1030_n_head_1_head_dim_8_causal_False_train_True_cpu_bfloat16",
    "TestSDPACPU.test_scaled_dot_product_fused_attention_vs_math_cpu_fused_kernel0_bfloat16_batch_size_12_seq_len_267_n_head_3_head_dim_8_causal_True_train_True_cpu_bfloat16",
    "TestSDPACPU.test_scaled_dot_product_fused_attention_vs_math_cpu_fused_kernel0_float32_batch_size_2_seq_len_267_n_head_1_head_dim_16_causal_False_train_False_cpu_float32",
    "TestSDPACPU.test_scaled_dot_product_fused_attention_vs_math_cpu_fused_kernel0_bfloat16_batch_size_12_seq_len_1030_n_head_1_head_dim_16_causal_False_train_True_cpu_bfloat16",
    "TestSDPACPU.test_scaled_dot_product_fused_attention_vs_math_cpu_fused_kernel0_float64_batch_size_12_seq_len_267_n_head_3_head_dim_16_causal_False_train_False_cpu_float64",
    "TestSDPACPU.test_scaled_dot_product_fused_attention_vs_math_cpu_fused_kernel0_float32_batch_size_12_seq_len_267_n_head_3_head_dim_16_causal_True_train_False_cpu_float32",
    "TestSDPACPU.test_scaled_dot_product_fused_attention_vs_math_cpu_fused_kernel0_bfloat16_batch_size_2_seq_len_1030_n_head_3_head_dim_16_causal_True_train_True_cpu_bfloat16",
    "TestSDPACPU.test_scaled_dot_product_fused_attention_vs_math_cpu_fused_kernel0_float32_batch_size_12_seq_len_1030_n_head_1_head_dim_16_causal_False_train_True_cpu_float32",
    "TestSDPACPU.test_scaled_dot_product_fused_attention_vs_math_cpu_fused_kernel0_float32_batch_size_2_seq_len_1030_n_head_1_head_dim_8_causal_True_train_True_cpu_float32",
    "TestSDPACPU.test_scaled_dot_product_fused_attention_vs_math_cpu_fused_kernel0_float32_batch_size_12_seq_len_1030_n_head_1_head_dim_8_causal_False_train_False_cpu_float32",
    "TestSDPACPU.test_fused_sdp_choice_cpu_type_dense_dropout_0_7_float32_cpu_float32",
    "TestSDPACPU.test_scaled_dot_product_fused_attention_vs_math_cpu_fused_kernel0_bfloat16_batch_size_2_seq_len_1030_n_head_3_head_dim_8_causal_False_train_False_cpu_bfloat16",
    "TestSDPACPU.test_scaled_dot_product_fused_attention_vs_math_cpu_fused_kernel0_float32_batch_size_12_seq_len_1030_n_head_3_head_dim_16_causal_True_train_False_cpu_float32",
    "TestSDPACPU.test_scaled_dot_product_fused_attention_vs_math_cpu_fused_kernel0_float32_batch_size_12_seq_len_1030_n_head_3_head_dim_16_causal_True_train_True_cpu_float32",
    "TestSDPAFailureModesCPU.test_invalid_inputs_1_dimensional_inputs_kernel2_cpu",
    "TestSDPACPU.test_scaled_dot_product_fused_attention_vs_math_cpu_fused_kernel0_bfloat16_batch_size_12_seq_len_267_n_head_3_head_dim_16_causal_True_train_True_cpu_bfloat16",
    "TestSDPACPU.test_scaled_dot_product_fused_attention_vs_math_cpu_fused_kernel0_float32_batch_size_12_seq_len_1030_n_head_1_head_dim_16_causal_True_train_False_cpu_float32",
    "TestSDPACPU.test_scaled_dot_product_fused_attention_vs_math_cpu_fused_kernel0_bfloat16_batch_size_2_seq_len_267_n_head_1_head_dim_8_causal_True_train_False_cpu_bfloat16",
    "TestSDPACPU.test_scaled_dot_product_fused_attention_vs_math_cpu_fused_kernel0_float32_batch_size_12_seq_len_1030_n_head_3_head_dim_8_causal_False_train_True_cpu_float32",
    "TestSDPACPU.test_scaled_dot_product_fused_attention_vs_math_cpu_fused_kernel0_float64_batch_size_12_seq_len_267_n_head_1_head_dim_8_causal_False_train_False_cpu_float64",
    "TestSDPACPU.test_scaled_dot_product_fused_attention_vs_math_cpu_fused_kernel0_float32_batch_size_12_seq_len_1030_n_head_3_head_dim_8_causal_True_train_True_cpu_float32",
    "TestSDPACPU.test_scaled_dot_product_fused_attention_vs_math_cpu_fused_kernel0_float64_batch_size_12_seq_len_1030_n_head_1_head_dim_16_causal_True_train_False_cpu_float64",
    "TestSDPACPU.test_scaled_dot_product_fused_attention_vs_math_cpu_fused_kernel0_float64_batch_size_2_seq_len_1030_n_head_1_head_dim_8_causal_True_train_True_cpu_float64",
    "TestSDPACPU.test_scaled_dot_product_fused_attention_vs_math_cpu_fused_kernel0_bfloat16_batch_size_2_seq_len_267_n_head_3_head_dim_16_causal_False_train_False_cpu_bfloat16",
    "TestSDPACPU.test_scaled_dot_product_fused_attention_vs_math_cpu_fused_kernel0_float32_batch_size_2_seq_len_1030_n_head_3_head_dim_16_causal_False_train_True_cpu_float32",
    "TestSDPACPU.test_scaled_dot_product_fused_attention_vs_math_cpu_fused_kernel0_float64_batch_size_12_seq_len_1030_n_head_3_head_dim_16_causal_True_train_False_cpu_float64",
    "TestSDPACPU.test_scaled_dot_product_fused_attention_vs_math_cpu_fused_kernel0_float64_batch_size_2_seq_len_1030_n_head_3_head_dim_16_causal_False_train_True_cpu_float64",
    "TestSDPACPU.test_scaled_dot_product_fused_attention_vs_math_cpu_fused_kernel0_float64_batch_size_2_seq_len_267_n_head_1_head_dim_16_causal_True_train_True_cpu_float64",
    "TestSDPACPU.test_scaled_dot_product_fused_attention_vs_math_cpu_fused_kernel0_float64_batch_size_2_seq_len_267_n_head_1_head_dim_8_causal_True_train_False_cpu_float64",
    "TestSDPACPU.test_scaled_dot_product_fused_attention_vs_math_cpu_fused_kernel0_float64_batch_size_12_seq_len_1030_n_head_1_head_dim_8_causal_True_train_False_cpu_float64",
    "TestSDPACPU.test_scaled_dot_product_fused_attention_vs_math_cpu_fused_kernel0_float64_batch_size_2_seq_len_267_n_head_3_head_dim_8_causal_True_train_False_cpu_float64",
    "TestSDPACPU.test_scaled_dot_product_fused_attention_vs_math_cpu_fused_kernel0_float32_batch_size_12_seq_len_1030_n_head_3_head_dim_16_causal_False_train_False_cpu_float32",
    "TestSDPAFailureModesCPU.test_invalid_inputs_1_dimensional_inputs_kernel1_cpu",
    "TestSDPACPU.test_scaled_dot_product_fused_attention_vs_math_cpu_fused_kernel0_float64_batch_size_2_seq_len_267_n_head_1_head_dim_8_causal_True_train_True_cpu_float64",
    "TestSDPACPU.test_scaled_dot_product_fused_attention_vs_math_cpu_fused_kernel0_bfloat16_batch_size_2_seq_len_267_n_head_1_head_dim_8_causal_False_train_False_cpu_bfloat16",
    "TestSDPACPU.test_scaled_dot_product_fused_attention_vs_math_cpu_fused_kernel0_bfloat16_batch_size_12_seq_len_267_n_head_3_head_dim_16_causal_False_train_True_cpu_bfloat16",
    "TestSDPACPU.test_scaled_dot_product_fused_attention_vs_math_cpu_fused_kernel0_float32_batch_size_2_seq_len_1030_n_head_1_head_dim_16_causal_False_train_False_cpu_float32",
    "TestSDPACPU.test_scaled_dot_product_fused_attention_vs_math_cpu_fused_kernel0_float32_batch_size_2_seq_len_267_n_head_1_head_dim_16_causal_False_train_True_cpu_float32",
    "TestSDPACPU.test_scaled_dot_product_fused_attention_vs_math_cpu_fused_kernel0_float64_batch_size_12_seq_len_1030_n_head_3_head_dim_16_causal_False_train_False_cpu_float64",
    "TestSDPACPU.test_scaled_dot_product_fused_attention_vs_math_cpu_fused_kernel0_bfloat16_batch_size_2_seq_len_267_n_head_3_head_dim_8_causal_False_train_False_cpu_bfloat16",
    "TestSDPACPU.test_scaled_dot_product_fused_attention_vs_math_cpu_fused_kernel0_float64_batch_size_2_seq_len_267_n_head_3_head_dim_16_causal_True_train_False_cpu_float64",
    "TestSDPACPU.test_scaled_dot_product_fused_attention_vs_math_cpu_fused_kernel0_bfloat16_batch_size_12_seq_len_267_n_head_3_head_dim_16_causal_True_train_False_cpu_bfloat16",
    "TestSDPACPU.test_scaled_dot_product_fused_attention_vs_math_cpu_fused_kernel0_bfloat16_batch_size_12_seq_len_1030_n_head_1_head_dim_16_causal_True_train_True_cpu_bfloat16",
    "TestSDPACPU.test_scaled_dot_product_fused_attention_vs_math_cpu_fused_kernel0_float64_batch_size_12_seq_len_267_n_head_3_head_dim_8_causal_False_train_False_cpu_float64",
    "TestSDPACPU.test_scaled_dot_product_fused_attention_vs_math_cpu_fused_kernel0_float64_batch_size_2_seq_len_1030_n_head_1_head_dim_8_causal_False_train_True_cpu_float64",
    "TestSDPACPU.test_scaled_dot_product_fused_attention_vs_math_cpu_fused_kernel0_float64_batch_size_12_seq_len_267_n_head_3_head_dim_16_causal_True_train_True_cpu_float64",
    "TestSDPACPU.test_scaled_dot_product_fused_attention_vs_math_cpu_fused_kernel0_float64_batch_size_2_seq_len_1030_n_head_1_head_dim_8_causal_True_train_False_cpu_float64",
    "TestSDPACPU.test_fused_sdp_choice_cpu_type_dense_dropout_0_7_float64_cpu_float64",
    "TestSDPACPU.test_scaled_dot_product_fused_attention_vs_math_cpu_fused_kernel0_float32_batch_size_2_seq_len_267_n_head_1_head_dim_8_causal_False_train_False_cpu_float32",
    "TestSDPACPU.test_scaled_dot_product_fused_attention_vs_math_cpu_fused_kernel0_bfloat16_batch_size_2_seq_len_267_n_head_1_head_dim_8_causal_False_train_True_cpu_bfloat16",
    "TestSDPACPU.test_scaled_dot_product_fused_attention_vs_math_cpu_fused_kernel0_bfloat16_batch_size_12_seq_len_1030_n_head_1_head_dim_16_causal_True_train_False_cpu_bfloat16",
    "TestSDPACPU.test_scaled_dot_product_fused_attention_vs_math_cpu_fused_kernel0_bfloat16_batch_size_12_seq_len_267_n_head_3_head_dim_8_causal_False_train_False_cpu_bfloat16",
    "TestSDPACPU.test_scaled_dot_product_fused_attention_vs_math_cpu_fused_kernel0_float32_batch_size_2_seq_len_1030_n_head_1_head_dim_8_causal_False_train_False_cpu_float32",
    "TestSDPACPU.test_scaled_dot_product_fused_attention_vs_math_cpu_fused_kernel0_float32_batch_size_2_seq_len_267_n_head_3_head_dim_16_causal_False_train_True_cpu_float32",
    "TestSDPACPU.test_scaled_dot_product_fused_attention_vs_math_cpu_fused_kernel0_float64_batch_size_12_seq_len_1030_n_head_1_head_dim_8_causal_False_train_True_cpu_float64",
    "TestSDPACPU.test_scaled_dot_product_fused_attention_vs_math_cpu_fused_kernel0_bfloat16_batch_size_12_seq_len_267_n_head_1_head_dim_8_causal_False_train_False_cpu_bfloat16",
    "TestSDPACPU.test_scaled_dot_product_fused_attention_vs_math_cpu_fused_kernel0_float64_batch_size_12_seq_len_1030_n_head_3_head_dim_8_causal_True_train_False_cpu_float64",
    "TestSDPACPU.test_scaled_dot_product_fused_attention_vs_math_cpu_fused_kernel0_float32_batch_size_2_seq_len_267_n_head_3_head_dim_16_causal_False_train_False_cpu_float32",
    "TestSDPACPU.test_scaled_dot_product_fused_attention_vs_math_cpu_fused_kernel0_bfloat16_batch_size_2_seq_len_1030_n_head_1_head_dim_16_causal_False_train_True_cpu_bfloat16",
    "TestSDPACPU.test_scaled_dot_product_fused_attention_vs_math_cpu_fused_kernel0_float64_batch_size_2_seq_len_1030_n_head_3_head_dim_8_causal_False_train_False_cpu_float64",
    "TestSDPACPU.test_scaled_dot_product_fused_attention_vs_math_cpu_fused_kernel0_float32_batch_size_12_seq_len_267_n_head_3_head_dim_8_causal_False_train_True_cpu_float32",
    "TestSDPACPU.test_fused_sdp_choice_cpu_type_dense_dropout_0_0_float16_cpu_float16",
    "TestSDPACPU.test_scaled_dot_product_fused_attention_vs_math_cpu_fused_kernel0_bfloat16_batch_size_2_seq_len_1030_n_head_3_head_dim_16_causal_False_train_True_cpu_bfloat16",
    "TestSDPACPU.test_scaled_dot_product_fused_attention_vs_math_cpu_fused_kernel0_bfloat16_batch_size_2_seq_len_1030_n_head_3_head_dim_8_causal_True_train_True_cpu_bfloat16",
    "TestSDPACPU.test_scaled_dot_product_fused_attention_vs_math_cpu_fused_kernel0_float64_batch_size_2_seq_len_1030_n_head_3_head_dim_16_causal_True_train_False_cpu_float64",
    "TestSDPACPU.test_fused_sdp_choice_cpu_type_dense_dropout_0_7_bfloat16_cpu_bfloat16",
    "TestSDPACPU.test_scaled_dot_product_fused_attention_vs_math_cpu_fused_kernel0_bfloat16_batch_size_12_seq_len_267_n_head_1_head_dim_16_causal_True_train_True_cpu_bfloat16",
    "TestSDPACPU.test_scaled_dot_product_fused_attention_vs_math_cpu_fused_kernel0_float32_batch_size_2_seq_len_267_n_head_1_head_dim_8_causal_False_train_True_cpu_float32",
    "TestSDPACPU.test_scaled_dot_product_fused_attention_vs_math_cpu_fused_kernel0_float32_batch_size_2_seq_len_267_n_head_3_head_dim_8_causal_True_train_False_cpu_float32",
    "TestSDPACPU.test_scaled_dot_product_fused_attention_vs_math_cpu_fused_kernel0_bfloat16_batch_size_12_seq_len_1030_n_head_3_head_dim_16_causal_False_train_True_cpu_bfloat16",
    "TestSDPACPU.test_scaled_dot_product_fused_attention_vs_math_cpu_fused_kernel0_float64_batch_size_2_seq_len_267_n_head_3_head_dim_16_causal_True_train_True_cpu_float64",
    "TestSDPACPU.test_scaled_dot_product_fused_attention_vs_math_cpu_fused_kernel0_float32_batch_size_12_seq_len_267_n_head_3_head_dim_16_causal_True_train_True_cpu_float32",
    "TestAssertCloseSparseCOO.test_matching_coalesced",  # test_testing
    "TestImports.test_circular_dependencies",  # test_testing
    "TestAssertCloseSparseCSR.test_mismatching_crow_indices_msg",  # test_testing
    "TestAssertCloseSparseBSC.test_mismatching_row_indices_msg",  # test_testing
    "TestAssertCloseSparseCOO.test_mismatching_values_msg",  # test_testing
    "TestAssertCloseQuantized.test_matching_per_channel",  # test_testing
    "TestTestParametrizationDeviceTypeCPU.test_ops_decorator_applies_op_and_param_specific_decorators_cpu",  # test_testing
    "TestAssertCloseSparseCOO.test_matching_uncoalesced",  # test_testing
    "TestAssertCloseSparseCSR.test_matching",  # test_testing
    "TestAssertCloseSparseBSR.test_mismatching_crow_indices_msg",  # test_testing
    "TestAssertCloseSparseBSR.test_matching",  # test_testing
    "TestAssertCloseQuantized.test_mismatching_is_quantized",  # test_testing
    "TestAssertCloseSparseCOO.test_mismatching_indices_msg",  # test_testing
    "TestAssertCloseSparseBSC.test_mismatching_ccol_indices_msg",  # test_testing
    "TestAssertCloseSparseBSC.test_mismatching_values_msg",  # test_testing
    "TestAssertCloseSparseCSC.test_mismatching_row_indices_msg",  # test_testing
    "TestAssertCloseSparseBSC.test_matching",  # test_testing
    "TestAssertCloseSparseCSC.test_matching",  # test_testing
    "TestAssertCloseSparseCSR.test_mismatching_values_msg",  # test_testing
    "TestAssertCloseSparseBSR.test_mismatching_values_msg",  # test_testing
    "TestAssertCloseSparseCSC.test_mismatching_values_msg",  # test_testing
    "TestAssertCloseSparseBSR.test_mismatching_col_indices_msg",  # test_testing
    "TestAssertCloseSparseCOO.test_mismatching_nnz",  # test_testing
    "TestAssertCloseSparseCSR.test_mismatching_col_indices_msg",  # test_testing
    "TestAssertCloseQuantized.test_mismatching_qscheme",  # test_testing
    "TestAssertCloseQuantized.test_matching_per_tensor",  # test_testing
    "TestAssertCloseSparseCSC.test_mismatching_ccol_indices_msg",  # test_testing
    "TestTensorBoardUtils.test_to_HWC",  # test_tensorboard
    "TestTensorBoardEmbedding.test_embedding",  # test_tensorboard
    "TestTensorProtoSummary.test_float_tensor_proto",  # test_tensorboard
    "TestTensorBoardSummary.test_image_without_channel",  # test_tensorboard
    "TestTensorBoardSummary.test_hparams_smoke",  # test_tensorboard
    "TestTensorBoardUtils.test_numpy_vid_uint8",  # test_tensorboard
    "TestTensorProtoSummary.test_complex_tensor_proto",  # test_tensorboard
    "TestTensorBoardSummary.test_image_with_one_channel",  # test_tensorboard
    "TestTensorBoardEmbedding.test_embedding_64",  # test_tensorboard
    "TestTensorBoardSummary.test_hparams_domain_discrete",  # test_tensorboard
    "TestTensorBoardSummary.test_hparams_wrong_parameter",  # test_tensorboard
    "TestTensorBoardSummary.test_video",  # test_tensorboard
    "TestTensorProtoSummary.test_int_tensor_proto",  # test_tensorboard
    "TestTensorBoardSummary.test_hparams_number",  # test_tensorboard
    "TestTensorBoardWriter.test_writer",  # test_tensorboard
    "TestTensorProtoSummary.test_empty_tensor_proto",  # test_tensorboard
    "TestTensorBoardSummary.test_hparams_string",  # test_tensorboard
    "TestTensorBoardSummary.test_hparams_bool",  # test_tensorboard
    "TestTensorBoardSummary.test_uint8_image",  # test_tensorboard
    "TestBufferProtocolCPU.test_shared_buffer_cpu_uint8",  # test_tensor_creation_ops
    "TestBufferProtocolCPU.test_with_count_and_offset_cpu_complex128",  # test_tensor_creation_ops
    "TestBufferProtocolCPU.test_same_type_cpu_complex128",  # test_tensor_creation_ops
    "TestBufferProtocolCPU.test_invalid_positional_args_cpu_float16",  # test_tensor_creation_ops
    "TestBufferProtocolCPU.test_requires_grad_cpu_int32",  # test_tensor_creation_ops
    "TestBufferProtocolCPU.test_invalid_positional_args_cpu_uint8",  # test_tensor_creation_ops
    "TestBufferProtocolCPU.test_with_count_cpu_complex128",  # test_tensor_creation_ops
    "TestBufferProtocolCPU.test_requires_grad_cpu_uint8",  # test_tensor_creation_ops
    "TestBufferProtocolCPU.test_with_count_cpu_uint8",  # test_tensor_creation_ops
    "TestBufferProtocolCPU.test_with_count_cpu_float64",  # test_tensor_creation_ops
    "TestBufferProtocolCPU.test_shared_buffer_cpu_complex128",  # test_tensor_creation_ops
    "TestAsArrayCPU.test_copy_list_cpu_float64",  # test_tensor_creation_ops
    "TestBufferProtocolCPU.test_with_count_cpu_float32",  # test_tensor_creation_ops
    "TestAsArrayCPU.test_copy_list_cpu_int64",  # test_tensor_creation_ops
    "TestAsArrayCPU.test_alias_from_buffer_cpu_float16",  # test_tensor_creation_ops
    "TestBufferProtocolCPU.test_with_offset_cpu_int64",  # test_tensor_creation_ops
    "TestBufferProtocolCPU.test_same_type_cpu_int16",  # test_tensor_creation_ops
    "TestBufferProtocolCPU.test_with_offset_cpu_float64",  # test_tensor_creation_ops
    "TestBufferProtocolCPU.test_invalid_positional_args_cpu_float64",  # test_tensor_creation_ops
    "TestBufferProtocolCPU.test_same_type_cpu_float32",  # test_tensor_creation_ops
    "TestBufferProtocolCPU.test_with_count_and_offset_cpu_uint8",  # test_tensor_creation_ops
    "TestBufferProtocolCPU.test_with_count_and_offset_cpu_bool",  # test_tensor_creation_ops
    "TestBufferProtocolCPU.test_same_type_cpu_int32",  # test_tensor_creation_ops
    "TestAsArrayCPU.test_alias_from_buffer_cpu_int16",  # test_tensor_creation_ops
    "TestAsArrayCPU.test_alias_from_buffer_cpu_float32",  # test_tensor_creation_ops
    "TestAsArrayCPU.test_copy_list_cpu_int32",  # test_tensor_creation_ops
    "TestBufferProtocolCPU.test_requires_grad_cpu_int8",  # test_tensor_creation_ops
    "TestAsArrayCPU.test_copy_from_buffer_cpu_int16",  # test_tensor_creation_ops
    "TestBufferProtocolCPU.test_with_count_and_offset_cpu_int8",  # test_tensor_creation_ops
    "TestAsArrayCPU.test_copy_from_buffer_cpu_int8",  # test_tensor_creation_ops
    "TestBufferProtocolCPU.test_requires_grad_cpu_float16",  # test_tensor_creation_ops
    "TestBufferProtocolCPU.test_invalid_positional_args_cpu_int64",  # test_tensor_creation_ops
    "TestBufferProtocolCPU.test_same_type_cpu_int64",  # test_tensor_creation_ops
    "TestBufferProtocolCPU.test_with_count_and_offset_cpu_float16",  # test_tensor_creation_ops
    "TestAsArrayCPU.test_copy_from_buffer_cpu_complex64",  # test_tensor_creation_ops
    "TestAsArrayCPU.test_alias_from_buffer_cpu_uint8",  # test_tensor_creation_ops
    "TestBufferProtocolCPU.test_with_count_and_offset_cpu_int64",  # test_tensor_creation_ops
    "TestBufferProtocolCPU.test_invalid_positional_args_cpu_complex128",  # test_tensor_creation_ops
    "TestBufferProtocolCPU.test_with_count_and_offset_cpu_complex64",  # test_tensor_creation_ops
    "TestAsArrayCPU.test_copy_from_buffer_cpu_uint8",  # test_tensor_creation_ops
    "TestBufferProtocolCPU.test_invalid_positional_args_cpu_bool",  # test_tensor_creation_ops
    "TestBufferProtocolCPU.test_with_count_cpu_int32",  # test_tensor_creation_ops
    "TestBufferProtocolCPU.test_invalid_positional_args_cpu_int16",  # test_tensor_creation_ops
    "TestAsArrayCPU.test_copy_from_buffer_cpu_complex128",  # test_tensor_creation_ops
    "TestAsArrayCPU.test_copy_from_buffer_cpu_float32",  # test_tensor_creation_ops
    "TestBufferProtocolCPU.test_with_offset_cpu_int16",  # test_tensor_creation_ops
    "TestAsArrayCPU.test_copy_list_cpu_float32",  # test_tensor_creation_ops
    "TestBufferProtocolCPU.test_with_count_and_offset_cpu_float64",  # test_tensor_creation_ops
    "TestBufferProtocolCPU.test_requires_grad_cpu_float32",  # test_tensor_creation_ops
    "TestBufferProtocolCPU.test_same_type_cpu_uint8",  # test_tensor_creation_ops
    "TestBufferProtocolCPU.test_with_count_and_offset_cpu_int16",  # test_tensor_creation_ops
    "TestBufferProtocolCPU.test_shared_buffer_cpu_int8",  # test_tensor_creation_ops
    "TestAsArrayCPU.test_copy_from_buffer_cpu_float64",  # test_tensor_creation_ops
    "TestBufferProtocolCPU.test_with_count_cpu_int8",  # test_tensor_creation_ops
    "TestBufferProtocolCPU.test_invalid_positional_args_cpu_int8",  # test_tensor_creation_ops
    "TestBufferProtocolCPU.test_with_count_and_offset_cpu_float32",  # test_tensor_creation_ops
    "TestAsArrayCPU.test_alias_from_buffer_cpu_complex64",  # test_tensor_creation_ops
    "TestBufferProtocolCPU.test_same_type_cpu_float16",  # test_tensor_creation_ops
    "TestBufferProtocolCPU.test_same_type_cpu_bool",  # test_tensor_creation_ops
    "TestTensorCreationCPU.test_tensor_factory_type_inference_cpu",  # test_tensor_creation_ops
    "TestAsArrayCPU.test_copy_from_buffer_cpu_float16",  # test_tensor_creation_ops
    "TestBufferProtocolCPU.test_with_count_cpu_bool",  # test_tensor_creation_ops
    "TestBufferProtocolCPU.test_byte_to_int_cpu",  # test_tensor_creation_ops
    "TestTensorCreationCPU.test_block_diag_cpu",  # test_tensor_creation_ops
    "TestBufferProtocolCPU.test_with_offset_cpu_complex64",  # test_tensor_creation_ops
    "TestBufferProtocolCPU.test_with_offset_cpu_uint8",  # test_tensor_creation_ops
    "TestBufferProtocolCPU.test_with_count_cpu_int64",  # test_tensor_creation_ops
    "TestBufferProtocolCPU.test_requires_grad_cpu_int16",  # test_tensor_creation_ops
    "TestBufferProtocolCPU.test_requires_grad_cpu_complex128",  # test_tensor_creation_ops
    "TestAsArrayCPU.test_copy_list_cpu_int8",  # test_tensor_creation_ops
    "TestAsArrayCPU.test_alias_from_buffer_cpu_complex128",  # test_tensor_creation_ops
    "TestAsArrayCPU.test_copy_list_cpu_float16",  # test_tensor_creation_ops
    "TestBufferProtocolCPU.test_with_offset_cpu_complex128",  # test_tensor_creation_ops
    "TestBufferProtocolCPU.test_with_offset_cpu_float32",  # test_tensor_creation_ops
    "TestBufferProtocolCPU.test_with_offset_cpu_int32",  # test_tensor_creation_ops
    "TestAsArrayCPU.test_copy_from_buffer_cpu_int32",  # test_tensor_creation_ops
    "TestAsArrayCPU.test_copy_from_buffer_cpu_int64",  # test_tensor_creation_ops
    "TestBufferProtocolCPU.test_with_offset_cpu_bool",  # test_tensor_creation_ops
    "TestAsArrayCPU.test_copy_list_cpu_complex64",  # test_tensor_creation_ops
    "TestBufferProtocolCPU.test_with_count_and_offset_cpu_int32",  # test_tensor_creation_ops
    "TestBufferProtocolCPU.test_shared_buffer_cpu_int64",  # test_tensor_creation_ops
    "TestAsArrayCPU.test_copy_list_cpu_uint8",  # test_tensor_creation_ops
    "TestBufferProtocolCPU.test_with_offset_cpu_float16",  # test_tensor_creation_ops
    "TestBufferProtocolCPU.test_with_offset_cpu_int8",  # test_tensor_creation_ops
    "TestAsArrayCPU.test_copy_list_cpu_bfloat16",  # test_tensor_creation_ops
    "TestBufferProtocolCPU.test_invalid_positional_args_cpu_int32",  # test_tensor_creation_ops
    "TestAsArrayCPU.test_copy_list_cpu_bool",  # test_tensor_creation_ops
    "TestBufferProtocolCPU.test_shared_buffer_cpu_bool",  # test_tensor_creation_ops
    "TestBufferProtocolCPU.test_same_type_cpu_float64",  # test_tensor_creation_ops
    "TestTensorCreationCPU.test_constructor_dtypes_cpu",  # test_tensor_creation_ops
    "TestAsArrayCPU.test_alias_from_buffer_cpu_int64",  # test_tensor_creation_ops
    "TestAsArrayCPU.test_alias_from_buffer_cpu_bool",  # test_tensor_creation_ops
    "TestBufferProtocolCPU.test_same_type_cpu_complex64",  # test_tensor_creation_ops
    "TestBufferProtocolCPU.test_requires_grad_cpu_float64",  # test_tensor_creation_ops
    "TestAsArrayCPU.test_copy_list_cpu_complex128",  # test_tensor_creation_ops
    "TestBufferProtocolCPU.test_same_type_cpu_int8",  # test_tensor_creation_ops
    "TestBufferProtocolCPU.test_invalid_positional_args_cpu_float32",  # test_tensor_creation_ops
    "TestBufferProtocolCPU.test_shared_buffer_cpu_int16",  # test_tensor_creation_ops
    "TestTensorCreationCPU.test_tensor_factory_copy_var_cpu",  # test_tensor_creation_ops
    "TestAsArrayCPU.test_copy_list_cpu_int16",  # test_tensor_creation_ops
    "TestBufferProtocolCPU.test_requires_grad_cpu_int64",  # test_tensor_creation_ops
    "TestBufferProtocolCPU.test_requires_grad_cpu_bool",  # test_tensor_creation_ops
    "TestBufferProtocolCPU.test_shared_buffer_cpu_int32",  # test_tensor_creation_ops
    "TestAsArrayCPU.test_alias_from_buffer_cpu_int32",  # test_tensor_creation_ops
    "TestAsArrayCPU.test_copy_from_buffer_cpu_bool",  # test_tensor_creation_ops
    "TestBufferProtocolCPU.test_with_count_cpu_complex64",  # test_tensor_creation_ops
    "TestBufferProtocolCPU.test_shared_buffer_cpu_float64",  # test_tensor_creation_ops
    "TestBufferProtocolCPU.test_requires_grad_cpu_complex64",  # test_tensor_creation_ops
    "TestBufferProtocolCPU.test_with_count_cpu_int16",  # test_tensor_creation_ops
    "TestAsArrayCPU.test_alias_from_buffer_cpu_float64",  # test_tensor_creation_ops
    "TestBufferProtocolCPU.test_with_count_cpu_float16",  # test_tensor_creation_ops
    "TestBufferProtocolCPU.test_invalid_positional_args_cpu_complex64",  # test_tensor_creation_ops
    "TestBufferProtocolCPU.test_shared_buffer_cpu_complex64",  # test_tensor_creation_ops
    "TestAsArrayCPU.test_alias_from_buffer_cpu_int8",  # test_tensor_creation_ops
    "TestBufferProtocolCPU.test_shared_buffer_cpu_float32",  # test_tensor_creation_ops
    "TestBufferProtocolCPU.test_shared_buffer_cpu_float16",  # test_tensor_creation_ops
    "TestTensorCreationCPU.test_cartesian_prod_cpu",  # test_tensor_creation_ops
    "TestSubclass.test_parametrization_non_wrapper_tensor_leave_parametrized_True",  # test_subclass
    "TestSubclass.test_module_optimization_non_wrapper_tensor",  # test_subclass
    "TestSubclass.test_serialization_non_wrapper_tensor_as_param_True",  # test_subclass
    "TestSubclass.test_module_optimization_sparse_tensor",  # test_subclass
    "TestSubclass.test_param_invariants_non_wrapper_tensor_tensor_requires_grad_False",  # test_subclass
    "TestSubclass.test_param_invariants_sparse_tensor_tensor_requires_grad_True",  # test_subclass
    "TestSubclass.test_param_invariants_diag_tensor_below_tensor_requires_grad_True",  # test_subclass
    "TestSubclass.test_param_invariants_diag_tensor_below_tensor_requires_grad_False",  # test_subclass
    "TestSubclass.test_param_invariants_non_wrapper_tensor_tensor_requires_grad_True",  # test_subclass
    "TestSubclass.test_parametrization_non_wrapper_tensor_leave_parametrized_False",  # test_subclass
    "TestSubclass.test_type_propagation_non_wrapper_tensor_as_param_False",  # test_subclass
    "TestSubclass.test_module_optimization_diag_tensor_below",  # test_subclass
    "TestSubclass.test_parametrization_base_tensor_leave_parametrized_True",  # test_subclass
    "TestSubclass.test_type_propagation_non_wrapper_tensor_as_param_True",  # test_subclass
    "TestSubclass.test_parametrization_base_tensor_leave_parametrized_False",  # test_subclass
    "TestSubclass.test_param_invariants_sparse_tensor_tensor_requires_grad_False",  # test_subclass
    "TestStatelessFunctionalAPI.test_reparametrize_module_fail_reset_to_original_torch_func",  # test_stateless
    "TestStatelessFunctionalAPI.test_reparametrized_module_change_parametrization_original_stateless",  # test_stateless
    "TestStatelessFunctionalAPI.test_reparametrized_module_change_parametrization_original_torch_func",  # test_stateless
    "TestStatelessFunctionalAPI.test_reparametrize_module_fail_reset_to_original_stateless",  # test_stateless
}

dynamo_skips = {
    "TestMatmulOperator.test_matmul_raises",
    "TestMatmulOperator.test_exceptions",
    "TestMatmulOperator.test_matmul_inplace",
    "TestMethods.test_diagonal",
    "TestMethods.test_searchsorted_complex",
    "TestMethods.test_round",
    "TestMethods.test_searchsorted_type_specific_2",
    "TestMethods.test_dot",
    "TestMethods.test_dot_out_mem_overlap",
    "TestMethods.test_partition_iterative",
    "TestMethods.test_trace",
    "TestMethods.test_matmul_out",
    "TestMethods.test_transpose",
    "TestMethods.test_conjugate",
    "TestMethods.test_choose_2",
    "TestMethods.test_size_zero_memleak",
    "TestMethods.test_searchsorted_with_invalid_sorter",
    "TestMethods.test_choose",
    "TestMethods.test_conjugate_out",
    "TestMethods.test_compress",
    "TestArgmaxArgminCommon.test_np_vs_ndarray_arr_method_argmax_np_method0",
    "TestArgmaxArgminCommon.test_np_vs_ndarray_arr_method_argmin_np_method1",
    "TestArgmaxArgminCommon.test_ret_is_out_ndim_0_method_argmin",
    "TestArgmaxArgminCommon.test_ret_is_out_ndim_0_method_argmax",
    "TestArgmaxArgminCommon.test_ret_is_out_ndim_1_method_argmax",
    "TestArgmaxArgminCommon.test_ret_is_out_ndim_1_method_argmin",
    "TestIsreal.test_fail",  # known py311 fail
    "TestIscomplexobj.test_basic",  # known py311 fail
    "TestIsrealobj.test_basic",  # known py311 fail
    "TestIsreal.test_pass",  # known py311 fail
    "TestIscomplex.test_pass",  # known py311 fail
    "TestIscomplexobj.test_list",  # known py311 fail
    "TestDiag.test_matrix",  # known py311 fail
    "TestVander.test_dtypes",  # known py311 fail
    "TestDstack.test_generator",  # known py311 fail
    "TestColumnStack.test_generator",  # known py311 fail
    "TestCov.test_complex",  # known py311 fail
    "TestSortComplex.test_sort_complex",  # known py311 fail
    "TestCorrCoef.test_xy",  # known py311 fail
    "TestCov.test_xy",  # known py311 fail
    "TestCorrCoef.test_complex",  # known py311 fail
    "TestUnique.test_simple_complex",  # known py311 fail
    "TestDigitize.test_casting_error",  # known py311 fail
    "TestConstant.test_check_constant",  # known py311 fail
    "TestFFTShift.test_fft_n",  # known py311 fail
    "TestHstack.test_generator",  # known py311 fail
    "TestVstack.test_generator",  # known py311 fail
    "TestScalarOpsMisc.test_scalar_integer_operation_divbyzero_dtype_I_operation0",  # torch_np/numpy_tests/core/test_scalarmath
    "TestScalarOpsMisc.test_scalar_integer_operation_divbyzero_dtype_I_operation1",  # torch_np/numpy_tests/core/test_scalarmath
    "TestScalarOpsMisc.test_scalar_integer_operation_divbyzero_dtype_L_operation1",  # torch_np/numpy_tests/core/test_scalarmath
    "TestScalarOpsMisc.test_scalar_integer_operation_divbyzero_dtype_Q_operation1",  # torch_np/numpy_tests/core/test_scalarmath
    "TestScalarOpsMisc.test_scalar_integer_operation_divbyzero_dtype_Q_operation0",  # torch_np/numpy_tests/core/test_scalarmath
    "TestScalarOpsMisc.test_scalar_integer_operation_divbyzero_dtype_P_operation0",  # torch_np/numpy_tests/core/test_scalarmath
    "TestScalarOpsMisc.test_scalar_integer_operation_divbyzero_dtype_P_operation1",  # torch_np/numpy_tests/core/test_scalarmath
    "TestScalarOpsMisc.test_scalar_integer_operation_divbyzero_dtype_H_operation0",  # torch_np/numpy_tests/core/test_scalarmath
    "TestScalarOpsMisc.test_scalar_integer_operation_divbyzero_dtype_H_operation1",  # torch_np/numpy_tests/core/test_scalarmath
    "TestScalarOpsMisc.test_scalar_integer_operation_divbyzero_dtype_L_operation0",  # torch_np/numpy_tests/core/test_scalarmath
    "TestCorrelate.test_complex",  # known py311 fail
    "TestStdVarComplex.test_basic",  # known py311 fail
    "TestEinsum.test_broadcasting_dot_cases",  # known py311 fail
    "WeakTest.test_make_weak_keyed_dict_from_dict",  # known py311 fail
    "TestViewOpsCPU.test_as_strided_gradients_cpu",  # known py311 fail
    "TestViewOpsLAZY.test_as_strided_gradients_lazy",  # known py311 fail
    "TestAttnMasksCPU.test_causal_variants_causal_variant_CausalVariant_LOWER_RIGHT_shape3_cpu",  # known py38 fail
    "TestAttnMasksCPU.test_causal_variants_causal_variant_CausalVariant_UPPER_LEFT_shape0_cpu",  # known py38 fail
    "TestAttnMasksCPU.test_causal_variants_causal_variant_CausalVariant_LOWER_RIGHT_shape1_cpu",  # known py38 fail
    "TestAttnMasksCPU.test_causal_variants_causal_variant_CausalVariant_LOWER_RIGHT_shape2_cpu",  # known py38 fail
    "TestAttnMasksCPU.test_causal_variants_causal_variant_CausalVariant_UPPER_LEFT_shape3_cpu",  # known py38 fail
    "TestAttnMasksCPU.test_causal_variants_causal_variant_CausalVariant_LOWER_RIGHT_shape0_cpu",  # known py38 fail
    "TestAttnMasksCPU.test_causal_variants_causal_variant_CausalVariant_UPPER_LEFT_shape2_cpu",  # known py38 fail
    "TestAttnMasksCPU.test_causal_variants_causal_variant_CausalVariant_UPPER_LEFT_shape1_cpu",  # known py38 fail
    "TestAttnMasksCPU.test_causal_variants_causal_variant_1_shape0_cpu",  # known py311 fail
    "TestAttnMasksCPU.test_causal_variants_causal_variant_2_shape2_cpu",  # known py311 fail
    "TestAttnMasksCPU.test_causal_variants_causal_variant_2_shape0_cpu",  # known py311 fail
    "TestTransformersCPU.test_decoder_padding_and_src_mask_bool_cpu",  # known py311 fail
    "TestAttnMasksCPU.test_causal_variants_causal_variant_2_shape3_cpu",  # known py311 fail
    "TestAttnMasksCPU.test_causal_variants_causal_variant_1_shape3_cpu",  # known py311 fail
    "TestAttnMasksCPU.test_causal_variants_causal_variant_1_shape2_cpu",  # known py311 fail
    "TestAttnMasksCPU.test_causal_variants_causal_variant_1_shape1_cpu",  # known py311 fail
    "TestAttnMasksCPU.test_causal_variants_causal_variant_2_shape1_cpu",  # known py311 fail
    "TestFrameworkUtils.test_filtering_env_var",  # known py38 fail
    "TestAsArrayCPU.test_default_device_cpu",  # known py38 fail
    "TestAsArrayCPU.test_astensor_consistency_cpu",  # known py311 fail
    "TestTensorCreationCPU.test_vander_types_cpu_complex128",  # known py311 fail
    "TestTensorCreationCPU.test_vander_types_cpu_complex64",  # known py311 fail
    "TestTensorCreationCPU.test_torch_polar_cpu_float32",  # known py311 fail
    "TestTensorCreationCPU.test_torch_polar_cpu_float64",  # known py311 fail
}<|MERGE_RESOLUTION|>--- conflicted
+++ resolved
@@ -263,12 +263,8 @@
     "test_sparse_csr",
     "test_sparse_semi_structured",
     "test_spectral_ops",
-<<<<<<< HEAD
-=======
-    "test_stateless",
     "test_tensorexpr",
     "test_tensorexpr_pybind",
->>>>>>> 3755473c
     "test_torch",
     "test_unary_ufuncs",
     "test_utils",
