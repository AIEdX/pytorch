--- conflicted
+++ resolved
@@ -2530,11 +2530,7 @@
         if TEST_WITH_TORCHINDUCTOR:
             super_run = dynamo_wrapper("inductor", super_run)
         elif TEST_WITH_AOT_EAGER:
-<<<<<<< HEAD
-            super_run = dynamo_wrapper("aot_eager", super_run)
-=======
-            super_run = torch._dynamo.optimize("aot_eager_decomp_partition")(super_run)
->>>>>>> 4a74e523
+            super_run = dynamo_wrapper("aot_eager_decomp_partition")(super_run)
         elif TEST_WITH_TORCHDYNAMO:
             super_run = dynamo_wrapper("eager", super_run)
 
