# Owner(s): ["module: inductor"]
import contextlib
import copy
import dataclasses
import functools
import gc
import importlib
import itertools
import math
import operator
import os
import random
import re
import subprocess
import sys
import threading
import time
import typing
import unittest
import weakref
from typing import Tuple
from unittest.mock import patch

import numpy as np

import torch

import torch._dynamo.config as dynamo_config
import torch.nn as nn
from torch._dispatch.python import enable_python_dispatcher
from torch._dynamo.testing import (
    CompileCounterWithBackend,
    expectedFailureCodegenDynamic,
    rand_strided,
    same,
)
from torch._inductor.codegen.common import DataTypePropagation, OptimizationContext
from torch._inductor.utils import (
    add_scheduler_init_hook,
    run_and_get_code,
    run_and_get_triton_code,
)
from torch._inductor.virtualized import V
from torch.fx.experimental.proxy_tensor import make_fx
from torch.nn import functional as F
from torch.testing import FileCheck, make_tensor
from torch.testing._internal.common_cuda import (
    PLATFORM_SUPPORTS_FLASH_ATTENTION,
    PLATFORM_SUPPORTS_MEM_EFF_ATTENTION,
    SM80OrLater,
    TEST_CUDNN,
    with_tf32_off,
)

from torch.testing._internal.common_device_type import (
    _has_sufficient_memory,
    get_desired_device_type_test_bases,
)
from torch.testing._internal.common_dtype import all_types
from torch.testing._internal.common_utils import (
    DeterministicGuard,
    IS_CI,
    IS_FBCODE,
    IS_MACOS,
    IS_WINDOWS,
    IS_X86,
    skipIfRocm,
    TEST_WITH_ASAN,
    TEST_WITH_ROCM,
    TestCase as TorchTestCase,
)
from torch.utils import _pytree as pytree
from torch.utils._python_dispatch import TorchDispatchMode
from torch.utils._pytree import tree_flatten, tree_unflatten
from torch.utils.weak import WeakTensorKeyDictionary

if IS_WINDOWS and IS_CI:
    sys.stderr.write(
        "Windows CI does not have necessary dependencies for test_torchinductor yet\n"
    )
    if __name__ == "__main__":
        sys.exit(0)
    raise unittest.SkipTest("requires sympy/functorch/filelock")

importlib.import_module("functorch")
importlib.import_module("filelock")

from torch._inductor import config, test_operators

from torch._inductor.compile_fx import compile_fx, compile_fx_inner
from torch._inductor.utils import has_torchvision_roi_align

from torch.testing._internal.common_utils import slowTest
from torch.testing._internal.inductor_utils import (
    GPU_TYPE,
    HAS_CPU,
    HAS_GPU,
    HAS_MULTIGPU,
    skipCPUIf,
    skipCUDAIf,
)

HAS_AVX2 = "fbgemm" in torch.backends.quantized.supported_engines
_desired_test_bases = get_desired_device_type_test_bases()
RUN_CPU = any(getattr(x, "device_type", "") == "cpu" for x in _desired_test_bases)
RUN_GPU = any(getattr(x, "device_type", "") == GPU_TYPE for x in _desired_test_bases)

aten = torch.ops.aten
requires_gpu = functools.partial(unittest.skipIf, not HAS_GPU, "requires gpu")

requires_multigpu = functools.partial(
    unittest.skipIf, not HAS_MULTIGPU, f"requires multiple {GPU_TYPE} devices"
)
skip_if_x86_mac = functools.partial(
    unittest.skipIf, IS_MACOS and IS_X86, "Does not work on x86 Mac"
)
vec_dtypes = [torch.float, torch.bfloat16, torch.float16]

libtest = torch.library.Library("test", "FRAGMENT")
ids = set()


def define_custom_op_for_test(id_, fn_cpu, fn_cuda, fn_meta, tags=()):
    global libtest
    global ids
    if id_ not in ids:
        libtest.define(f"{id_}(Tensor self) -> Tensor", tags=tags)
        libtest.impl(id_, fn_cpu, "CPU")
        libtest.impl(id_, fn_cuda, "CUDA")
        libtest.impl(id_, fn_meta, "Meta")
        ids.add(id_)


f32 = torch.float32


def run_fw_bw_and_get_code(fn):
    def run_with_backward():
        result = fn()
        result.sum().backward()
        return result

    return run_and_get_code(run_with_backward)


class TestCase(TorchTestCase):
    @classmethod
    def setUpClass(cls):
        super().setUpClass()
        cls._stack = contextlib.ExitStack()
        cls._stack.enter_context(
            config.patch(
                {
                    "debug": True,
                    "debug_index_asserts": True,
                    "cpp.min_chunk_size": 1,
                    "triton.autotune_pointwise": False,  # too slow
                    "implicit_fallbacks": False,
                    "generate_intermediate_hooks": True,
                }
            )
        )

    @classmethod
    def tearDownClass(cls):
        cls._stack.close()
        super().tearDownClass()

    def setUp(self):
        torch._dynamo.reset()
        torch._inductor.metrics.reset()
        super().setUp()
        self._start = time.perf_counter()

    def tearDown(self):
        super().tearDown()
        torch._dynamo.reset()
        if os.environ.get("ERROR_ON_SLOW") == "1":
            elapsed = time.perf_counter() - self._start
            assert elapsed < 120


class ToTuple(torch.nn.Module):
    def forward(self, x):
        return (x,)


@dataclasses.dataclass
class InputGen:
    n: int
    device: str

    def dense(self):
        return torch.randn((self.n, self.n), device=self.device)

    def transposed(self):
        return self.dense().transpose(0, 1)

    def strided(self):
        return torch.randn((self.n * 2, self.n * 3), device=self.device)[
            self.n :, self.n :: 2
        ]

    def broadcast1(self):
        return torch.randn((self.n,), device=self.device)

    def broadcast2(self):
        return torch.randn((1, self.n, 1), device=self.device)

    def broadcast3(self):
        return torch.randn((1,), device=self.device)

    def double(self):
        return torch.randn((self.n, self.n), device=self.device, dtype=torch.double)

    def int(self):
        return torch.arange(self.n, device=self.device, dtype=torch.int32)


def compute_grads(args, kwrags, results, grads):
    def gather_leaf_tensors(args, kwargs):
        args = pytree.arg_tree_leaves(*args, **kwargs)
        leaf_tensors = [
            arg for arg in args if isinstance(arg, torch.Tensor) and arg.requires_grad
        ]
        return leaf_tensors

    flat_results = pytree.tree_leaves(results)
    flat_diff_results = [r for r in flat_results if r.requires_grad]
    assert len(flat_diff_results) > 0

    leaf_tensors = gather_leaf_tensors(args, kwrags)
    assert len(leaf_tensors) > 0
    return torch.autograd.grad(
        flat_diff_results,
        leaf_tensors,
        grads,
        allow_unused=True,
        retain_graph=True,
    )


def clone_preserve_strides(x, device=None):
    if not isinstance(x, torch.Tensor):
        return x
    buffer = torch.as_strided(
        x, (x.untyped_storage().size() // x.element_size(),), (1,), 0
    )
    if not device:
        buffer = buffer.clone()
    else:
        buffer = buffer.to(device, copy=True)
    out = torch.as_strided(buffer, x.size(), x.stride(), x.storage_offset())
    return out


def run_and_get_cpp_code(fn, *args, **kwargs):
    # We use the patch context manager instead of using it as a decorator.
    # In this way, we can ensure that the attribute is patched and unpatched correctly
    # even if this run_and_get_cpp_code function is called multiple times.
    with patch.object(config, "debug", True):
        torch._dynamo.reset()
        import io
        import logging

        log_capture_string = io.StringIO()
        ch = logging.StreamHandler(log_capture_string)
        from torch._inductor.graph import output_code_log

        output_code_log.addHandler(ch)
        prev_level = output_code_log.level
        output_code_log.setLevel(logging.DEBUG)
        result = fn(*args, **kwargs)
        s = log_capture_string.getvalue()
        output_code_log.setLevel(prev_level)
        output_code_log.removeHandler(ch)
    return result, s


def check_model(
    self: TestCase,
    model,
    example_inputs,
    kwargs=None,
    *,
    atol=None,
    rtol=None,
    check_lowp=True,
    exact_dtype=True,
    nopython=True,
    copy_to_gpu=True,
    reference_in_float=True,
    assert_equal=True,
    check_gradient=False,
    check_has_compiled=True,
    output_process_fn_grad=lambda x: x,
):
    kwargs = kwargs or {}
    torch._dynamo.reset()

    ref_inputs = [clone_preserve_strides(x) for x in example_inputs]
    ref_kwargs = kwargs
    has_lowp_args = False

    if reference_in_float and exact_dtype:
        # Store expected dtypes so we can check actual result gives the correct types
        torch.manual_seed(0)
        try:
            eager_result = model(*ref_inputs, **ref_kwargs)
        except RuntimeError:
            # Eager model may fail if the dtype is not supported
            eager_result = None

        ref_inputs = [clone_preserve_strides(x) for x in example_inputs]
        expect_dtypes = [
            x.dtype if isinstance(x, torch.Tensor) else None
            for x in pytree.tree_leaves(eager_result)
        ]
        del eager_result

    ref_model = model
    if reference_in_float:
        # check_lowp is ignored here, it's kept just to be able to call `common` with extra arg
        def upcast_fn(x):
            nonlocal has_lowp_args
            if isinstance(x, torch.Tensor) and (
                x.dtype == torch.float16 or x.dtype == torch.bfloat16
            ):
                has_lowp_args = True
                return x.float()
            else:
                return x

        ref_inputs = list(map(upcast_fn, example_inputs))
        ref_kwargs = {k: upcast_fn(v) for k, v in kwargs.items()}
        if has_lowp_args and hasattr(model, "to"):
            ref_model = copy.deepcopy(model).to(torch.float)

    torch.manual_seed(0)

    correct = ref_model(*ref_inputs, **ref_kwargs)

    torch._inductor.metrics.reset()

    called = False

    def compile_fx_wrapper(model_, example_inputs_):
        nonlocal called
        called = True
        return compile_fx(model_, example_inputs_)

    def run(*ex, **kwargs):
        return model(*ex, **kwargs)

    run = torch._dynamo.optimize(compile_fx_wrapper, nopython=nopython)(run)

    torch.manual_seed(0)
    actual = run(*example_inputs, **kwargs)
    # if not called:
    #     exp = torch._dynamo.explain(run)(*example_inputs)
    #     print("Explain:", exp[0])
    #     for graph in exp[2]:
    #         print("Graph", graph)
    if check_has_compiled:
        assert called, "Ran graph without calling compile_fx"
    assert type(actual) == type(correct)

    correct_flat, correct_spec = tree_flatten(correct)
    actual_flat = pytree.tree_leaves(actual)

    def reference_to_expect(actual_flat, correct_flat):
        return tuple(
            y.to(x.dtype)
            if isinstance(y, torch.Tensor) and y.dtype.is_floating_point
            else y
            for x, y in zip(actual_flat, correct_flat)
        )

    if reference_in_float and exact_dtype:
        for expect_dtype, actual_result in zip(expect_dtypes, actual_flat):
            if expect_dtype is not None:
                assert (
                    actual_result.dtype == expect_dtype
                ), f"dtype mismatch, expected {expect_dtype} but got {actual_result.dtype}"

    if reference_in_float:
        correct_flat = reference_to_expect(actual_flat, correct_flat)
        correct = tree_unflatten(correct_flat, correct_spec)

    if assert_equal:
        self.assertEqual(
            actual,
            correct,
            atol=atol,
            rtol=rtol,
            equal_nan=True,
            exact_dtype=exact_dtype,
        )
        # In case of input mutations, check that inputs are the same
        self.assertEqual(
            ref_inputs,
            example_inputs,
            atol=atol,
            rtol=rtol,
            equal_nan=True,
            # our testing sometimes uses higher precision inputs for the reference
            exact_dtype=False,
        )
    else:
        for correct_val, actual_val in zip(correct_flat, actual_flat):
            if isinstance(correct_val, torch.Tensor):
                assert correct_val.device == actual_val.device
                assert correct_val.size() == actual_val.size()
                strides_equal, _ = torch._prims_common.check_significant_strides(
                    correct_val, actual_val
                )
                assert strides_equal
                assert correct_val.layout == actual_val.layout
                if exact_dtype:
                    assert correct_val.dtype == actual_val.dtype

    if check_gradient:
        actual = output_process_fn_grad(actual)
        correct = output_process_fn_grad(correct)
        actual_flat = pytree.tree_leaves(actual)
        correct_flat = pytree.tree_leaves(correct)

        # generate random unit norm gradients
        grads = [
            torch.rand(r.shape, device=r.device, dtype=r.dtype)
            for r in correct_flat
            if r.requires_grad
        ]
        for g in grads:
            g /= g.norm()

        correct_grad = compute_grads(ref_inputs, ref_kwargs, correct, grads)
        all_none_grads = all(x is None for x in correct_grad)
        if all_none_grads:
            # See Note [Detaching inputs that never need gradients]
            # There are a handful of ops that can return None gradients, into of zero gradients.
            # If all inputs to an AOTAutograd graph are supposed to get None gradients,
            # AOTAutograd will end up forcing all of the outputs of the forward to not require grad.
            # There's no easy fix to this (see the note above), although one option is to
            # force any derivative formulas in core to return tensors of zeros instead of None.
            flat_results = pytree.tree_leaves(actual)
            results_that_require_grad = [
                x
                for x in flat_results
                if isinstance(x, torch.Tensor) and x.requires_grad
            ]
            self.assertEqual(len(results_that_require_grad), 0)
        else:
            actual_grad = compute_grads(example_inputs, kwargs, actual, grads)

            if reference_in_float:
                expect_grad = reference_to_expect(actual_grad, correct_grad)
            else:
                expect_grad = correct_grad

            self.assertEqual(
                actual_grad,
                expect_grad,
                atol=atol,
                rtol=rtol,
                equal_nan=True,
                exact_dtype=exact_dtype,
            )

    torch._dynamo.reset()


@torch._inductor.config.patch("triton.cudagraphs", False)
def check_model_gpu(
    self: TestCase,
    model,
    example_inputs,
    kwargs=None,
    *,
    atol=None,
    rtol=None,
    check_lowp=True,
    exact_dtype=True,
    nopython=True,
    copy_to_gpu=True,
    reference_in_float=True,
    assert_equal=True,
    check_gradient=False,
    check_has_compiled=True,
    output_process_fn_grad=lambda x: x,
):
    kwargs = kwargs or {}
    if hasattr(model, "to"):
        model = model.to(device=GPU_TYPE)

    if copy_to_gpu:
        example_inputs = tuple(
            clone_preserve_strides(x, device=GPU_TYPE) for x in example_inputs
        )

    check_model(
        self,
        model,
        example_inputs,
        kwargs,
        atol=atol,
        rtol=rtol,
        exact_dtype=exact_dtype,
        nopython=nopython,
        reference_in_float=reference_in_float,
        assert_equal=assert_equal,
        check_gradient=check_gradient,
        check_has_compiled=check_has_compiled,
        output_process_fn_grad=output_process_fn_grad,
    )

    if check_lowp:

        def downcast_fn(x):
            if not isinstance(x, torch.Tensor) or not x.dtype == torch.float:
                return x
            return torch.empty_strided(
                x.size(), x.stride(), device=GPU_TYPE, dtype=torch.half
            ).copy_(x)

        example_inputs = list(map(downcast_fn, example_inputs))
        if hasattr(model, "to"):
            model = model.to(torch.half)
        if rtol is not None:
            rtol = max(2e-3, rtol)
        check_model(
            self,
            model,
            example_inputs,
            kwargs,
            atol=atol,
            rtol=rtol,
            exact_dtype=exact_dtype,
            nopython=nopython,
            reference_in_float=reference_in_float,
            assert_equal=assert_equal,
            check_gradient=check_gradient,
            check_has_compiled=check_has_compiled,
            output_process_fn_grad=output_process_fn_grad,
        )


check_model_cuda = check_model_gpu


def _run_and_assert_no_indirect_indexing(test_case, func, *args, **kwargs):
    result, source_codes = run_and_get_code(func, *args, **kwargs)

    for code in source_codes:
        for line in code.split("\n"):
            stmt = None
            # Find indexing expressions
            if ".load(" in line:
                stmt = line.split(".load")[-1]
            elif "tl.store" in line:
                stmt = line.split(".store")[-1]
                stmt = ",".join(stmt.split(",")[:-2])  # Remove store value and mask
            elif ".store" in line:
                stmt = line.split(".store")[-1]
            elif "[" in line:
                stmt = line.split("[")[-1].split("]")[0]

            if stmt is None:
                continue

            # indirect indexing involves a `tmp` variable
            test_case.assertTrue(
                "tmp" not in stmt,
                msg=f"Found indirect indexing in statement '{stmt}' from code:\n{code}",
            )

    return result


def assertGeneratedKernelCountEqual(self: TestCase, expected: int):
    if config.cpp_wrapper:
        expected *= 2
    self.assertEqual(torch._inductor.metrics.generated_kernel_count, expected)


class SweepInputs2:
    input_gen_types1 = [
        "dense",
        "transposed",
        "strided",
        "broadcast1",
        "broadcast2",
        "broadcast3",
        "double",
        "int",
    ]
    input_gen_types2 = input_gen_types1
    gen = None

    @staticmethod
    def kernel(a, b):
        return (a + b,)

    @classmethod
    def gen_template(cls, name1, name2):
        def test(self):
            check_model(
                self,
                cls.kernel,
                (
                    getattr(cls.gen, name1)(),
                    getattr(cls.gen, name2)(),
                ),
            )

        test.__name__ = f"test_{cls.gen.device}_{name1}_{name2}"
        setattr(cls, test.__name__, test)

    @classmethod
    def populate(cls):
        for name1 in cls.input_gen_types1:
            for name2 in cls.input_gen_types2:
                cls.gen_template(name1, name2)


class CommonTemplate:
    def test_bool(self):
        def fn(a, b):
            return (
                a + b,
                a * b,
                a & b,
                a | b,
                a ^ b,
                torch.logical_and(a, b),
                torch.logical_or(a, b),
                torch.logical_not(a),
                torch.sign(b),
            )

        self.common(
            fn,
            (
                torch.tensor([True, False, True, False]),
                torch.tensor([False, False, True, True]),
            ),
        )

    def test_add_const_int(self):
        def fn(a):
            return (a + 1, torch.add(a, 1, alpha=2))

        for dtype in [torch.float32, torch.int32, torch.int64]:
            self.common(fn, (torch.arange(32, dtype=dtype),))

    def test_add_const_float(self):
        def fn(a):
            return (a + 1.5,)

        self.common(fn, (torch.randn(32),))

    def test_add_inplace_permuted(self):
        def fn(x, y):
            return x.add_(y)

        x = torch.ones([2, 12, 13, 17]).transpose(1, 2)
        y = torch.randn([2, 13, 1, 17])

        self.common(fn, (x, y))

    def test_add_complex(self):
        def fn(a, b, alpha):
            return torch.add(a, b, alpha=alpha)

        x = torch.tensor([1 + 1j, -1 + 1j, -2 + 2j, 3 - 3j, 0, 1j, 1, -1])
        y = torch.tensor([1 + 1j, -1 + 1j, -2 + 2j, 3 - 3j, 0, 1j, 1, -1])

        self.common(fn, (x, y, 2))

    def test_add_complex2(self):
        @torch.compile
        def fn(a, b):
            c = a + b
            d = a + b
            return c + d

        x = torch.tensor([1 + 1j, -1 + 1j, -2 + 2j, 3 - 3j, 0, 1j, 1, -1])
        y = torch.tensor([1 + 1j, -1 + 1j, -2 + 2j, 3 - 3j, 0, 1j, 1, -1])

        _, code = run_and_get_code(fn, x, y)
        self.assertEqual(
            code[0].count("::view_dtype" if config.cpp_wrapper else "aten.view"), 3
        )

    def test_add_complex3(self):
        # fix https://github.com/pytorch/pytorch/issues/115071
        @torch.compile
        def fn(*args):
            a = torch.neg(args[0])
            b = torch.add(args[0], args[0])
            return (a, b)

        x = torch.randn(41, dtype=torch.complex64)
        y = x.clone()
        # should not inplace write to the input
        fn(x)
        self.assertEqual(x, y)

    def test_concat_add_inplace(self):
        def fn(x, y, z):
            return torch.cat([x, y], dim=1).add_(z)

        x = torch.randn([2, 12, 14, 14])
        y = torch.randn([2, 12, 14, 14])
        z = torch.randn([2, 24, 14, 14])

        self.common(fn, (x, y, z))

    def test_abs(self):
        def fn(a):
            return (a / (torch.abs(a) + 1),)

        self.common(fn, (torch.randn(17),))

    def test_angle(self):
        def fn(a, b, c):
            return torch.angle(a), torch.angle(b), torch.angle(c)

        complex_input = torch.tensor(
            [1 + 1j, -1 + 1j, -2 + 2j, 3 - 3j, 0, 1j, 1, -1, float("nan")]
        )
        real_input = torch.tensor([-1.0, 0.0, 1.0, float("nan")])
        interger_real_input = torch.tensor([-1, 0, 1])
        self.common(fn, (complex_input, real_input, interger_real_input))

    def test_sgn(self):
        def fn(a):
            return torch.sgn(a), torch.sgn(a + 1) - 1

        self.common(fn, [torch.linspace(-10, 10, 41)])

    def test_scatter_bf16(self):
        def fn(inp, src, index):
            return inp.scatter_add(0, index, src)

        for dtype in [torch.int64, torch.bool, torch.bfloat16]:
            self.common(
                fn,
                [
                    torch.zeros(3, 5, dtype=dtype),
                    torch.ones((2, 5), dtype=dtype),
                    torch.tensor([[0, 1, 2, 0, 0]]),
                ],
            )

    def test_randn_generator(self):
        def fn(a, generator):
            return torch.randn([20, 20], generator=generator, device=a.device)

        self.common(fn, (torch.linspace(-10, 10, 41), None), assert_equal=False)

        # generator not yet supported in dynamo
        with self.assertRaisesRegex(torch._dynamo.exc.Unsupported, "Generator"):
            self.common(fn, (torch.linspace(-10, 10, 41), torch.Generator(self.device)))

    def test_sgn_extremal(self):
        def fn(a):
            return (torch.sgn(a),)

        self.common(fn, [torch.tensor([np.nan, np.inf, -np.inf, 0])])

    def test_max_min(self):
        def fn(a, b):
            return (torch.maximum(a, b), torch.minimum(a, b))

        self.common(fn, (torch.randn(8), torch.randn(8)))
        t1 = torch.randn(8)
        t1[0] = float("nan")
        t2 = torch.randn(8)
        t2[1] = float("nan")
        self.common(fn, (t1, t2))

    def test_neg_max_uint8(self):
        # https://github.com/pytorch/pytorch/issues/93380
        def fn(a, b):
            c = torch.neg(a)
            return torch.maximum(b, c)

        a = torch.randint(256, (1,), dtype=torch.uint8)
        b = torch.randint(256, (8390,), dtype=torch.uint8)
        self.common(fn, (a, b))

    def test_compar(self):
        def fn(x):
            return x.gt(3.5), x.ge(3.5), x.eq(3.5), x.le(2.5), x.lt(3.5), x.ne(3.5)

        a = torch.tensor([3])
        self.common(fn, (a,))

    def test_horizonal_fusion1(self):
        def fn(a, b, c):
            return (a + b, a - c, b * c)

        self.common(
            fn, (torch.randn(8, 16, 16), torch.randn(8, 16, 16), torch.randn(1, 16, 1))
        )

    def test_horizonal_fusion2(self):
        def fn(a, b, c):
            return a + 1, b + 2, c + 3

        self.common(fn, (torch.randn(8, 16, 8), torch.randn(8, 16), torch.randn(16, 8)))

    def test_vertical_fusion1(self):
        def fn(sa, ct, p):
            # From torchbench.pyhpc_equation_of_state
            v17 = -3.087032500374211e-7
            v18 = -1.988366587925593e-8
            v19 = -1.061519070296458e-11
            v20 = 1.550932729220080e-10
            t15 = v19 * ct
            t19 = v17 + ct * (v18 + t15) + v20 * sa
            t20 = 1.0 / t19
            t128 = t19 * p
            return t20 + t128

        self.common(
            fn,
            (
                torch.randn(204, 204, 26),
                torch.randn(204, 204, 26),
                torch.randn(26),
            ),
        )
        assertGeneratedKernelCountEqual(self, 1)

    def test_forced_buffer_realize(self):
        # Test torch._test_inductor_realize forces a buffer to be realized
        def fn(a):
            b = test_operators.realize(a * 2)
            return (b * 2,)

        self.common(fn, (torch.randn(10),))
        self.assertEqual(torch._inductor.metrics.ir_nodes_pre_fusion, 2)

    def test_scheduler_vertical_fusion1(self):
        realize = test_operators.realize

        def fn(sa, ct, p):
            # From torchbench.pyhpc_equation_of_state
            v17 = -3.087032500374211e-7
            v18 = -1.988366587925593e-8
            v19 = -1.061519070296458e-11
            v20 = 1.550932729220080e-10
            t15 = realize(v19 * ct)
            t19 = realize(v17 + ct * (v18 + t15) + v20 * sa)
            t20 = realize(1.0 / t19)
            t128 = realize(t19 * p)
            return t20 + t128

        self.common(
            fn,
            (
                torch.randn(204, 204, 26),
                torch.randn(204, 204, 26),
                torch.randn(26),
            ),
        )
        self.assertEqual(torch._inductor.metrics.ir_nodes_pre_fusion, 5)
        assertGeneratedKernelCountEqual(self, 1 if self.device == GPU_TYPE else 3)

    def test_index_propagation(self):
        def flip(x):
            i = torch.arange(x.size(0) - 1, -1, -1, device=x.device)
            return x[i]

        x = torch.randn(8, device=self.device)
        flip_opt = torch._dynamo.optimize("inductor")(flip)

        expect = flip(x)
        actual = _run_and_assert_no_indirect_indexing(self, flip_opt, x)
        self.assertEqual(expect, actual)

    def test_index_propagation_floordiv(self):
        def repeat_interleave(x, n):
            # e.g. x=[1, 2, 3], n=2 => returns [1, 1, 2, 2, 3, 3]
            i = torch.arange(x.shape[0] * n, device=x.device)
            return x[i // n]

        x = torch.randn(8, device=self.device)
        repeat_interleave_opt = torch._dynamo.optimize("inductor")(repeat_interleave)
        # this should be collapsed to direct indexing
        actual = _run_and_assert_no_indirect_indexing(self, repeat_interleave_opt, x, 3)
        expect = torch.repeat_interleave(x, 3)
        self.assertEqual(expect, actual)
        self.assertEqual(actual, repeat_interleave(x, 3))

    def test_index_propagation_remainder(self):
        def repeat(x, n):
            # e.g. x=[1, 2, 3], n=2 => returns [1, 2, 3, 1, 2, 3]
            i = torch.arange(x.shape[0] * n, device=x.device)
            return x[i % x.shape[0]]

        x = torch.randn(8, device=self.device)
        repeat_opt = torch._dynamo.optimize("inductor")(repeat)

        # this should be collapsed to direct indexing
        actual = _run_and_assert_no_indirect_indexing(self, repeat_opt, x, 3)
        expect = x.repeat(3)
        self.assertEqual(expect, actual)
        self.assertEqual(actual, repeat(x, 3))

    @skipIfRocm
    @config.patch(debug_index_asserts=False)
    def test_neg_index(self):
        def test(fn, inps, has_assert: bool, has_wrapping: bool):
            for dynamic in (True, False):
                fn_opt = torch.compile(dynamic=dynamic)(fn)
                if self.device == "cpu":
                    _, code = run_and_get_cpp_code(fn_opt, *inps)
                    found = False
                    # match ternary operator
                    pattern = r"\?.*:"
                    if re.findall(pattern, code):
                        found = True
                    self.assertTrue(found is has_wrapping)
                    self.assertTrue(("TORCH_CHECK" in code) is has_assert)
                else:
                    code = run_and_get_triton_code(fn_opt, *inps)
                    self.assertTrue(("tl.where" in code) is has_wrapping)
                    self.assertTrue(("device_assert" in code) is has_assert)
                self.assertEqual(fn(*inps), fn_opt(*inps))

        def indirect(a, b):
            return a[b - 1]

        a = torch.rand(1024, device=self.device)
        b = torch.zeros(4, dtype=torch.long, device=self.device)
        test(indirect, (a, b), has_assert=True, has_wrapping=True)

        def direct(x):
            return x[:, -1]

        a = torch.rand(1, 64, 32, device=self.device)
        test(direct, (a,), has_assert=False, has_wrapping=False)

        def flip(a, b):
            return a[b]

        a = torch.rand(1024, device=self.device)
        b = torch.arange(start=-1, end=-a.numel() - 1, step=-1, device=self.device)
        test(flip, (a, b), has_assert=True, has_wrapping=True)

        # Constant propagate a constant that's negative
        def flip_with_index_constant(a):
            b = torch.arange(start=-1, end=-a.numel() - 1, step=-1, device=self.device)
            return a[b]

        # Wrapping is constant-folded
        test(flip_with_index_constant, (a,), has_assert=False, has_wrapping=False)

        # Operation where we can't prove that the index is always positive or negative
        def pos_and_neg(a):
            b = torch.arange(start=1, end=-a.numel() - 1, step=-1, device=self.device)
            return a[b]

        # It has wrapping but no assert
        test(pos_and_neg, (a,), has_assert=False, has_wrapping=True)

        # We currently don't do constant propagation with float constants
        def flip_with_index(a):
            b = 1.0 * torch.arange(
                start=-1, end=-a.numel() - 1, step=-1, device=self.device
            )
            b = b.int()
            return a[b]

        # Constant is propagated as we can prove that the result is always negative.
        test(flip_with_index_constant, (a,), has_assert=False, has_wrapping=False)

        def unsafe_index(a, b):
            return aten._unsafe_index(a, (b,))

        test(unsafe_index, (a, b), has_assert=False, has_wrapping=True)

    def test_computed_buffer_inlining(self):
        def flip(x):
            idx = torch.arange(x.size(0) - 1, -1, -1, device=x.device)
            return x[idx], idx

        flip_opt = torch._dynamo.optimize("inductor")(flip)
        x = torch.randn(8, device=self.device)

        expect = flip(x)
        actual = _run_and_assert_no_indirect_indexing(self, flip_opt, x)
        self.assertEqual(expect, actual)

    def test_sum1(self):
        def fn(a, b):
            return ((a + b).sum(-1),)

        self.common(fn, (torch.randn(8, 8), torch.randn(8, 8)))

    def test_sum2(self):
        def fn(a, b):
            return ((a + b).sum([1, 2]), (a + b).sum(-1))

        self.common(fn, (torch.randn(8, 9, 3, 21), torch.randn(8, 9, 3, 21)))

    def test_sum3(self):
        def fn(a, b):
            r1 = a + b
            r2 = r1.sum(-1)
            r3 = torch.squeeze(b) + 10
            return (r1, r2, r3)

        # Mismatched elements: 2 / 10 (20.0%)
        # Greatest absolute difference: 0.0029296875 at index (8,) (up to 1e-05 allowed)
        # Greatest relative difference: 0.0017482517482517483 at index (6,) (up to 0.001 allowed)
        self.common(fn, (torch.randn(10, 10), torch.randn(1, 10)), atol=1e-5, rtol=2e-3)

    def test_sum4(self):
        def fn(a):
            b = a + 1
            c = b.sum(-1)
            d = c + 3
            e = d.sum(-1)
            f = e + 5
            return (f, e, d, c, b)

        self.common(fn, (torch.randn(1, 16, 8, 8),))

    def test_sum5(self):
        def fn(a):
            b = a + 1
            c = b.sum(-1)
            d = c + 3
            e = d.sum(-1)
            f = e + 5
            return (f,)

        self.common(fn, (torch.randn(1, 17, 8, 9),))

    def test_reduction1(self):
        def fn(a):
            return (a.sum(), a.max(), a.min(), a.argmax(), a.argmin())

        self.common(fn, (torch.tensor([float("-inf"), 0.0, float("inf")]),))

    @skip_if_x86_mac()
    def test_reduction2(self):
        def fn(a):
            # FIXME: a.argmax
            return (a.sum(), a.max(), a.min(), a.argmin())

        self.common(fn, (torch.full((4,), float("inf")),))

    @skip_if_x86_mac()
    def test_reduction3(self):
        def fn(a):
            # FIXME: a.argmin
            return (a.sum(), a.max(), a.min(), a.argmax())

        self.common(fn, (torch.full((4,), float("-inf")),))

    def test_reduction4(self):
        if self.device == "cpu":
            raise unittest.SkipTest("Non-deterministic CPU results")

        def fn(a):
            return (a.argmax(-1), a.argmin(-1))

        inputs = (torch.ones(128), torch.ones(4, 4, 1))
        for i in inputs:
            self.common(fn, (i,))

    @config.patch(unroll_reductions_threshold=1)
    def test_reduction5(self):
        if self.device == "cpu":
            raise unittest.SkipTest("Non-deterministic CPU results")

        def fn(a):
            return (a.sum(), a.max(), a.min(), a.argmax())

        self.common(fn, (torch.full((4,), float("-inf")),))

    def test_prod(self):
        def fn(a):
            return a.prod(0), a.prod(1), a.prod()

        self.common(fn, (torch.rand((10, 10)),))
        self.common(fn, (torch.rand((1, 2050)),))

    def test_unroll_small_reduction(self):
        def fn(x):
            val1, index1 = x.min(-1)
            val2, index2 = x.max(-1)
            return (
                val1,
                index1,
                val2,
                index2,
                x.sum(-1),
                (x > 1).any(-1),
                (x > 0).all(-1),
                x.argmin(-1),
                x.argmax(-1),
                x.amin(-1),
                x.amax(-1),
                x.aminmax(),
            )

        with config.patch(unroll_reductions_threshold=8):
            # small sized reductions will get unrolled
            self.common(fn, (torch.randn(8, 3),))
        torch._dynamo.reset()
        with config.patch(unroll_reductions_threshold=1):
            # make sure things also work if they aren't unrolled
            self.common(fn, (torch.randn(8, 3),))

    def test_multilayer_sum_low_prec(self):
        # fp16 nyi for cpu
        if self.device == "cpu":
            raise unittest.SkipTest(f"requires {GPU_TYPE}")

        def fn(a):
            return torch.mean(a)

        self.common(fn, ((torch.rand((10, 3, 352, 352), dtype=torch.float16),)))

    def test_multilayer_prime_size(self):
        def fn(a):
            return torch.max(a), torch.sum(a)

        # Requires masked loading for the intermediate reduction
        sample = torch.full((3999971,), 0, dtype=torch.int64)
        sample[-1] = 1
        self.common(fn, (sample,))

    def test_multilayer_var(self):
        def fn(a):
            return torch.var(a)

        self.common(fn, ((torch.rand((10, 3, 352, 352), dtype=torch.float32),)))
        self.common(fn, ((torch.rand((14923), dtype=torch.float32),)))

    @skipCPUIf(IS_MACOS, "fails on macos")
    def test_multilayer_var_lowp(self):
        def fn(a):
            return torch.var(a)

        self.common(fn, (torch.rand((16, 16, 352, 352), dtype=torch.float16),))
        self.common(fn, (torch.rand((14923), dtype=torch.float16),))

    def test_embedding_bag_byte_unpack(self):
        if self.device != "cpu":
            raise unittest.SkipTest(f"No {GPU_TYPE} implementation (it returns empty)")

        def fn(a):
            return torch.ops.quantized.embedding_bag_byte_unpack(a)

        M, N = 32, 64
        scales = torch.randn(M, 1).view(torch.uint8)
        offsets = torch.randn(M, 1).view(torch.uint8)
        data = torch.randint(0, 255, (M, N), dtype=torch.uint8)
        packed = torch.cat([data, scales, offsets], dim=-1)
        self.common(fn, [packed])

    def test_expanded_reduction(self):
        if self.device == "cpu":
            raise unittest.SkipTest(
                "https://github.com/pytorch/torchdynamo/issues/1697"
            )

        def fn(x, y):
            z = x * y
            return z.sum((0, 1))

        self.common(fn, (torch.randn(2, 197, 256), torch.randn(2, 1, 256)))

    def test_min_max_reduction(self):
        def fn(a, b):
            return (
                (a + b).max(),
                (a + b).min(),
                torch.amax(a + 1, keepdim=True),
                torch.amin(b + 1, keepdim=True),
            )

        dtypes = [torch.float, torch.float16]
        if not (self.device == "cuda" and not SM80OrLater):
            dtypes += [torch.bfloat16]
        for dtype in dtypes:
            self.common(fn, (torch.randn(8, 8).to(dtype), torch.randn(8, 8).to(dtype)))

    def test_min_max_reduction_nan(self):
        def fn(a):
            return (torch.max(a), torch.min(a))

        t1 = torch.randn(32)
        t1[16] = float("nan")
        self.common(fn, (t1,))

    def test_fmin_fmax(self):
        def fn(a, b):
            return (
                torch.fmin(a, b),
                torch.fmax(a, b),
                torch.fmax(a + 1, torch.tensor(0.0)),
            )

        self.common(
            fn,
            (
                torch.tensor(
                    [-10.0, 10.0, float("nan"), float("nan"), float("nan"), 3, 4]
                ),
                torch.tensor(
                    [float("nan"), float("nan"), -10.0, 10.0, float("nan"), 4, 3]
                ),
            ),
        )

    def test_sum_int(self):
        def fn(x):
            return 2 * x.sum(-1) + x.sum()

        dtypes = torch.bool, torch.uint8, torch.int
        inps = [torch.randint(2, (64,), dtype=dtype) for dtype in dtypes]
        for i in inps:
            self.common(fn, (i,), check_lowp=False)

    def test_sum_dtype(self):
        def fn(x):
            return x * x.sum(-1, dtype=torch.double) + x.sum(dtype=torch.double)

        self.common(fn, (torch.ones(32, 32) * 70,))

    def test_cumsum(self):
        def fn(x):
            return x.cumsum(0), x.cumsum(1)

        # Persistent reductions
        self.common(fn, (torch.rand(16, 32),), check_lowp=not TEST_WITH_ROCM)
        self.common(fn, (torch.rand(20, 30),), check_lowp=not TEST_WITH_ROCM)

        # Non-persistent reduction
        self.common(fn, (torch.rand(100, 4000),), check_lowp=not TEST_WITH_ROCM)

    def test_clamp(self):
        def fn(a, b):
            return (a.clamp(-0.1, 0.1), b.clamp(0), torch.clamp(a + b, max=0))

        self.common(fn, (torch.randn(8, 8), torch.randn(8, 8)))

    def test_clamp_type_promotion(self):
        def fn(a):
            b = torch.tensor(1.0, dtype=torch.double, device=self.device)
            c = torch.full((4,), 2, device=self.device)
            return a.clamp(min=b, max=c)

        self.common(fn, (torch.randint(4, (4,)),))

    def test_dist(self):
        def fn(a, b):
            return (
                torch.dist(a, b),
                torch.dist(a, b, p=1.2),
            )

        self.common(fn, (torch.randn(4, 4), torch.randn(4, 4)))

    @skipCUDAIf(not SM80OrLater, "Requires sm80")
    def test_dist_bf16(self):
        def fn(a, b):
            return torch.dist(a.to(torch.bfloat16), b.to(torch.bfloat16))

        self.common(fn, (torch.randn(4, 4), torch.randn(4, 4)))

    def test_arange1(self):
        def fn(x):
            rng1 = torch.arange(8 * 8, dtype=torch.float32, device=x.device).view(8, 8)
            rng2 = torch.arange(10, 18, device=x.device)
            tmp = x * rng1
            return tmp, tmp + rng2

        self.common(fn, (torch.randn(8, 8),))

    def test_arange2(self):
        def fn(x):
            rng1 = torch.arange(8, device=x.device)
            return (x + rng1,)

        self.common(fn, (torch.randint(4, (8, 8)),), check_lowp=False)

    def test_arange3(self):
        def fn(x):
            return x + torch.ops.aten.arange.start_step(
                0, 53, 4, dtype=torch.int64, device=x.device
            )

        self.common(fn, (torch.randn(14),))

    def test_arange4(self):
        def fn(x):
            return x - torch.arange(512, -512, -1.0, device=x.device)

        self.common(fn, (torch.randn(1024),))

    def test_arange5(self):
        def fn(step, device):
            return torch.arange(512, -512, step, device=device)

        compiled_fn = torch._dynamo.optimize()(fn)

        # NOTE: use assertEqual to check dtypes which self.common doesn't do
        for step in (-1, -1.0):
            expect = fn(step, self.device)
            actual = compiled_fn(step, self.device)
            self.assertEqual(expect, actual)
        self.assertEqual(expect, actual)

    def test_arange6(self):
        def fn(x):
            return torch.arange(0.1, 8.0001, 1, dtype=x.dtype, device=x.device)

        # Test that float arguments are truncated to int when dtype is set explicitly
        make_arg = functools.partial(
            make_tensor, device=self.device, requires_grad=False
        )
        self.common(fn, (make_arg(1, dtype=torch.float32),))
        self.common(fn, (make_arg(1, dtype=torch.int64),))

    def test_linspace1(self):
        def fn(x):
            return torch.linspace(0.125, 0.875, 7, device=x.device) + x

        self.common(fn, (torch.randn(1, 7),))

    def test_linspace2(self):
        def fn(x):
            return torch.linspace(0, 2, 1, device=x.device) + x

        self.common(fn, (torch.randn(1, 1),))

    def test_linspace3(self):
        def fn(x):
            return torch.linspace(0, 2, 0, device=x.device)

        self.common(fn, (torch.Tensor([]),))

    def test_tensor1(self):
        def fn(x):
            return torch.tensor([1], device=x.device) + x, torch.tensor(
                5, device=x.device
            )

        self.common(fn, (torch.randn(10),))

    def test_tensor2(self):
        def fn(x):
            return torch.tensor(list(range(2, 40, 2)), device=x.device) + x

        self.common(fn, (torch.randn(1),))

    def test_tensor3(self):
        def fn(x):
            return (
                torch.tensor([], device=x.device),
                torch.tensor([1, 2], device=x.device) + 1,
                torch.tensor([1, 2, 3], device=x.device) + 2,
                torch.tensor([1, 2, 3, 4], device=x.device) + x,
            )

        self.common(fn, [torch.randn(4)])

    def test_views1(self):
        def fn1(x, y):
            return (x.view(size2) + y,)

        def fn2(x, y):
            return ((x + 1).view(size2) + y,)

        views = [
            ([5 * 7], [5, 7]),
            ([2 * 3 * 4 * 5 * 6 * 7], [2, 3, 4, 5, 6, 7]),
            ([2 * 3, 4, 5, 6 * 7], [2, 3, 4, 5, 6, 7]),
            ([10 * 5, 20], [10, 5, 20]),
            ([1, 10, 1], [10]),
            ([10, 1, 10, 1, 10], [10, 100]),
            ([2, 2, 2, 2], [4, 4]),
        ]
        for size1, size2 in views:
            self.common(fn1, (torch.randn(size1), torch.randn(size2)))
            self.common(fn2, (torch.randn(size1), torch.randn(size2)))

        for size2, size1 in views:
            self.common(fn1, (torch.randn(size1), torch.randn(size2)))
            self.common(fn2, (torch.randn(size1), torch.randn(size2)))

    def test_views2(self):
        def fn1(x):
            return (x.view(size2) + 1,)

        def fn2(x):
            return ((x * 2).view(size2) + 1,)

        for size1, size2 in [
            ([2, 2, 2, 2], [4, -1]),
            ([10, 1, 10, 1, 10], [-1, 100]),
            ([10 * 5, 20], [10, -1, 20]),
        ]:
            self.common(fn1, (torch.randn(size1),))
            self.common(fn2, (torch.randn(size1),))

    def test_views3(self):
        # example taken from hf_BigBird
        def forward(arg1, arg2):
            index = torch.ops.aten.index(arg1, [arg2])
            view_1 = torch.ops.aten.view(index, [1, 2232, 64])
            view_2 = torch.ops.aten.view(view_1, [1, 12, 62, 192])
            return view_2

        self.common(
            forward,
            (
                rand_strided((64, 64), (64, 1), torch.float32),
                rand_strided((2232,), (1,), torch.int64),
            ),
        )

    def test_views4(self):
        # example taken from hf_BigBird
        def forward(arg1, arg2):
            arg1 = arg1.index_select(0, arg2)
            arg1 = torch.ops.aten.view(arg1, [2, 3, 4, 5, 5])
            arg1 = torch.ops.aten.view(arg1, [2, 3, 2, 10, -1])
            return arg1

        self.common(
            forward,
            (
                torch.randn(12, 5, 5),
                torch.randint(0, 11, (24,)),
            ),
        )

    def test_views5(self):
        # tensor with shape 0 in any dimension
        def forward(x):
            y = x[:, 4:]
            return y.view(len(y), -1, 4)

        self.common(
            forward,
            (torch.randn(4, 4, 4, 4),),
        )

    def test_views6(self):
        def forward(x):
            x = torch.ops.aten.relu(x)
            s = torch.ops.aten.slice(x, 0, 0, 9223372036854775807)
            s = torch.ops.aten.slice(s, 1, 0, 9223372036854775807)
            s = torch.ops.aten.slice(s, 3, 0, 0)
            y = torch.ops.aten.view(s, [4, 2, -1])
            return y

        self.common(
            forward,
            (torch.randn(4, 2, 4, 4),),
        )

    def test_views7(self):
        # x.view(dtype)
        def forward(x, y):
            x = (x + 1).to(torch.float32)
            y = (y + 1).to(torch.int32)
            return x.view(torch.int32), y.view(torch.float32)

        self.common(
            forward,
            (
                torch.rand(2, 3, dtype=torch.float32),
                torch.randint(10, (2, 3), dtype=torch.int32),
            ),
        )

    def test_relu(self):
        def fn(a, b):
            return (torch.relu(a), torch.relu(a + b) / 10)

        self.common(fn, (torch.randn(8, 8), torch.randn(8, 8)))

    def test_exp(self):
        def fn(a, b):
            return (torch.exp(a), torch.exp(a + b))

        self.common(fn, (torch.randn(8, 8), torch.randn(8, 8)))

    def test_exp2(self):
        def fn(a, b):
            return (torch.exp2(a), torch.exp2(a + b), torch.pow(2, -torch.abs(a - b)))

        self.common(fn, (torch.randn(8, 8), torch.randn(8, 8)))

    def test_sigmoid(self):
        def fn(a, b):
            return (torch.sigmoid(a), torch.sigmoid(a + b))

        self.common(fn, (torch.randn(8, 8), torch.randn(8, 8)))

    def test_round(self):
        def fn(a, b):
            return torch.round(a), torch.round(b + 1), torch.round(a, decimals=2)

        # without manual_seed, there is some chance this test fails due to:
        # https://github.com/openai/triton/issues/530
        torch.manual_seed(0)

        # with *100 we are always getting a number exactly at .5 which we don't do right in half
        self.common(fn, (torch.randn(8, 8) * 100, torch.randn(8, 8) * 10))

    def test_round_correctness(self):
        if self.device == "cuda":
            raise unittest.SkipTest("need to debug tl.libdevice on A100/V100")

        def fn(a):
            return torch.round(a)

        self.common(
            fn,
            [torch.arange(-10, 10, 0.1, dtype=torch.float64)],
            check_lowp=False,
        )

    def test_builtins_round(self):
        def fn(x, i):
            return x[: round(i / 2 + 1)] + round(i / 2)

        cfn = torch.compile(fullgraph=True, dynamic=True)(fn)

        x = torch.zeros(5, dtype=torch.int, device=self.device)
        with torch.no_grad():
            for i in range(1, 6):
                self.assertEqual(cfn(x, i), fn(x, i))

    def test_builtins_round_float_ndigits_pos(self):
        def fn(x, i):
            return x + round(i / 2 * 123.4567, 1)

        cfn = torch.compile(fullgraph=True, dynamic=True)(fn)

        x = torch.zeros(2, device=self.device)
        i = 2

        with torch.no_grad():
            self.assertEqual(cfn(x, i), fn(x, i))

    def test_builtins_round_float_ndigits_zero(self):
        def fn(x, i):
            return x + round(i / 2 * 123.4567, 0)

        cfn = torch.compile(fullgraph=True, dynamic=True)(fn)

        x = torch.zeros(2, device=self.device)
        i = 2

        with torch.no_grad():
            self.assertEqual(cfn(x, i), fn(x, i))

    def test_builtins_round_float_ndigits_neg(self):
        def fn(x, i):
            return x + round(i / 2 * 123.4567, -1)

        cfn = torch.compile(fullgraph=True, dynamic=True)(fn)

        x = torch.zeros(2, device=self.device)
        i = 2

        with torch.no_grad():
            self.assertEqual(cfn(x, i), fn(x, i))

    def test_builtins_round_int_ndigits_pos(self):
        def fn(x, i):
            return x + round(i, 1)

        cfn = torch.compile(fullgraph=True, dynamic=True)(fn)

        x = torch.zeros(2, device=self.device)
        i = 123

        with torch.no_grad():
            self.assertEqual(cfn(x, i), fn(x, i))

    def test_builtins_round_int_ndigits_zero(self):
        def fn(x, i):
            return x + round(i, 0)

        cfn = torch.compile(fullgraph=True, dynamic=True)(fn)

        x = torch.zeros(2, device=self.device)
        i = 123

        with torch.no_grad():
            self.assertEqual(cfn(x, i), fn(x, i))

    def test_silu(self):
        def fn(a):
            return (torch.nn.functional.silu(a),)

        self.common(fn, (torch.randn(8, 8),))

    # TODO(voz): Re-enable this test ASAP https://github.com/pytorch/pytorch/issues/82763
    @unittest.skip("Skipping due to op bugs")
    def test_nan_to_num(self):
        def fn(a):
            return (
                torch.nan_to_num(a),
                torch.nan_to_num(a, nan=3.0),
                torch.nan_to_num(a, nan=None),
                torch.nan_to_num(a, posinf=4.0),
                torch.nan_to_num(a, neginf=5.0),
                torch.nan_to_num(a, nan=3.0, posinf=4.0, neginf=5.0),
            )

        self.common(
            fn,
            (torch.tensor((float("nan"), float("inf"), float("-inf"), 1.0)),),
            check_lowp=False,  # a much more elaborate test is required to match finfo max's for float and half
        )

    def test_one_hot(self):
        def fn(a):
            return torch.nn.functional.one_hot(a, 8) + 1

        self.common(
            fn,
            (torch.arange(100).view(4, 5, 5) % 8,),
            check_lowp=False,
        )

    def test_div1(self):
        def fn(a, b):
            return (
                aten.div(a, b, rounding_mode=None),
                aten.div(a, b, rounding_mode="floor"),
                aten.div(a, b, rounding_mode="trunc"),
                a / b,
                a // b,
            )

        self.common(fn, (torch.randn(8, 8) * 100, torch.randn(8, 8) * 100))

    def test_div2(self):
        def fn(a, b):
            return (
                aten.div(a, b, rounding_mode=None),
                aten.div(a, b, rounding_mode="floor"),
                aten.div(a, b, rounding_mode="trunc"),
                a / b,
                a // b,
            )

        self.common(fn, (torch.randint(-100, 100, [8, 8]), 100 * torch.randn(8, 8)))

    def test_div3(self):
        def fn(a, b):
            return (
                aten.div(a, b, rounding_mode=None),
                aten.div(a, b, rounding_mode="floor"),
                aten.div(a, b, rounding_mode="trunc"),
                a / b,
                a // b,
            )

        a = torch.randint(1, 100, [8, 8])
        self.common(fn, (a * 2, a))

    def test_div4(self):
        def fn(a, b):
            return (
                aten.div(a, b, rounding_mode=None),
                aten.div(a, b, rounding_mode="floor"),
                aten.div(a, b, rounding_mode="trunc"),
                a / b,
                a // b,
            )

        self.common(
            fn,
            (torch.randint(-100, 0, [8, 8]), torch.randint(1, 10, [8, 8])),
        )

    def test_div5(self):
        def fn(a, b):
            return (
                aten.div(a, b, rounding_mode=None),
                aten.div(a, b, rounding_mode="floor"),
                aten.div(a, b, rounding_mode="trunc"),
                a / b,
                a // b,
            )

        # divide a scalar
        self.common(fn, (torch.randint(-100, 0, [8, 8]), 16))

    def test_div6(self):
        def fn(a, b):
            return (
                aten.div(a, b, rounding_mode=None),
                aten.div(a, b, rounding_mode="floor"),
                aten.div(a, b, rounding_mode="trunc"),
                a / b,
                a // b,
            )

        # treat boolean as integer
        self.common(
            fn,
            (torch.ones([8, 8], dtype=torch.bool), torch.randint(-100, -1, [8, 8])),
        )

    def test_div7(self):
        def fn(a, b):
            return (
                aten.div(a, b, rounding_mode=None),
                aten.div(a, b, rounding_mode="floor"),
                aten.div(a, b, rounding_mode="trunc"),
                a / b,
                a // b,
            )

        self.common(
            fn,
            (
                torch.randint(2**32, 2**40, [100, 100]),
                torch.randint(-10, -1, [100, 100]),
            ),
        )

    def test_div8(self):
        def fn(a, b):
            return (
                aten.div(a, b, rounding_mode=None),
                aten.div(a * 0.5, b, rounding_mode=None),
                aten.div(a, b * 1.0, rounding_mode=None),
                aten.div(a, b, rounding_mode="floor"),
                aten.div(a, b, rounding_mode="trunc"),
                a / b,
                a // b,
            )

        self.common(fn, (1024, 100))

    def test_div9(self):
        def fn(x):
            return (torch.div(42, x), aten.true_divide(42, x), aten.div.Tensor(42, x))

        self.common(fn, (torch.randn(8),))

    def test_div_zero_dim(self):
        def fn(a, b):
            return (
                aten.div(a, b, rounding_mode=None),
                aten.div(a, b, rounding_mode="floor"),
                aten.div(a, b, rounding_mode="trunc"),
                a / b,
                a // b,
            )

        for dtype in (torch.float32, torch.int64):
            self.common(
                fn,
                (
                    make_tensor(10, device=self.device, dtype=dtype),
                    make_tensor((), device=self.device, dtype=dtype, exclude_zero=True),
                ),
            )
            self.common(
                fn,
                (
                    make_tensor((), device=self.device, dtype=dtype),
                    make_tensor(10, device=self.device, dtype=dtype, exclude_zero=True),
                ),
            )

    def test_div_prim(self):
        def fn(a, b):
            return (torch.ops.prims.div(a, b),)

        for dtype in (torch.float32, torch.int64):
            self.common(
                fn,
                (
                    make_tensor(100, device=self.device, dtype=dtype),
                    make_tensor(
                        100, device=self.device, dtype=dtype, exclude_zero=True
                    ),
                ),
            )

    def test_floordiv(self):
        def fn_floor_input(a, i):
            n = (i * 1.234) // 8.234
            return a + n

        self.common(
            fn_floor_input,
            (make_tensor(10, device=self.device, dtype=torch.float32), 33),
        )

        def fn_int_input(a, i):
            n = i // 8
            return a + n

        self.common(
            fn_int_input, (make_tensor(10, device=self.device, dtype=torch.float32), 33)
        )

    def test_both_scalars(self):
        def fn(a, b):
            return (
                aten.add(a, b),
                aten.add(b, a),
                aten.sub(a, b),
                aten.sub(b, a),
                aten.mul(a, b),
                aten.mul(b, a),
            )

        self.common(fn, (4, 3.3), reference_in_float=False)

    def test_sum_keepdims(self):
        def fn(a, b):
            return (torch.sum(a + b, -1, keepdim=True),)

        self.common(fn, (torch.randn(8, 8), torch.randn(8, 8)))

    def test_large_tensor_reduction(self):
        if not _has_sufficient_memory(self.device, 4.5 * 1024**3):  # 4.5 GiB
            raise unittest.SkipTest("insufficient memory")

        if self.device == "cpu":
            raise unittest.SkipTest("Fails on CPU")

        # Test 64-bit indexing works correctly
        def fn(a):
            return torch.max(a)

        t = torch.ones(2**32, dtype=torch.int8, device=self.device)
        t[-1] = 2

        # self.common OOMs here because it copies inputs to check for mutations
        compiled_fn = torch._dynamo.optimize()(fn)
        actual = compiled_fn(t)
        expect = torch.tensor(2, dtype=torch.int8, device=self.device)
        self.assertEqual(actual, expect)

    def test_large_broadcast_reduction(self):
        if self.device == "cpu":
            raise unittest.SkipTest("Fails on CPU")

        # Test 64-bit indexing works correctly when inputs are less than 32-bit
        # but intermediate tensors require 64-bit indexing
        def fn(a, b):
            return torch.max(a + b)

        t1 = torch.ones(1, 2**16, dtype=torch.int8, device=self.device)
        t2 = torch.ones(2**16, 1, dtype=torch.int8, device=self.device)

        t1[-1, -1] = 2
        t2[-1, -1] = 2

        # self.common OOMs here because it copies inputs to check for mutations
        compiled_fn = torch._dynamo.optimize()(fn)
        actual = compiled_fn(t1, t2)
        expect = torch.tensor(4, dtype=torch.int8, device=self.device)
        self.assertEqual(actual, expect)

    def test_large_pointwise(self):
        if not _has_sufficient_memory(self.device, 2 * (2**31 + 1)):
            raise unittest.SkipTest("insufficient memory")

        def fn(a):
            return a + 1

        t = torch.ones(2**31 + 1, dtype=torch.int8, device=self.device)
        compiled_fn = torch._dynamo.optimize()(fn)
        actual = compiled_fn(t)

        # Can't use assertEqual as it expands broadcasted inputs
        del t
        if torch.device(self.device).type == "cuda":
            torch.cuda.empty_cache()
        self.assertTrue((actual == 2).all())

    def test_large_offset_pointwise(self):
        # Test 64-bit indexing is used when input views a tensor that can be
        # indexed with 32-bit strides but the storage offset pushes it over
        # INT_MAX
        if not _has_sufficient_memory(self.device, (2**31 + 1) + (2**30 + 1)):
            raise unittest.SkipTest("insufficient memory")

        def fn(a):
            return a + 4

        t = torch.ones(2**31 + 1, dtype=torch.int8, device=self.device)
        t[2**30 :] = 0
        compiled_fn = torch._dynamo.optimize()(fn)
        actual = compiled_fn(t[2**30 :])
        self.assertTrue((actual == 4).all())

    def test_large_strided_reduction(self):
        # Test 64-bit indexing is used when input numel is less than INT_MAX
        # but stride calculations go above INT_MAX
        if not _has_sufficient_memory(self.device, 2**31 + 2):
            raise unittest.SkipTest("insufficient memory")

        def fn(a):
            return torch.max(a)

        storage = torch.ones(2**31 + 1, dtype=torch.int8, device=self.device)
        view = storage[::32]
        view[-1] = 2

        compiled_fn = torch._dynamo.optimize()(fn)
        actual = compiled_fn(view)
        expect = torch.tensor(2, dtype=torch.int8, device=self.device)
        self.assertEqual(actual, expect)

    def test_softmax(self):
        def fn(a, b):
            return (torch.softmax(a + b, -1), torch.softmax(a, 0), torch.softmax(b, 1))

        self.common(fn, (torch.randn(8, 8), torch.randn(8, 8)))

    def test_log_softmax(self):
        def fn(a, b):
            return (F.log_softmax(a + b, -1), F.log_softmax(a, 0), F.log_softmax(b, 1))

        self.common(fn, (torch.randn(8, 8), torch.randn(8, 8)))

    def test_transpose(self):
        def fn(a, b):
            return (
                torch.t(a) + b,
                torch.transpose(b * 2, 0, 1) + 10,
            )

        self.common(fn, (torch.randn(8, 8), torch.randn(8, 8)))

    def test_permute1(self):
        def fn(a):
            return (
                torch.permute(a + 1, [2, 1, 4, 0, 3]) + 2,
                torch.permute(a, [2, 1, 4, 0, 3]) + 2,
            )

        self.common(fn, (torch.randn(2, 2, 2, 2, 2),))

    def test_permute2(self):
        def fn(a):
            a = a.unfold(0, 2, 1)
            a = torch.unsqueeze(a, 1)
            a = torch.permute(a, [0, 2, 3, -3])
            return (a,)

        self.common(fn, (torch.randn(4, 4),))

    def test_expand(self):
        def fn(a):
            return (
                (a + 1).expand(3, 4, 2, 3, 2) + 2,
                a.expand(2, 1, 2, 3, 2) + 2,
            ), a.expand(2, -1, 5, -1)

        self.common(fn, (torch.randn(2, 1, 2),))

    def test_squeeze1(self):
        def fn(a):
            return ((a + 1).squeeze() + 2, a.squeeze() + 2)

        self.common(fn, (torch.randn(1, 2, 1, 2, 2, 1, 1),))

    def test_squeeze2(self):
        def fn(a):
            return ((a + 1).squeeze(-1).squeeze(2) + 2, a.squeeze(0) + 2)

        self.common(fn, (torch.randn(1, 2, 1, 2, 2, 2, 1),))

    def test_squeeze_varargs(self):
        def fn(x):
            return x.squeeze(1, 2).clone()

        a = torch.randn(1024, 1, 1)
        self.common(fn, (a,))

    def test_simplify_loops(self):
        def fn(a, b):
            return a + b

        self.common(
            fn,
            (
                torch.randn(2, 3, 4, 5, 6),
                torch.randn(4, 2, 3, 5, 6).permute(1, 2, 0, 3, 4),
            ),
        )

    def test_unsqueeze(self):
        def fn(a):
            return (
                torch.unsqueeze(a + 1, -1) + 2,
                torch.unsqueeze(a, 2) + 2,
                torch.unsqueeze(a + 1, 0) + 2,
                torch.unsqueeze(a, -2) + 2,
            )

        self.common(
            fn,
            (
                torch.randn(
                    2,
                    2,
                    2,
                    2,
                ),
            ),
        )

    def test_unsqueeze_inplace(self):
        def fn(a):
            tmp1 = a + 1
            aten.unsqueeze_(tmp1, 2)
            tmp2 = aten.unsqueeze_(a + 1, 0) + 2
            return (tmp1, tmp2)

        self.common(
            fn,
            (
                torch.randn(
                    2,
                    2,
                    2,
                    2,
                ),
            ),
        )

    def test_addmm(self):
        def fn(a, b, c):
            return (torch.addmm(a + 1, b + 2, c + 3) + 4,)

        self.common(
            fn,
            (
                torch.randn(8, 8),
                torch.randn(8, 8),
                torch.randn(8, 8),
            ),
        )

    # https://github.com/pytorch/pytorch/issues/98979
    @skipCUDAIf(True, "cuda failed for float64 linear")
    def test_linear_float64(self):
        mod = torch.nn.Sequential(torch.nn.Linear(8, 16).to(torch.float64)).eval()
        with torch.no_grad():
            self.common(mod, (torch.randn(2, 8).to(torch.float64),))

    def test_linear1(self):
        mod = torch.nn.Sequential(
            torch.nn.Linear(8, 16),
            torch.nn.Sigmoid(),
            ToTuple(),
        )
        self.common(mod, (torch.randn(2, 8),))

    def test_linear2(self):
        mod = torch.nn.Sequential(
            torch.nn.Linear(8, 8),
            torch.nn.ReLU(),
            torch.nn.Linear(8, 8),
            torch.nn.ReLU(),
            torch.nn.Linear(8, 8),
            torch.nn.ReLU(),
            torch.nn.Linear(8, 8),
            torch.nn.ReLU(),
        )
        self.common(
            mod,
            (torch.randn(2, 8),),
            atol=1e-3,
            rtol=0.01,
        )

    def test_bmm1(self):
        def fn(a, b):
            return (
                torch.bmm(a, b),
                torch.bmm(a + 1, b + 2) + 3,
            )

        self.common(
            fn,
            (
                torch.randn(2, 8, 8),
                torch.randn(2, 8, 8),
            ),
            check_lowp=False,
        )
        self.common(
            fn,
            (
                torch.randn(1, 16, 8),
                torch.randn(1, 8, 10),
            ),
            check_lowp=False,
        )

    def test_bmm2(self):
        def fn(a, b):
            return torch.bmm(a.permute(0, 2, 1), b)

        self.common(
            fn,
            (
                torch.randn(1, 8, 8),
                torch.randn(1, 8, 8),
            ),
            check_lowp=False,
        )

    @config.patch(force_mixed_mm=True)
    def test_mixed_mm(self):
        def fn(a, b):
            return torch.mm(a, b.to(a.dtype))

        self.common(
            fn,
            (
                torch.randn(8, 8),
                torch.randint(-128, 127, (8, 8), dtype=torch.int8),
            ),
            check_lowp=True,
        )

    @config.patch(force_mixed_mm=True)
    def test_mixed_mm2(self):
        def fn(a, b, scale, bias):
            return torch.mm(a, b.to(a.dtype)) * scale + bias

        self.common(
            fn,
            (
                torch.randn(8, 8),
                torch.randint(-128, 127, (8, 8), dtype=torch.int8),
                torch.randn(8),
                torch.randn(8),
            ),
            check_lowp=True,
        )

    @config.patch(use_mixed_mm=True)
    def test_uint4x2_mixed_mm(self):
        def fn(a, b):
            return torch.mm(
                a,
                torch.cat((b & 0xF, b >> 4), 1)
                .reshape(-1, b.shape[1])
                .to(a.dtype)
                .sub(8),
            )

        self.common(
            fn,
            (
                torch.randn(8, 8),
                torch.randint(0, 255, (4, 8), dtype=torch.uint8),
            ),
            check_lowp=True,
        )

    def test_mm_mixed_dtype(self):
        def fn(a, b):
            return torch.mm(a, b)

        t1 = torch.arange(6, dtype=torch.float, device=self.device).view(2, 3)
        t2 = torch.arange(9, dtype=torch.int64, device=self.device).view(3, 3)

        msg = "expected .* and .* to have the same dtype, but got: .* != .*"
        with self.assertRaisesRegex(RuntimeError, msg):
            torch.compile(fn)(t1, t2)
        with self.assertRaisesRegex(RuntimeError, msg):
            fn(t1, t2)

    def test_linear_mixed_dtype(self):
        class Net(nn.Module):
            def __init__(self):
                super(Net, self).__init__()  # noqa: UP008
                self.fc1 = nn.Linear(3, 3)

            def forward(self, x):
                x = self.fc1(x.permute(1, 2, 0))
                return x

        fn = Net().to(self.device)
        t = torch.arange(27, device=self.device).view(3, 3, 3)

        msg = "expected .* and .* to have the same dtype, but got: .* != .*"
        with self.assertRaisesRegex(RuntimeError, msg):
            fn(t)
        with self.assertRaisesRegex(RuntimeError, msg):
            with torch.no_grad():
                torch.compile(fn)(t)
        # TODO: Autograd internal assertion
        msg = "Failed running call_module .*"
        with self.assertRaisesRegex(RuntimeError, msg):
            torch.compile(fn)(t)

    def test_scalar_input(self):
        def fn(x, y):
            a = torch.div(x, y, rounding_mode="floor")
            return a

        self.common(fn, [torch.randint(5, (1, 8)), 5400])

    def test_shape_prop_torch_ones(self):
        class Model(torch.nn.Module):
            def forward(self, attention_scores):
                extended_attention_mask = torch.ones(
                    8, 1, 1, 512, device=attention_scores.device
                )
                attention_scores = attention_scores + extended_attention_mask

                return attention_scores

        mod = Model().eval()
        with torch.no_grad():
            self.common(
                mod,
                (torch.randn(8, 12, 512, 512),),
            )

    @slowTest
    @expectedFailureCodegenDynamic
    @config.patch({"freezing": True})
    def test_conv_bn_fuse(self):
        # For gpu path, there is an accuracy issue
        if self.device == GPU_TYPE:
            raise unittest.SkipTest("only support cpu conv bn test")

        # fails dynamic check which bn is fused, and there will not have loops vars.
        input_shapes = {1: (112,), 2: (112, 112), 3: (55, 55, 55)}
        conv_modules = {1: torch.nn.Conv1d, 2: torch.nn.Conv2d, 3: torch.nn.Conv3d}
        bn_modules = {
            1: torch.nn.BatchNorm1d,
            2: torch.nn.BatchNorm2d,
            3: torch.nn.BatchNorm3d,
        }
        options = itertools.product(
            [1, 2, 3],
            [True, False],
            [1, 3],
            [1, 2],
            [1, 4],
        )

        for (
            dim,
            bias,
            kernel_size,
            dilation,
            groups,
        ) in options:
            oC = 32 * groups
            iC = 3 * groups
            x_shape = (1, iC) + input_shapes[dim]
            mod = torch.nn.Sequential(
                conv_modules[dim](
                    iC,
                    oC,
                    kernel_size=kernel_size,
                    dilation=dilation,
                    groups=groups,
                    bias=bias,
                ),
                bn_modules[dim](oC),
            ).eval()
            test_memory_format = [torch.contiguous_format]
            # TODO: GPU path doesn't support channels_last now.
            if not HAS_GPU and dim > 1:
                channels_last = (
                    torch.channels_last if dim == 2 else torch.channels_last_3d
                )
                test_memory_format.append(channels_last)
            for memory_format in test_memory_format:
                v = torch.randn(x_shape, dtype=torch.float32).to(
                    memory_format=memory_format
                )
                with torch.no_grad():
                    self.common(
                        mod,
                        (v,),
                    )

    def test_conv_functional_bn_fuse(self):
        # For gpu path, there is an accuracy issue
        if self.device == GPU_TYPE:
            raise unittest.SkipTest("only support cpu conv bn test")

        # Define a BatchNorm using functional BN.
        class BatchNorm(torch.nn.BatchNorm2d):
            def __init__(
                self,
                num_features,
                eps=1e-5,
                momentum=0.1,
                affine=True,
                track_running_stats=True,
                device=None,
                dtype=None,
            ):
                factory_kwargs = {"device": device, "dtype": dtype}
                super().__init__(
                    num_features,
                    eps=eps,
                    momentum=momentum,
                    affine=affine,
                    track_running_stats=track_running_stats,
                    **factory_kwargs,
                )

            def forward(self, x):
                if self.momentum is None:
                    exponential_average_factor = 0.0
                else:
                    exponential_average_factor = self.momentum

                if self.training and self.track_running_stats:
                    # TODO: if statement only here to tell the jit to skip emitting this when it is None
                    if self.num_batches_tracked is not None:  # type: ignore[has-type]
                        self.num_batches_tracked = self.num_batches_tracked + 1  # type: ignore[has-type]
                        if self.momentum is None:  # use cumulative moving average
                            exponential_average_factor = 1.0 / float(
                                self.num_batches_tracked
                            )
                        else:  # use exponential moving average
                            exponential_average_factor = self.momentum
                if self.training:
                    bn_training = True
                else:
                    bn_training = (self.running_mean is None) and (
                        self.running_var is None
                    )
                x = F.batch_norm(
                    x,
                    # If buffers are not to be tracked, ensure that they won't be updated
                    self.running_mean
                    if not self.training or self.track_running_stats
                    else None,
                    self.running_var
                    if not self.training or self.track_running_stats
                    else None,
                    self.weight,
                    self.bias,
                    bn_training,
                    exponential_average_factor,
                    self.eps,
                )
                return x

        v = torch.randn(1, 3, 556, 56, dtype=torch.float32)
        mod = torch.nn.Sequential(
            torch.nn.Conv2d(
                3,
                64,
                kernel_size=3,
                dilation=1,
                groups=1,
                bias=True,
            ),
            BatchNorm(64),
        ).eval()
        with torch.no_grad():
            self.common(
                mod,
                (v,),
            )

    @skipIfRocm
    def test_conv_inference_heuristics(self):
        if self.device != GPU_TYPE:
            raise unittest.SkipTest(f"{GPU_TYPE} only test")

        in_channels = 6
        out_channels = 6
        kernel_size = 3
        groups = 3

        grouped_conv = nn.Conv2d(
            in_channels, out_channels, kernel_size, groups=groups
        ).to(self.device)

        input_tensor = torch.randn(1, in_channels, 10, 10).to(self.device)

        # Perform the forward pass
        @torch.compile()
        def foo(m, inp):
            return m(inp)

        with torch.no_grad():
            _, code = run_and_get_code(foo, grouped_conv, input_tensor)
            # no to channels last permuting before kernel
            FileCheck().check_not(".run(").check(".convolution(").run(code[0])

        # in out should do channels last in inference
        in_channels = 8
        out_channels = 4
        kernel_size = 3

        # Create the convolution layer
        conv_layer = nn.Conv2d(in_channels, out_channels, kernel_size).to(self.device)

        input_tensor = torch.randn(1, in_channels, 10, 10).to(self.device)

        with torch.no_grad():
            _, code = run_and_get_code(foo, conv_layer, input_tensor)
            # should be channels last permuting before kernel
            FileCheck().check(".run(").check(".convolution(").run(code[0])

    def test_upsample_cat_conv(self):
        if self.device == GPU_TYPE:
            raise unittest.SkipTest("only support cpu upsample_cat_conv test")

        class M(torch.nn.Module):
            def __init__(
                self,
                **kwargs,
            ):
                super().__init__()
                self.upsample = torch.nn.UpsamplingNearest2d(scale_factor=2)
                self.conv = torch.nn.Conv2d(
                    8,
                    5,
                    kernel_size=1,
                    padding=0,
                    stride=1,
                    dilation=1,
                    **kwargs,
                )

            def forward(self, x, y):
                x = self.upsample(x)
                z = torch.cat([x, y], dim=1)
                z = self.conv(z)
                return z

        v1 = torch.randn([8, 2, 12, 26])
        v2 = torch.randn([8, 6, 24, 52])

        with torch.no_grad():
            self.common(
                M().eval(),
                (v1, v2),
            )

    def test_aliased_buffer_reuse(self):
        def fn(x, y):
            x = 2 * x
            y = 2 * y
            c = torch.cat([x, y], dim=-1)
            d = 1 + c
            m = torch.mm(d, d)
            return m[:, :2] + x

        self.common(fn, (torch.randn(4, 2), torch.randn(4, 2)), check_lowp=False)

    def test_slice_view_with_graph_break(self):
        def fn():
            a = torch.tensor([1], device=self.device)
            a = a[0:1]
            b = a.squeeze()
            a[0] = 0
            if a[0] < 1e5:
                pass
            a[0] = 2
            return b

        expect = fn()
        opt_fn = torch.compile(fn)
        actual = opt_fn()
        self.assertEqual(expect, actual)

    def test_view_detach(self):
        def fn(a):
            return a[0].detach()

        self.common(
            fn,
            (torch.randn([4, 4], requires_grad=True),),
        )

    def test_gather1(self):
        def fn(a, b):
            return (
                torch.gather(a.expand([4, 5, 10, 6]), 3, b + 1),
                torch.gather(a.expand([4, 5, 10, 6]), -1, b + 1),
            )

        self.common(
            fn,
            (
                torch.randn([1, 1, 10, 6]),
                torch.randint(5, [4, 5, 10, 1], dtype=torch.int64),
            ),
        )

    def test_gather2(self):
        # 0d tensor
        def fn(a, b):
            return torch.gather(a, 0, b) + torch.gather(a, -1, b)

        x = torch.tensor(123)
        y = torch.tensor(0)
        self.assertEqual(fn(x, y), x + x)

    def test_gather3(self):
        def fn(a, b):
            return torch.gather(a, 1, b, sparse_grad=True)

        self.common(
            fn,
            (
                torch.randn([4, 5, 10, 6], requires_grad=True),
                torch.randint(5, [4, 5, 10, 1], dtype=torch.int64),
            ),
        )

    def test_slice1(self):
        def fn(a):
            return (
                a[:, :10, 0] + a[:, 10:, 0],
                (a + 1)[:, :10, 0] + (a + 1)[:, 10:, 0],
                a[:, -30:, 0],  # negative index out of range
                a[:, :-30, 0],  # negative index out of range
            )

        self.common(
            fn,
            (torch.randn([2, 20, 2]),),
        )

    def test_slice2(self):
        def fn(a):
            return (
                a[:-1, ::2, -1] + a[-1:, 1::2, -2],
                (a + 1)[:-1, ::2, -1] + (a + 2)[-1:, 1::2, -2],
            )

        self.common(
            fn,
            (torch.randn([2, 20, 2]),),
        )

    # It's a view so it doens't generate a kernel
    @expectedFailureCodegenDynamic
    def test_slice3(self):
        def fn(a, b):
            return torch.ops.aten.slice.Tensor(a, 0, 0, -b)

        x = torch.rand(48, 3, 512, 512)
        self.common(fn, (x, 2))

    @expectedFailureCodegenDynamic
    def test_slice4(self):
        # empty slices that require clamping the start or end
        def fn(a):
            return (
                aten.slice.Tensor(a, 0, 2, 0, 1),
                aten.slice.Tensor(a, 0, a.shape[0], a.shape[0] + 10, 1),
                aten.slice.Tensor(a, 0, -20, 0, 1),
                aten.slice.Tensor(a, 0, -20, -16, 1),
            )

        x = torch.rand(10)
        self.common(fn, (x,))

    def test_split_with_sizes(self):
        def fn(a, sizes):
            return [t + 1.0 for t in torch.split(a * 2.0, sizes, -1)]

        self.common(fn, (torch.randn(2, 2, 10), [3, 3, 4]))
        self.common(fn, (torch.randn(2, 2, 10), [4, 3, 3]))
        self.common(fn, (torch.randn(2, 2, 10), [1, 2, 3, 4]))

    def test_split_with_sizes_failed(self):
        @torch._dynamo.optimize("inductor")
        def fn(a):
            return torch.split(a, [2, 1, 1], dim=1)

        with self.assertRaisesRegex(RuntimeError, ""):
            fn(torch.randn(1, 5))

    def test_inductor_assert(self):
        @torch._dynamo.optimize("inductor", dynamic=True)
        def fn(a):
            assert a.shape[0] >= 2 and a.shape[1] >= 4
            return a.cos()

        inp = torch.randn(2, 4, 6)
        torch._dynamo.mark_dynamic(inp, 0)
        torch._dynamo.mark_dynamic(inp, 1)
        self.assertEqual(fn(inp), inp.cos())

    def test_split(self):
        def fn(a):
            t = torch.split(a, 3, -1)
            return (t[0], t[1], t[2], t[3])

        def fn2(a):
            return fn(a + 1)

        self.common(
            fn,
            (torch.randn([2, 2, 10]),),
        )

        self.common(
            fn2,
            (torch.randn([2, 2, 10]),),
        )

    def test_to_dtype(self):
        def fn(a, b):
            return (
                aten._to_copy(a, dtype=6),
                aten._to_copy(b + 1, dtype=6),
                aten.to(b, torch.float64),
                aten.to(b, torch.bool),
            )

        self.common(
            fn,
            (
                torch.randn([2, 2, 10]),
                torch.randn([2, 2, 10], dtype=torch.float64),
            ),
        )

    @requires_gpu()
    def test_to_device(self):
        def fn(a):
            if a.device.type == "cpu":
                return aten._to_copy(
                    a, device=torch.device(GPU_TYPE), dtype=6, layout=0
                )
            else:
                return aten._to_copy(a, device=torch.device("cpu"), dtype=6, layout=0)

        self.common(
            fn,
            (torch.randn([2, 2, 10]),),
        )

    def test_to_memory_format(self):
        def fn(a, memory_format):
            return a.to(memory_format=memory_format)

        self.common(
            fn,
            (torch.randn([2, 2, 10, 10]), torch.channels_last),
        )
        self.common(
            fn,
            (
                torch.randn([2, 2, 10, 10]).to(memory_format=torch.channels_last),
                torch.contiguous_format,
            ),
        )

    @requires_gpu()
    def test_to_device_constant(self):
        def fn(a):
            d1 = a.device.type
            if d1 == "cpu":
                d2 = GPU_TYPE
            else:
                d2 = "cpu"

            const1 = torch.as_tensor(list(range(64)), device=d2)
            return (
                torch.arange(10, device=d2).to(d1) + a,
                const1.to(d1),
                (const1 + 1).to(d1),
            )

        self.common(
            fn,
            (torch.randn([10]),),
        )

    @requires_gpu()
    def test_multi_device(self):
        def fn(x):
            x = x + 1
            x = x + 2
            x = x.to(device=GPU_TYPE)
            x = x + 3
            x = x + 4
            x = x.cpu()
            x = x + 5
            x = x + 6
            x = x.to(device=GPU_TYPE)
            x = x + 7
            x = x + 8
            x = x.cpu()
            x = x + 9
            x = x + 10
            return x

        self.common(
            fn,
            (torch.randn([2, 2, 10]),),
            check_lowp=False,  # cpu doesn't understand fp16, and there are explicit .cpu() calls
        )

    @requires_multigpu()
    def test_multi_gpu_device(self):
        # TODO: https://github.com/pytorch/pytorch/issues/92627
        x = torch.rand([4], device=GPU_TYPE)

        def fn(x, y):
            r = torch.ops.aten.div(x, y)
            r = r.to(f"{GPU_TYPE}:1")
            return 2 * r

        self.common(fn, (torch.randn(4), torch.randn(4)), check_lowp=False)

    @requires_multigpu()
    def test_multi_gpu_recompile_on_index(self):
        torch.set_float32_matmul_precision("high")

        def gemm(x, y):
            return x @ y

        failed_guard = None

        def fail(guard):
            nonlocal failed_guard
            failed_guard = guard

        gemm_opt = torch._dynamo.optimize("inductor", guard_fail_fn=fail)(gemm)

        x0 = torch.randn(1024, 1024, device=f"{GPU_TYPE}:0")
        y0 = torch.randn(1024, 1024, device=f"{GPU_TYPE}:0")

        gemm_opt(x0, y0)

        x1 = torch.randn(1024, 1024, device=f"{GPU_TYPE}:1")
        y1 = torch.randn(1024, 1024, device=f"{GPU_TYPE}:1")

        gemm_opt(x1, y1)
        self.assertTrue(failed_guard is not None)
        self.assertTrue(
            "tensor 'L['x']' Tensor device index mismatch. Expected device index to be"
            in failed_guard.reason
        )

    def test_unbind(self):
        def fn(a):
            return torch.unbind(a), torch.unbind(a, -1)

        self.common(
            fn,
            (torch.randn([4, 4, 4]),),
        )

    @skipIfRocm
    def test_convolution1(self):
        m = torch.nn.Sequential(
            torch.nn.Conv2d(5, 6, [3, 3]),
            torch.nn.ReLU(),
            ToTuple(),
        )

        self.common(
            m,
            (torch.randn([2, 5, 16, 16]),),
            # Mismatched elements: 10 / 2352 (0.4%)
            # Greatest absolute difference: 5.7220458984375e-05 at index (0, 3, 12, 12) (up to 1e-05 allowed)
            # Greatest relative difference: 0.06512477175897748 at index (0, 4, 11, 9) (up to 0.001 allowed)
            atol=6e-5,
            rtol=0.001,
        )

    def test_convolution2(self):
        def fn(x, w, b):
            # transposed conv
            return (aten.convolution(x, w, b, [4], [0], [1], True, [0], 1),)

        self.common(
            fn,
            (
                torch.randn([2, 32, 90]),
                torch.randn([32, 16, 8]),
                torch.randn([16]),
            ),
            check_lowp=False,
        )

    @skipIfRocm
    def test_convolution3(self):
        # Test stride or padding or dilation is 1 element list.
        m = torch.nn.Sequential(
            torch.nn.Conv2d(5, 6, [3, 3], stride=[1], padding=[0], dilation=[1]),
            torch.nn.ReLU(),
            ToTuple(),
        )

        self.common(
            m,
            (torch.randn([2, 5, 16, 16]),),
            atol=6e-5,
            rtol=0.001,
        )

    @skipIfRocm
    def test_convolution4(self):
        def fn(x, w):
            x = F.conv2d(x, w, groups=w.shape[0])
            return x.sum()

        self.common(
            fn,
            (
                torch.randn([2, 3, 16, 20]),
                torch.randn([3, 1, 5, 5]),
            ),
        )

    def test_conv2d_channels_last(self):
        if self.device == GPU_TYPE:
            raise unittest.SkipTest("only support cpu conv2d channels_last")

        m = torch.nn.Sequential(
            torch.nn.Conv2d(3, 3, 1, 1),
            ToTuple(),
        )
        # only weight is channels_last
        self.common(
            m.to(memory_format=torch.channels_last),
            (torch.randn([2, 3, 16, 16]),),
            check_lowp=False,
        )
        # only activation is channels_last
        self.common(
            m,
            (torch.randn([2, 3, 16, 16]).to(memory_format=torch.channels_last),),
            check_lowp=False,
        )
        # activation and weight are all channels_last
        self.common(
            m.to(memory_format=torch.channels_last),
            (torch.randn([2, 3, 16, 16]).to(memory_format=torch.channels_last),),
            check_lowp=False,
        )

    def test_conv2d_backward_channels_last(self):
        def fn(grad_output, inp, weight):
            convolution_backward_8 = torch.ops.aten.convolution_backward.default(
                grad_output,
                inp,
                weight,
                [320],
                [1, 1],
                [0, 0],
                [1, 1],
                False,
                [0, 0],
                1,
                [True, True, True],
            )
            return convolution_backward_8

        # only weight is channels_last
        self.common(
            fn,
            (
                torch.randn([2, 320, 8, 8]),
                torch.randn([2, 2048, 8, 8]),
                torch.randn([320, 2048, 1, 1]).to(memory_format=torch.channels_last),
            ),
            check_lowp=False,
        )

    def test_conv3d_channels_last(self):
        if self.device == GPU_TYPE:
            raise unittest.SkipTest("only support cpu conv3d channels_last")

        m = torch.nn.Sequential(
            torch.nn.Conv3d(3, 3, 1, 1),
            ToTuple(),
        )
        # only weight is channels_last
        self.common(
            m.to(memory_format=torch.channels_last_3d),
            (torch.randn([2, 3, 16, 16, 16]),),
        )
        # only activation is channels_last
        self.common(
            m,
            (torch.randn([2, 3, 16, 16, 16]).to(memory_format=torch.channels_last_3d),),
        )
        # activation and weight are all channels_last
        self.common(
            m.to(memory_format=torch.channels_last_3d),
            (torch.randn([2, 3, 16, 16, 16]).to(memory_format=torch.channels_last_3d),),
        )

    def test_adaptive_avg_pool2d1(self):
        def fn(x):
            return aten._adaptive_avg_pool2d(x, (6, 6)), aten._adaptive_avg_pool2d(
                x + 1, (2, 5)
            )

        self.common(
            fn,
            (torch.randn(2, 4, 16, 16),),
            check_lowp=False,
        )

        # lowering to avg_pool2d case
        self.common(
            fn,
            (torch.randn(2, 4, 3, 3),),
        )

        # no-op case
        self.common(
            fn,
            (torch.randn(2, 4, 6, 6),),
        )

    def test_adaptive_avg_pool2d2(self):
        # Big kernel size, use fallback
        def fn(x):
            return aten._adaptive_avg_pool2d(x, (4, 4))

        torch._inductor.metrics.generated_kernel_count = 0
        self.common(
            fn,
            (torch.randn(2, 4, 21, 21),),
            check_lowp=False,
        )
        assertGeneratedKernelCountEqual(self, 0)

    def test_multi_threading(self):
        model = torch.nn.Linear(2, 3).eval()
        inp = torch.randn(4, 2)

        num_run = 3

        def run_weights_sharing_model(m, inp):
            with torch.no_grad():
                for i in range(num_run):
                    y = m(inp)

        numb_instance = 2
        threads = []
        compiled_m = torch.compile(model)
        for i in range(1, numb_instance + 1):
            thread = threading.Thread(
                target=run_weights_sharing_model, args=(compiled_m, inp)
            )
            threads.append(thread)
            thread.start()
        for thread in threads:
            thread.join()

    @unittest.skipIf(config.is_fbcode(), "fbcode triton error, needs debugging")
    def test_adaptive_avg_pool2d_low_prec(self):
        class Model(torch.nn.Module):
            def __init__(self):
                super().__init__()
                self.avgpool = torch.nn.AdaptiveAvgPool2d((1, 1))

            def forward(self, x):
                x = self.avgpool(x)
                return x

        mod = Model()
        for dtype in [torch.half, torch.bfloat16]:
            x = torch.randn(4, 3, 7, 7).to(dtype=dtype)
            opt_mod = torch.compile(mod)
            res = opt_mod(x)
            expected = mod(x)
            self.assertTrue(torch.allclose(res, expected))

    def test_buffer_copied_in_graph(self):
        class MyModel(torch.nn.Module):
            def __init__(self):
                super().__init__()
                self.register_buffer("buf", torch.zeros(1))
                self.w1 = torch.nn.Parameter(torch.zeros(1))
                self.w2 = torch.nn.Parameter(torch.zeros(1))

            def forward(self, x):
                self.buf.add_(1)
                return (self.w1 * x * self.w2).sum() + self.buf.sum()

        model_for_eager = MyModel()
        model_for_compile = copy.deepcopy(model_for_eager)

        eager_version_counters = [
            buffer._version for _, buffer in model_for_eager.named_buffers()
        ]
        compile_version_counters = [
            buffer._version for _, buffer in model_for_compile.named_buffers()
        ]

        compiled_f = torch.compile(model_for_compile, backend="inductor")

        inp_ref = torch.ones(1, requires_grad=True)
        inp_test = torch.ones(1, requires_grad=True)

        out_ref = model_for_eager(inp_ref.clone())
        out_test = compiled_f(inp_test.clone())

        eager_version_counters_after = [
            buffer._version for _, buffer in model_for_eager.named_buffers()
        ]
        compile_version_counters_after = [
            buffer._version for _, buffer in model_for_compile.named_buffers()
        ]

        eager_delta = list(
            map(operator.sub, eager_version_counters_after, eager_version_counters)
        )
        compile_delta = list(
            map(operator.sub, compile_version_counters_after, compile_version_counters)
        )

        self.assertEqual(eager_delta, compile_delta)

    def test_buffer_copied_in_graph_with_different_shapes(self):
        class MyModel(torch.nn.Module):
            def __init__(self):
                super().__init__()
                self.register_buffer("buf", torch.ones(4, 4))
                self.w = torch.nn.Parameter(
                    torch.Tensor([[4, 5], [1, 2], [6, 7], [8, 9]])
                )

            def forward(self, x):
                self.buf.add_(1)
                return (self.w @ x).sum() + self.buf.sum()

        model_for_eager = MyModel()
        model_for_compile = copy.deepcopy(model_for_eager)

        eager_version_counters = [
            buffer._version for _, buffer in model_for_eager.named_buffers()
        ]
        compile_version_counters = [
            buffer._version for _, buffer in model_for_compile.named_buffers()
        ]

        compiled_f = torch.compile(model_for_compile, backend="inductor")

        inp_ref = torch.ones(2, 4, requires_grad=True)
        inp_test = torch.ones(2, 4, requires_grad=True)

        out_ref = model_for_eager(inp_ref.clone())
        out_test = compiled_f(inp_test.clone())

        eager_version_counters_after = [
            buffer._version for _, buffer in model_for_eager.named_buffers()
        ]
        compile_version_counters_after = [
            buffer._version for _, buffer in model_for_compile.named_buffers()
        ]

        eager_delta = list(
            map(operator.sub, eager_version_counters_after, eager_version_counters)
        )
        compile_delta = list(
            map(operator.sub, compile_version_counters_after, compile_version_counters)
        )

        self.assertEqual(eager_delta, compile_delta)

    def test_buffer_batch_norm(self):
        class MyModel(torch.nn.Module):
            def __init__(self):
                super().__init__()
                self.m = torch.nn.BatchNorm1d(100)

            def forward(self, x):
                return self.m(x)

        model_for_eager = MyModel()
        model_for_compile = copy.deepcopy(model_for_eager)

        eager_version_counters = [
            buffer._version for _, buffer in model_for_eager.named_buffers()
        ]
        compile_version_counters = [
            buffer._version for _, buffer in model_for_compile.named_buffers()
        ]

        compiled_f = torch.compile(model_for_compile, backend="inductor")

        inp_ref = torch.ones(20, 100, requires_grad=True)
        inp_test = torch.ones(20, 100, requires_grad=True)

        out_ref = model_for_eager(inp_ref.clone())
        out_test = compiled_f(inp_test.clone())

        eager_version_counters_after = [
            buffer._version for _, buffer in model_for_eager.named_buffers()
        ]
        compile_version_counters_after = [
            buffer._version for _, buffer in model_for_compile.named_buffers()
        ]

        eager_delta = list(
            map(operator.sub, eager_version_counters_after, eager_version_counters)
        )
        compile_delta = list(
            map(operator.sub, compile_version_counters_after, compile_version_counters)
        )

        self.assertEqual(eager_delta, compile_delta)

    def test_adaptive_avg_pool_with_output_size_0(self):
        m1 = nn.AdaptiveAvgPool1d(0)
        self.common(m1, (torch.randn(1, 2),))
        m2 = nn.AdaptiveAvgPool2d(0)
        self.common(m2, (torch.randn(1, 2, 3),))

    def test_max_pool2d1(self):
        def fn(x):
            return aten.max_pool2d_with_indices(x, [3, 3], [2, 2])

        self.common(
            fn,
            (torch.randn(2, 4, 16, 16),),
        )

    def test_max_pool2d2(self):
        def fn(x):
            return aten.max_pool2d_with_indices(x, [3, 3], [2, 2])

        self.common(
            fn,
            (torch.randn([16, 64, 55, 55]),),
        )

    def test_max_pool2d3(self):
        def fn(x):
            # with padding
            return (
                aten.max_pool2d_with_indices(x, [3, 3], [2, 2], [1, 1]),
                aten.max_pool2d_with_indices(
                    x,
                    [
                        3,
                    ],
                    [
                        2,
                    ],
                    [
                        1,
                    ],
                ),
            )

        self.common(
            fn,
            (-torch.arange(1 * 8 * 8, dtype=torch.float32).view(1, 1, 8, 8),),
        )

    def test_max_pool2d4(self):
        def fn(x):
            # with padding
            return aten.max_pool2d_with_indices(x, [3, 3], [2, 2], [0, 0], [1, 1], True)

        self.common(
            fn,
            (torch.randn([2, 8, 111, 111]),),
        )

    def test_max_pool2d5(self):
        def fn(x):
            return aten.max_pool2d_with_indices(x, [3, 3], [])

        self.common(
            fn,
            (torch.randn([16, 64, 55, 55]),),
        )

    def test_max_pool2d6(self):
        # Too big kernel size, use fallback
        def fn(x):
            return aten.max_pool2d_with_indices(x, [13, 13], [])

        torch._inductor.metrics.generated_kernel_count = 0
        self.common(
            fn,
            (torch.randn([16, 64, 55, 55]),),
        )
        assertGeneratedKernelCountEqual(self, 0)

    # From https://github.com/pytorch/pytorch/issues/94775
    def test_max_pool2d7(self):
        # ceil mode turns on
        def fn(x):
            return torch.nn.functional.max_pool2d(
                x, 1, stride=(2, 2), padding=0, ceil_mode=True
            )

        self.common(
            fn,
            (torch.randn([1, 1, 6, 7]),),
        )

    # From https://github.com/pytorch/pytorch/issues/93384
    def test_max_pool2d8(self):
        # dialtion is not 1, use fallback
        def fn(x):
            return aten.max_pool2d_with_indices(x, [3, 2], [2, 1], [1, 1], [1, 2])

        torch._inductor.metrics.generated_kernel_count = 0
        self.common(
            fn,
            (torch.randn([2, 2, 3, 6]),),
        )
        assertGeneratedKernelCountEqual(self, 0)

    def test_avg_pool2d1(self):
        def fn(x):
            return aten.avg_pool2d(x, [3, 3], [2, 2])

        self.common(
            fn,
            (torch.randn(2, 4, 16, 16),),
        )

    def test_avg_pool2d2(self):
        def fn(x):
            return aten.avg_pool2d(x, [3, 3], [2, 2])

        self.common(
            fn,
            (torch.randn([16, 64, 55, 55]),),
        )

    def test_avg_pool2d3(self):
        def fn(x):
            return (
                aten.avg_pool2d(x, [3, 3], [2, 2], [1, 1]),
                aten.avg_pool2d(
                    x,
                    [
                        3,
                    ],
                    [
                        2,
                    ],
                    [
                        1,
                    ],
                ),
            )

        self.common(
            fn,
            (-torch.arange(1 * 8 * 8, dtype=torch.float32).view(1, 1, 8, 8),),
        )

    def test_avg_pool2d4(self):
        def fn(x):
            return aten.avg_pool2d(x, [3, 3], [2, 2], [0, 0], True)

        self.common(
            fn,
            (torch.randn([2, 8, 111, 111]),),
        )

    def test_avg_pool2d5(self):
        def fn(x):
            return aten.avg_pool2d(x, [3, 3], [2, 2], [1, 1], count_include_pad=False)

        self.common(
            fn,
            (-torch.arange(1 * 8 * 8, dtype=torch.float32).view(1, 1, 8, 8),),
        )

    def test_avg_pool2d6(self):
        def fn(x):
            return aten.avg_pool2d(x, [3, 3], [2, 2], [1, 1], divisor_override=3)

        self.common(
            fn,
            (-torch.arange(1 * 8 * 8, dtype=torch.float32).view(1, 1, 8, 8),),
        )

    def test_avg_pool2d7(self):
        # Large kernel size, use fallback
        def fn(x):
            return aten.avg_pool2d(x, [13, 13], [1, 1], [0, 0])

        torch._inductor.metrics.generated_kernel_count = 0
        self.common(
            fn,
            (-torch.arange(1 * 24 * 24, dtype=torch.float32).view(1, 1, 24, 24),),
        )
        assertGeneratedKernelCountEqual(self, 0)

    def test_avg_pool2d8(self):
        # https://github.com/pytorch/pytorch/issues/100987
        def fn(x):
            return aten.avg_pool2d(
                x, kernel_size=3, stride=2, padding=1, ceil_mode=True
            )

        self.common(
            fn,
            (torch.randn(1, 3, 6, 6),),
        )

    def test_alexnet_prefix(self):
        def forward(arg6, arg7, arg16):
            convolution = torch.ops.aten.convolution(
                arg16, arg7, arg6, [4, 4], [2, 2], [1, 1], False, [0, 0], 1
            )
            relu = torch.ops.aten.relu(convolution)
            max_pool2d_with_indices = torch.ops.aten.max_pool2d_with_indices(
                relu, [3, 3], [2, 2]
            )
            getitem = max_pool2d_with_indices[0]
            return (getitem,)

        self.common(
            forward,
            (
                rand_strided((64,), (1,), torch.float32, "cpu"),
                rand_strided((64, 3, 11, 11), (363, 121, 11, 1), torch.float32, "cpu"),
                rand_strided(
                    (16, 3, 224, 224), (150528, 50176, 224, 1), torch.float32, "cpu"
                ),
            ),
            # Mismatched elements: 127 / 746496 (0.0%)
            # Greatest absolute difference: 0.0009765625 at index (1, 62, 7, 16) (up to 1e-05 allowed)
            # Greatest relative difference: 0.05187467899332306 at index (14, 18, 11, 0) (up to 0.001 allowed)
            atol=3e-3,
            rtol=2,
        )

    def test_elu(self):
        def fn(x):
            return aten.elu(x, 1.6732632423543772, 1.0507009873554805) + 2, aten.elu(
                x + 1, 2, 3, 4
            )

        self.common(
            fn,
            (torch.randn([16, 16]),),
        )

    def test_tan(self):
        def fn(x):
            return aten.tan(x) + 2, aten.tan(x + 1)

        self.common(
            fn,
            (torch.randn([16, 16]),),
        )

    def test_tanh(self):
        def fn(x):
            return aten.tanh(x) + 2, aten.tanh(x + 1)

        self.common(
            fn,
            (torch.randn([16, 16]),),
        )

    def test_lgamma(self):
        def fn(x):
            return aten.lgamma(x) + 2, aten.cos(x + 1)

        self.common(
            fn,
            (torch.randn([16, 16]),),
        )

    def test_cos(self):
        def fn(x):
            return aten.cos(x) + 2, aten.cos(x + 1)

        self.common(
            fn,
            (torch.randn([16, 16]),),
        )

    def test_sin(self):
        def fn(x):
            return aten.sin(x) + 2, aten.sin(x + 1)

        self.common(
            fn,
            (torch.randn([16, 16]),),
        )

    def test_repeat(self):
        def fn(x):
            return (
                x.repeat(0, 1, 1, 1),
                x.repeat(2, 2, 3, 1),
                x.repeat(8, 1, 1, 1),
                x.repeat(2, 1, 1, 1, 1, 1),
            )

        self.common(
            fn,
            (torch.randn([1, 2, 4, 8]),),
        )

    def test_repeat_interleave(self):
        def fn(x):
            return (
                x.repeat_interleave(2),
                x.repeat_interleave(3, dim=0),
                x.repeat_interleave(x.size(1), dim=1),
            )

        self.common(
            fn,
            (torch.randn([1, 2, 4, 8]),),
        )

    @config.patch(implicit_fallbacks=True)
    def test_repeat_interleave_2(self):
        def fn(x):
            return torch.ops.aten.repeat_interleave.Tensor(x, output_size=12)

        self.common(
            fn,
            (torch.tensor([2, 4, 6]),),
        )

    @config.patch(fallback_random=True)
    def test_randn_with_dtype_and_device(self):
        if self.device == GPU_TYPE:
            raise unittest.SkipTest("only support cpu randn_with_dtype_and_device test")

        def fn(vectors):
            rotations_shape = (12, vectors.shape[-1], 1, 64)
            random_rotations = torch.randn(
                rotations_shape, device=vectors.device, dtype=vectors.dtype
            )
            random_rotations += 1
            return random_rotations

        self.common(
            fn,
            (torch.randn([4, 12, 2, 64]),),
        )

    def test_embedding(self):
        m = torch.nn.Sequential(
            torch.nn.Embedding(10, 4, padding_idx=0),
            torch.nn.ReLU(),
            ToTuple(),
        )

        self.common(
            m,
            (torch.randint(10, [2, 8]),),
        )

    def test_mean(self):
        def fn(x):
            return (
                x.mean(),
                x.mean(-1),
                torch.mean(x, -2, keepdim=True),
                x.mean([0, 1]),
            )

        self.common(
            fn,
            (torch.randn([1, 2, 4, 8]),),
        )

    def test_var_mean(self):
        def fn(x):
            return (
                *torch.var_mean(x, -1),
                *torch.var_mean(x, [1, 3]),
            )

        self.common(
            fn,
            (torch.randn([1, 2, 4, 8]),),
        )

    def test_var_correction(self):
        def fn(x):
            dim = -1
            return (
                torch.var(x, dim=dim, correction=1.3),
                torch.var(x, dim=dim, correction=3),
                torch.var(x, dim=dim, correction=10),
            )

        self.common(fn, (torch.randn([2, 8]),))
        # Unrolled reduction
        self.common(fn, (torch.randn([2, 4]),))

    @config.patch(pick_loop_orders=True)
    def test_transposed_propagates(self):
        @torch._dynamo.optimize("inductor", nopython=True)
        def fn(x, y):
            return x + y

        a = torch.randn(1, 4, 4, 4, device=self.device).permute(0, 2, 3, 1)
        b = torch.randn(4, 4, 4, device=self.device).permute(1, 2, 0)
        c = fn(a, b)
        self.assertEqual(a.stride(), c.stride())
        self.assertEqual(c.stride()[2], 1)

    def test_std(self):
        def fn(x):
            return (
                torch.var(x, True),
                torch.var(x, False),
                torch.var(x, -1, True),
                torch.var(x, -1, False),
                torch.std(x, False),
                torch.std(x, [0, 1], True),
                torch.std(x, [0, 1], False),
                torch.std(x, -2, True, keepdim=True),
            )

        self.common(
            fn,
            (torch.randn([2, 4, 4, 8]),),
        )

    def test_embedding_bag(self):
        def fn(w, i, o):
            return aten._embedding_bag(w, i, o, False, 0, False, None)

        self.common(
            fn,
            (torch.randn([10, 4]), torch.randint(10, [8]), torch.tensor([0, 2, 6])),
        )

    def test_batch_norm_2d(self):
        m = torch.nn.Sequential(
            torch.nn.BatchNorm2d(10),
            torch.nn.ReLU(),
        )
        m.eval()
        self.common(m, (torch.randn([2, 10, 8, 8]),), check_lowp=False)
        self.common(
            m,
            (torch.randn([3, 10, 16, 16]),),
            check_lowp=False,  # too painful to match types of bn model
        )

    # From yolov3
    @with_tf32_off
    def test_batch_norm_2d_2(self):
        if self.device == "cpu":
            raise unittest.SkipTest(f"requires {GPU_TYPE}")

        class Repro(torch.nn.Module):
            def __init__(self):
                super().__init__()
                self.self_0 = torch.nn.Conv2d(
                    64,
                    128,
                    kernel_size=(3, 3),
                    stride=(2, 2),
                    padding=(1, 1),
                    bias=False,
                )
                self.self_1 = torch.nn.BatchNorm2d(
                    128,
                    eps=0.0001,
                    momentum=0.03,
                    affine=True,
                    track_running_stats=True,
                )
                self.self_2 = torch.nn.LeakyReLU(negative_slope=0.1, inplace=True)

            def forward(self, l_input_: torch.Tensor):
                self_0 = self.self_0(l_input_)
                self_1 = self.self_1(self_0)
                self_2 = self.self_2(self_1)
                return (self_2,)

        inp = torch.randn((4, 64, 192, 256), dtype=torch.float32, device=GPU_TYPE)
        mod = Repro().to(device=GPU_TYPE)
        o1 = mod(inp)
        o2 = torch.compile(mod)(inp)
        self.assertEqual(o1, o2)

    @patch.object(config.trace, "enabled", True)
    def test_layer_norm(self):
        m = torch.nn.Sequential(
            torch.nn.LayerNorm(32),
            torch.nn.ReLU(),
        )
        m.eval()
        with torch.no_grad():
            self.common(m, (torch.randn([16, 32]),), check_lowp=False)
        if self.device != "cpu":
            assertGeneratedKernelCountEqual(self, 1)

    def test_transpose_add(self):
        def fn(a, b):
            return a.t() + b

        self.common(
            fn, (torch.randn([16, 32]), torch.randn([32, 16])), check_lowp=False
        )
        if self.device != "cpu":
            assertGeneratedKernelCountEqual(self, 1)

    @patch.object(config.triton, "persistent_reductions", True)
    def test_softmax_one_kernel_persist(self):
        def fn(x):
            dim = 1
            x_max = torch.amax(x, dim, keepdim=True)
            unnormalized = torch.exp(x - x_max)
            result = unnormalized / torch.sum(unnormalized, dim, keepdim=True)
            return result

        self.common(fn, (torch.randn([16, 32]),), check_lowp=False)
        if self.device != "cpu":
            assertGeneratedKernelCountEqual(self, 1)

    @patch.object(config.triton, "persistent_reductions", False)
    def test_softmax_one_kernel_loop(self):
        def fn(x):
            x_max = torch.amax(x, 1, keepdim=True)
            unnormalized = torch.exp(x - x_max)
            result = unnormalized / torch.sum(unnormalized, 1, keepdim=True)
            return result

        self.common(fn, (torch.randn([16, 32]),), check_lowp=False)
        if self.device != "cpu":
            assertGeneratedKernelCountEqual(self, 1)

    def test_complex_fallback(self):
        def fn(x):
            return x * x + 10

        self.common(
            fn,
            (torch.randn([1, 2, 4, 8]).to(dtype=torch.complex64),),
        )
        assertGeneratedKernelCountEqual(self, 0)

        class ToComplex(nn.Module):
            def forward(self, x):
                return (x + x + 12).to(torch.complex64)

        self.common(ToComplex(), (torch.rand([1, 2, 4, 8]),), check_lowp=False)

        if self.device != "cpu":
            assertGeneratedKernelCountEqual(self, 1)

    def test_view_as_complex(self):
        class Repro(torch.nn.Module):
            def __init__(self):
                super().__init__()

            def forward(self, view_2):
                clone = torch.ops.aten.clone.default(
                    view_2, memory_format=torch.contiguous_format
                )
                view_2 = None
                view_as_complex = torch.ops.aten.view_as_complex.default(clone)
                clone = None
                return (view_as_complex,)

        inp = torch.empty_strided((128, 64, 12, 32, 2), (1, 98304, 8192, 256, 128)).to(
            self.device
        )
        mod = Repro()

        o1 = mod(inp)
        o2 = torch.compile(mod)(inp)

        self.assertEqual(o1, o2)

    def test_view_as_real(self):
        def fn(x):
            y = torch.view_as_real(x)
            return y + 1

        x = torch.randn(4, dtype=torch.complex64)

        self.common(fn, (x,))

    def test_cauchy(self):
        def fn(x, y):
            return torch.sum(1 / (torch.unsqueeze(x, -1) - y))

        self.common(
            fn,
            (
                torch.randn(32),
                torch.randn(32),
            ),
            # Absolute difference: 0.0003662109375 (up to 0.0001 allowed)
            # Relative difference: 1.8804297408767818e-05 (up to 1e-05 allowed)
            atol=5 * 1e-4,
            rtol=5 * 1e-5,
            check_lowp=False,
        )
        if self.device != "cpu":
            assertGeneratedKernelCountEqual(self, 1)

    def test_gather_scatter(self):
        def fn(node_feat, edge_index):
            src_node_feat = node_feat[edge_index[0]]
            dst_node_feat = node_feat[edge_index[1]]
            edge_feat = src_node_feat - dst_node_feat + 1
            new_node_feat = torch.zeros_like(node_feat)
            new_node_feat.scatter_add_(
                0, edge_index[1].unsqueeze(-1).expand_as(edge_feat), edge_feat
            )
            return new_node_feat

        num_nodes = 16
        num_features = 32
        node_feat = torch.randn(num_nodes, num_features)
        edge_index = torch.randint(0, num_nodes, size=(2, num_nodes * 5))
        self.common(
            fn,
            (
                node_feat,
                edge_index,
            ),
            check_lowp=False,
        )
        if self.device != "cpu":
            assertGeneratedKernelCountEqual(self, 2)

    @config.patch(max_fusion_size=1)
    def test_no_mega_fusion_during_lowering(self):
        n = 50

        def fn(*args):
            x = args[0]
            for i in range(n):
                x = torch.add(x, args[i])
            return x

        self.common(
            fn,
            [torch.randn(64) for _ in range(n)],
            check_lowp=False,
        )
        print("-->", torch._inductor.metrics.generated_kernel_count)
        if self.device != "cpu":
            self.assertTrue(torch._inductor.metrics.generated_kernel_count > 1)

    def test_move_arange(self):
        def fn(x):
            return torch.arange(len(x), device="cpu").to(x.device) + x

        self.common(fn, (torch.randn([32]),), check_lowp=False)
        # if we have a copy there will be more than 1 kernel
        assertGeneratedKernelCountEqual(self, 1)

    def test_leaky_relu(self):
        def fn(x):
            return aten.leaky_relu(x, 0.2) + 2, aten.leaky_relu(x + 1)

        self.common(
            fn,
            (torch.randn([16, 16]),),
        )

    def test_gelu(self):
        def fn(x):
            return aten.gelu(x) + 2, aten.gelu(x + 1)

        self.common(
            fn,
            (torch.randn([16, 16]),),
        )

    def test_clone(self):
        def fn(x):
            return aten.clone(x) + 2, aten.clone(x + 1)

        self.common(
            fn,
            (torch.randn([16, 16]),),
        )

    def test_masked_fill(self):
        def fn(mask, value):
            return aten.masked_fill(value, mask, -10000.0) + 2, aten.masked_fill(
                value / 2.0, torch.logical_not(mask), 667
            )

        self.common(
            fn,
            (
                torch.randint(0, 1, [1, 16], dtype=torch.bool),
                torch.randn([16, 16]),
            ),
        )

    def test_masked_fill_promotion(self):
        def fn(mask, value):
            return aten.masked_fill(value, mask, torch.tensor(3.5))

        opt_fn = torch._dynamo.optimize("inductor")(fn)
        for inp in (
            torch.randn(
                [16, 16],
                dtype=torch.float16 if self.device == GPU_TYPE else torch.float32,
                device=self.device,
            ),
            torch.randint(16, (16, 16), device=self.device),
        ):
            inputs = (
                torch.randint(0, 1, [1, 16], dtype=torch.bool, device=self.device),
                inp,
            )
            self.assertEqual(fn(*inputs), opt_fn(*inputs))

    def test_masked_scatter(self):
        def fn(value, mask, source):
            return torch.masked_scatter(value, mask, source)

        value = make_tensor(10, 10, dtype=torch.float32, device=self.device)
        mask = make_tensor(10, 10, dtype=torch.bool, device=self.device)
        source = make_tensor(
            mask.count_nonzero(), dtype=torch.float32, device=self.device
        )

        self.common(fn, (value, mask, source))

    def test_fill1(self):
        def fn(x):
            tmp = torch.ones_like(x)
            return tmp, aten.fill.Scalar(tmp, 2)

        self.common(
            fn,
            (torch.randn([16, 16]),),
        )

    def test_fill2(self):
        def fn(x):
            tmp = torch.ones_like(x)
            return tmp, aten.fill.Tensor(tmp, torch.tensor(3.0))

        self.common(
            fn,
            (torch.randn([16, 16]),),
        )

    def test_pow1(self):
        def fn(x):
            return [aten.pow(x, e) for e in range(-8, 9)]

        self.common(
            fn,
            (torch.randn([16, 16]),),
        )

    def test_pow2(self):
        def fn(x):
            return aten.pow(1000, x), aten.pow(x, 1000)

        self.common(
            fn,
            # TODO: Remove dtype once https://github.com/pytorch/pytorch/issues/94010 is fixed
            (
                torch.randn(
                    [16, 16],
                    dtype=torch.float64 if self.device == "cpu" else torch.float32,
                ),
            ),
            # Mismatched elements: 9 / 256 (3.5%)
            # Greatest absolute difference: 2.491354329061828e+28 at index (6, 6) (up to 1e-05 allowed)
            # Greatest relative difference: 2.9793410720160818e-05 at index (4, 5) (up to 1.3e-06 allowed)
            atol=1e-5,
            rtol=3e-05,
        )

    def test_pow3(self):
        # power of 0.5 is special-cased, arbitrary power would still produce triton codegen error
        def fn(x):
            z = torch.tensor(0.123, device=self.device)
            w = z + x
            return torch.pow(w, 0.5)

        opt = torch._dynamo.optimize("inductor")(fn)
        input = torch.rand(())
        self.assertTrue(same(opt(input), fn(input)))

    def test_pow_int(self):
        def fn(x, y):
            return torch.pow(x, 0x57), torch.pow(x, y)

        for dtype in (torch.uint8, torch.int8, torch.int16, torch.int32, torch.int64):
            intmax = torch.iinfo(dtype).max
            make_arg = functools.partial(
                make_tensor, dtype=dtype, device=self.device, requires_grad=False
            )
            self.common(
                fn,
                (
                    make_arg(16, 16),
                    make_arg(16, 16, high=intmax),
                ),
            )

    def test_glu(self):
        def fn(x):
            return aten.glu(x, -1), aten.glu(x, 1), aten.glu(x, 2)

        self.common(
            fn,
            (torch.randn([8, 16, 8, 8]),),
        )

    def test_cat(self):
        def fn(a):
            tmp = a * 2
            return (
                torch.cat((a, a[:, :4] + 1, a + 2), -1),
                torch.cat((tmp, tmp), 0),
                torch.cat((tmp, tmp.double()), 0),
            )

        self.common(
            fn,
            (torch.randn([8, 16]),),
        )
        self.common(
            fn,
            (torch.randn([1, 3, 3, 16]).to(memory_format=torch.channels_last),),
        )

    def test_cat_uint8(self):
        def fn(x):
            batch_shape = x.shape[:1]
            out = torch.cat([x.new_zeros(1).expand(batch_shape + (1,)), x], dim=-1)
            return out

        self.common(
            fn,
            (torch.randint(0, 256, size=(3, 255), dtype=torch.uint8),),
        )

    def test_cat_empty(self):
        def fn_2(*tensors):
            return torch.cat(tensors)

        self.common(
            fn_2,
            (
                torch.randn([1, 3, 3, 16]),
                torch.ones([0]),
            ),
        )
        self.common(
            fn_2,
            (
                torch.randn([1, 3, 3, 16]),
                torch.ones([0]),
                torch.randn([1, 3, 3, 16]),
            ),
        )
        self.common(
            fn_2,
            (
                torch.ones([0]),
                torch.randn([1, 3, 3, 16]),
            ),
        )

    @expectedFailureCodegenDynamic
    def test_cat_single_empty(self):
        # fails dynamic check for 'has a dynamic dimension'
        def fn_2(*tensors):
            return torch.cat(tensors)

        self.common(
            fn_2,
            (torch.ones([0]),),
        )

    def test_cat_upcasting(self):
        def fn(arg4_1, slice_7):
            cat_1 = aten.cat.default([arg4_1, slice_7], 1)
            return (cat_1,)

        self.common(
            fn,
            (
                torch.randn([8, 16], dtype=torch.float32),
                torch.randn([8, 20], dtype=torch.float16),
            ),
        )

    def test_cat_extern_kernel(self):
        def fn(x1, x2, x3, x4):
            x = torch.mm(x2, x3)
            s = torch.narrow(x, 1, 0, 100)
            x = torch.mm(s, x4)
            c = torch.cat((x, x1), 1)
            return (c,)

        self.common(
            fn,
            (
                torch.randn(256, 256),
                torch.randn(256, 1024),
                torch.randn(1024, 1600),
                torch.randn(100, 256),
            ),
            check_lowp=False,  # accuracy issues with relatively large matmuls
        )

    @skipCUDAIf(not SM80OrLater, "uses bfloat16 which requires SM >= 80")
    # Constant folding was explicitly turned off due to issue #108388
    # Turn it back on for test
    @torch._inductor.config.patch(joint_graph_constant_folding=True)
    def test_remove_no_ops(self):
        def matmul_with_op(x, y, fn):
            return fn(x @ y)

        foo_opt = torch.compile(matmul_with_op)

        # test no-op
        fns = (
            lambda x: x
            + torch.zeros(
                [256, 256], dtype=torch.float32, device=x.device
            ),  # noqa: E731
            lambda x: x
            - torch.zeros(
                [256, 256], dtype=torch.float32, device=x.device
            ),  # noqa: E731
            lambda x: x
            * torch.ones(
                [256, 256], dtype=torch.float32, device=x.device
            ),  # noqa: E731
            lambda x: x
            / torch.ones(
                [256, 256], dtype=torch.float32, device=x.device
            ),  # noqa: E731
        )

        inps = [torch.rand([256, 256], device=self.device) for _ in range(2)]

        for fn in fns:
            out, source_codes = run_and_get_code(foo_opt, inps[0], inps[1], fn)
            self.assertEqual(out, matmul_with_op(inps[0], inps[1], fn))

            if self.device == "cpu":
                FileCheck().check_not("cpp_fused").run(source_codes[0])
            else:
                FileCheck().check_not("triton.jit").run(source_codes[0])

        # test dtype conversion
        inps = [
            torch.rand([256, 256], device=self.device, dtype=torch.bfloat16)
            for _ in range(2)
        ]
        for fn in fns:
            out, source_codes = run_and_get_code(foo_opt, inps[0], inps[1], fn)
            self.assertEqual(out, matmul_with_op(inps[0], inps[1], fn))

        # test broadcasted shape bail
        fn = lambda x: x + torch.zeros(  # noqa: E731
            [256, 256, 256], dtype=torch.bfloat16, device=self.device
        )
        out, source_codes = run_and_get_code(foo_opt, inps[0], inps[1], fn)
        self.assertEqual(out, matmul_with_op(inps[0], inps[1], fn))

    def test_remove_noop_copy(self):
        def fn(x, y):
            x = x.cos()
            a = x.copy_(y)
            return a.sin()

        self.common(fn, (torch.randn(8, 8), torch.randn(8)))

        def fn2(a, b):
            abs_max = torch.abs(a).max()
            b[0] = abs_max.to(a.dtype)
            return b

        self.common(
            fn2,
            (
                torch.randn(8, 8, dtype=torch.float16),
                torch.randn(8, dtype=torch.float32),
            ),
        )

    def test_cat_of_loops_and_extern_kernel(self):
        class M(torch.nn.Module):
            def __init__(
                self,
                **kwargs,
            ):
                super().__init__()
                self.conv = torch.nn.Conv2d(
                    64,
                    5,
                    1,
                    **kwargs,
                )
                self.max_pool2d = torch.nn.MaxPool2d(2)

            def forward(self, x, y):
                x1 = self.conv(x)
                y1 = self.max_pool2d(y)
                return torch.cat([x1, y1], 1)

        mod = M()
        opt_mod = torch._dynamo.optimize("inductor")(mod)
        memory_format = torch.channels_last
        inputs = (
            torch.randn([1, 64, 16, 16]).to(memory_format=memory_format),
            torch.randn([1, 64, 32, 32]).to(memory_format=memory_format),
        )
        y = mod(*inputs)
        opt_y = opt_mod(*inputs)
        self.assertEqual(y, opt_y)
        self.assertEqual(y.stride(), opt_y.stride())

    def test_cat_inplace(self):
        def fn(x):
            rt = torch.cat([x])
            v = x.sin_()
            return rt

        # can't use self.common because input is modified inplace
        inp = torch.ones(2)
        opt_fn = torch.compile(fn)
        res = opt_fn(inp.clone())
        expected = fn(inp.clone())
        self.assertEqual(res, expected)

    def test_stack(self):
        def fn(a, b):
            return torch.stack(
                [
                    a.expand(12, 16),
                    b.expand(12, 16),
                ],
                2,
            )

        self.common(fn, (torch.randn([1, 16]), torch.randn([12, 1])))

    def test_hardtanh(self):
        def fn(x):
            return F.hardtanh(x), F.hardtanh(x + 1), F.hardtanh(x - 1)

        self.common(
            fn,
            (torch.randn([64]),),
        )

    def test_hardsigmoid(self):
        def fn(x):
            return F.hardsigmoid(x), F.hardsigmoid(x + 3), F.hardsigmoid(x - 3)

        self.common(
            fn,
            (torch.randn([64]),),
        )

    def test_hardswish(self):
        def fn(x):
            return F.hardswish(x), F.hardswish(x + 3), F.hardswish(x - 3)

        self.common(
            fn,
            (torch.randn([64]),),
        )

    def test_rsqrt(self):
        def fn(x):
            return torch.rsqrt(x), torch.rsqrt(x + 1) - 2

        self.common(
            fn,
            (torch.randn([64]),),
        )

    def test_expm1(self):
        def fn(x):
            return torch.expm1(x), torch.expm1(x) * 2

        for dtype in (torch.float16, torch.float, torch.double, torch.int, torch.int64):
            self.common(
                fn,
                (torch.randn([64]).to(dtype=dtype),),
            )
            self.common(
                fn,
                (torch.arange(-1e-5, 1e-5, 1e-7).to(dtype=dtype),),
            )

    def test_log1p(self):
        def fn(x):
            return torch.log1p(x), torch.log1p(x) * 2

        for dtype in (torch.float16, torch.float, torch.double, torch.int, torch.int64):
            self.common(
                fn,
                (torch.randn([64]).to(dtype=dtype),),
            )
            self.common(
                fn,
                (torch.arange(-1e-5, 1e-5, 1e-7).to(dtype=dtype),),
            )

    def test_flip(self):
        def fn(x):
            return torch.flip(x, (-1,)), torch.flip(x, (0, 2)) - 2

        self.common(
            fn,
            (torch.randn([1, 2, 6, 6]),),
        )

    def test_signbit(self):
        def fn(x):
            return torch.signbit(x), ~torch.signbit(-x) & 1

        self.common(
            fn,
            (torch.randn([1, 2, 6, 6]),),
        )

    def test_sign_dtype(self):
        def fn(x):
            y = torch.sign(x)
            return torch.tanh(y)

        self.common(fn, (torch.randn([1, 2, 6, 6]),))

    def test_fmod(self):
        def fn(a, b):
            return torch.fmod(a, b), torch.fmod(3.0 * a, b) - 2.0

        shape = [1, 2, 6, 6]
        self.common(fn, (torch.randn(shape), torch.randn(shape)))

    def test_fmod_zero_dim(self):
        def fn(a, b):
            return (torch.fmod(a, b),)

        self.common(
            fn,
            (
                make_tensor(10, device=self.device, dtype=torch.float32),
                make_tensor((), device=self.device, dtype=torch.float32),
            ),
        )
        self.common(
            fn,
            (
                make_tensor((), device=self.device, dtype=torch.float32),
                make_tensor(10, device=self.device, dtype=torch.float32),
            ),
        )

    def test_log2(self):
        def fn(x):
            return torch.log2(x), torch.log2(x + 1) - 2

        self.common(
            fn,
            (torch.randn([64]) + 10,),
        )

    def test_logsumexp(self):
        def fn(x):
            return torch.logsumexp(x, -1), torch.logsumexp(x, 0) - 2

        self.common(
            fn,
            (torch.randn([8, 8]) + 10,),
        )

    def test_log_fp64(self):
        def fn(x):
            return torch.log(x), torch.log2(x)

        self.common(
            fn,
            (torch.randn([1024], dtype=torch.float64) + 10,),
        )

    def test_bitwise(self):
        def fn(x, y):
            return (
                torch.bitwise_not(x),
                torch.bitwise_or(x, y),
                torch.bitwise_xor(x, y),
                torch.bitwise_and(x, y),
            )

        self.common(
            fn,
            (
                torch.randint(0, 2**30, [64], dtype=torch.int32),
                torch.randint(0, 2**30, [64], dtype=torch.int32),
            ),
        )

    def test_bitwise2(self):
        # again with bool types
        def fn(x, y):
            return (
                torch.bitwise_not(x),
                torch.bitwise_or(x, y),
                torch.bitwise_xor(x, y),
                torch.bitwise_and(x, y),
            )

        self.common(
            fn,
            (
                torch.randint(0, 2, (2, 20), dtype=torch.bool),
                torch.randint(0, 2, (2, 20), dtype=torch.bool),
            ),
        )

    def test_bitwise3(self):
        # Repro for https://github.com/pytorch/pytorch/issues/97968
        def fn(x, y):
            return (
                torch.max(torch.bitwise_and(x, y), y),
                torch.clamp_max(torch.bitwise_or(x, y), y),
                torch.clamp_min(torch.bitwise_xor(x, y), y),
            )

        self.common(
            fn,
            (
                torch.rand([5, 10, 1]).to(torch.int8),
                torch.rand([10, 1]).to(torch.int8),
            ),
        )

    def test_inf(self):
        def fn(a):
            return a + float("inf"), a + float("-inf"), a * -float("inf")

        self.common(fn, (torch.randn(8),))

    def test_remainder(self):
        def fn(a, b):
            return (
                torch.remainder(a, b),
                torch.remainder(a + 1, b - 1),
                torch.remainder(a - 1, b + 1),
            )

        self.common(fn, (torch.randn(64), torch.randn(64)))

    def test_zeros(self):
        def fn(a):
            return (
                a + 1,
                torch.zeros(
                    (1, 8, 64, 64),
                    dtype=torch.float32,
                    device=a.device,
                ),
                torch.zeros(
                    1,
                    8,
                    64,
                    64,
                    dtype=torch.float32,
                    device=a.device,
                ),
                torch.zeros(2, 3, names=None),
                a + torch.ones(8, device=a.device),
                torch.full((2, 3), 3.1416, device=a.device),
            )

        self.common(fn, (torch.randn(8),))

    def test_new_ones(self):
        def fn(a):
            return (
                aten.new_ones(
                    a, [], device=a.device, dtype=6, layout=0, pin_memory=False
                ),
                aten.new_zeros(
                    a, [], device=a.device, dtype=6, layout=0, pin_memory=False
                ),
            )

        self.common(fn, (torch.randn(8),))

    def test_full_like(self):
        def fn(a):
            return torch.full_like(a, 7.777) - 1

        self.common(fn, (torch.randn(8),))

    def test_full_truncation(self):
        def fn(a):
            return a + torch.full_like(a, 7.777)

        for dtype in all_types():
            self.common(fn, (make_tensor(8, dtype=dtype, device=self.device),))

    def test_index1(self):
        def fn(a, b, c):
            return aten.index(a, [b, c])

        self.common(
            fn,
            (
                torch.randn(8, 8, 12),
                torch.tensor([0, 0, 2, 2], dtype=torch.int64),
                torch.tensor([3, 4, 4, 3], dtype=torch.int64),
            ),
        )
        self.common(
            fn,
            (
                torch.randn(8, 8, 12),
                torch.tensor([[0, 0, 2, 2]], dtype=torch.int64),
                torch.tensor([[3], [4], [4], [3]], dtype=torch.int64),
            ),
        )

    def test_index2(self):
        def fn(a, b):
            return (
                aten.index(a, [b]),
                aten.index(a, [None, b]),
            )

        self.common(
            fn,
            (
                torch.randn(8, 8, 8),
                torch.tensor([[0, 0, 2, 2]], dtype=torch.int64),
            ),
        )

    def test_index3(self):
        def fn(x, ia, ib):
            return (x[:, ia, None, ib, 0],)

        self.common(
            fn,
            (
                torch.randn(3, 4, 4, 4, 3),
                torch.tensor([0, 2, 1], dtype=torch.int64),
                torch.tensor([0, 2, 1], dtype=torch.int64),
            ),
        )

    def test_output_strides(self):
        def fn(x):
            y = x.permute(0, 2, 3, 1).contiguous()
            torch._dynamo.graph_break()
            return y.view(-1, 4)

        inp = torch.rand([4, 4, 4, 4], device=self.device)
        fn_opt = torch._dynamo.optimize("inductor")(fn)

        self.assertEqual(fn(inp), fn_opt(inp))
        self.assertEqual(fn(inp).stride(), fn_opt(inp).stride())

        # no redundant copy
        def foo(x):
            return x[0:2:2].T[3:].squeeze(0)

        foo_opt = torch._dynamo.optimize("inductor")(foo)
        out = foo_opt(inp)
        self.assertEqual(inp.storage(), out.storage())

    def test_index_select(self):
        def fn(a, b):
            return (
                torch.index_select(a, 0, b),
                torch.index_select(a, 1, b),
                torch.index_select(torch.index_select(a, 2, b), 1, b),
            )

        for ind_dtype in (torch.int32, torch.int64):
            self.common(
                fn,
                (
                    torch.randn(8, 8, 8),
                    torch.tensor([0, 0, 2, 1], dtype=ind_dtype),
                ),
            )

    @skipCUDAIf(not TEST_CUDNN, "CUDNN not available")
    @skipIfRocm
    def test_cudnn_rnn(self):
        if self.device == "cpu":
            raise unittest.SkipTest(f"requires {GPU_TYPE}")

        def fn(
            a0,
            b0,
            b1,
            b2,
            b3,
            b4,
            b5,
            b6,
            b7,
            b8,
            b9,
            b10,
            b11,
            b12,
            b13,
            b14,
            b15,
            a3,
            a4,
            a5,
        ):
            a1 = [
                b0,
                b1,
                b2,
                b3,
                b4,
                b5,
                b6,
                b7,
                b8,
                b9,
                b10,
                b11,
                b12,
                b13,
                b14,
                b15,
            ]
            return aten._cudnn_rnn(
                a0,
                a1,
                4,
                a3,
                a4,
                a5,
                2,
                2048,
                0,
                2,
                False,
                0.0,
                False,
                True,
                [],
                None,
            )

        self.common(
            fn,
            (
                torch.randn([92, 8, 2048]),
                torch.randn([8192, 2048]),
                torch.randn([8192, 2048]),
                torch.randn([8192]),
                torch.randn([8192]),
                torch.randn([8192, 2048]),
                torch.randn([8192, 2048]),
                torch.randn([8192]),
                torch.randn([8192]),
                torch.randn([8192, 4096]),
                torch.randn([8192, 2048]),
                torch.randn([8192]),
                torch.randn([8192]),
                torch.randn([8192, 4096]),
                torch.randn([8192, 2048]),
                torch.randn([8192]),
                torch.randn([8192]),
                torch.randn([167837696]),
                torch.randn([4, 8, 2048]),
                torch.randn([4, 8, 2048]),
            ),
            check_lowp=False,  # difference in rnn is too large between half and float inputs
        )

    def test_upsample_nearest1d(self):
        def fn(a):
            return (
                aten.upsample_nearest1d(a, [74], None),
                aten.upsample_nearest1d(a, [70], None),
                aten.upsample_nearest1d(a, [45], None),
                aten.upsample_nearest1d(a, [36], None),
                aten.upsample_nearest1d(a, None, [2.0]),
            )

        self.common(fn, (torch.randn([2, 4, 37]),))

    def test_upsample_nearest2d(self):
        def fn(a):
            return (
                aten.upsample_nearest2d(a, [74, 76]),
                aten.upsample_nearest2d(a, [70, 75]),
                aten.upsample_nearest2d(a, [45, 74]),
                aten.upsample_nearest2d(a, [36, 39]),
                aten.upsample_nearest2d(a, None, [2.0, 2.0]),
            )

        self.common(fn, (torch.randn([2, 4, 37, 38]),))

    def test_upsample_nearest3d(self):
        def fn(a):
            return (
                aten.upsample_nearest3d(a, [74, 76, 78], None),
                aten.upsample_nearest3d(a, [70, 75, 80], None),
                aten.upsample_nearest3d(a, [45, 74, 103], None),
                aten.upsample_nearest3d(a, [36, 39, 40], None),
                aten.upsample_nearest3d(a, None, [2.0, 2.0, 2.0]),
            )

        self.common(fn, (torch.randn([2, 4, 37, 38, 39]),))

    def test_upsample_nearest2d_backward(self):
        func = torch.ops.aten.upsample_nearest2d_backward

        def fn(a):
            return (
                func(a, output_size=[6, 12], input_size=[3, 3, 3, 6]),
                func(a, output_size=[6, 12], input_size=[3, 3, 4, 5]),
                func(a, output_size=[6, 12], input_size=[3, 3, 2, 8]),
                func(a, output_size=[6, 12], input_size=[3, 3, 2, 8]),
                func(a, output_size=[6, 12], input_size=[3, 3, 4, 7]),
            )

        self.common(fn, (torch.randn([3, 3, 6, 12]),))

    @skip_if_x86_mac()
    def test_upsample_bilinear2d_a(self):
        def fn(a):
            return (
                aten.upsample_bilinear2d(a, [45, 45], False, None),
                aten.upsample_bilinear2d(a, None, True, [2.0, 2.0]),
            )

        self.common(fn, (torch.randn([2, 4, 37, 38]),), atol=2.5e-5, rtol=1.3e-6)

    def test_upsample_bilinear2d_b(self):
        def fn(a):
            return aten.upsample_bilinear2d(a, None, True, [2.0, 2.0])

        self.common(
            fn,
            [
                torch.randn([1, 2, 40, 59]),
            ],
            atol=2.5e-5,
            rtol=1.3e-6,
        )

    def test_reflection_pad2d(self):
        def fn(a, pad):
            return (
                aten.reflection_pad2d(a, [1, 1, 1, 1]),
                aten.reflection_pad2d(a, pad),
            )

        self.common(
            fn,
            (
                torch.randint(0, 999, size=[1, 1, 8, 8], dtype=torch.float32),
                [5, 2, 3, 4],
            ),
        )

    def test_reflection_pad2d_backward(self):
        def template(size, padding):
            def fn(grad_output, x):
                return aten.reflection_pad2d_backward(grad_output, x, padding)

            x = torch.randint(0, 999, size=size, dtype=torch.float32)
            result = aten.reflection_pad2d(x, padding)
            grad_output = torch.randn_like(result)

            self.common(fn, (grad_output, x))

        template([1, 1, 8, 8], [0, 0, 0, 0])
        template([1, 1, 8, 8], [1, 1, 1, 1])
        template([1, 1, 8, 8], [1, 2, 3, 4])
        template([1, 1, 8, 8], [0, -1, 2, 2])
        template([1, 1, 8, 8], [-1, 0, 2, 2])
        template([1, 1, 8, 8], [2, 2, 0, -1])
        template([1, 1, 8, 8], [2, 2, -1, 0])

    def test_grid_sampler_2d(self):
        def fn(a, b):
            return (
                aten.grid_sampler_2d(a, b, 0, 0, True),
                aten.grid_sampler_2d(a, b, 0, 1, False),
            )

        self.common(
            fn,
            (
                torch.randn([4, 3, 352, 352], dtype=torch.float32),
                torch.rand([4, 352, 352, 2], dtype=torch.float32) * 2 - 1,
            ),
            check_lowp=False,
            # Mismatched elements: 154697 / 1486848 (10.4%)
            # Greatest absolute difference: 0.0001976490020751953 at index (0, 0, 101, 243) (up to 1e-05 allowed)
            # Greatest relative difference: 7.332530120481928 at index (1, 1, 258, 301) (up to 1.3e-06 allowed)
            atol=0.0002,
            rtol=1.3e-06,
        )

    def test_upsample_bicubic2d(self):
        def fn(a):
            return (
                aten.upsample_bicubic2d(a, (128, 128), True),
                aten.upsample_bicubic2d(a, (128, 256), False),
            )

        # Mismatched elements: 10 / 196608 (0.0%)
        # Greatest absolute difference: 1.3869255781173706e-05 at index (2, 1, 88, 65) (up to 1e-05 allowed)
        # Greatest relative difference: 0.0033082996811011046 at index (3, 1, 88, 91) (up to 1.3e-06 allowed)
        self.common(
            fn,
            (torch.randn([4, 3, 64, 32], dtype=torch.float32),),
            atol=2e-5,
            rtol=1e-3,
        )

    def test_float_index_expression(self):
        # Test that index propagation doesn't generate bad index_expr calls like
        # ops.index_expr(0.5*x, dtype) where the expression is not integral
        def fn(x):
            return aten.upsample_bicubic2d(x, (256, 256), False)

        x = torch.randn(1, 1, 128, 128, dtype=torch.float32, device=self.device)
        _, source_codes = run_and_get_code(fn, x)

        pattern = r"0\.50*\*[ix][\d]"
        for code in source_codes:
            self.assertIsNone(
                re.search(pattern, code), msg="Found bad index_expr in code:\n" + code
            )

    def test_float_index_expression_type_promotion(self):
        # Test that float indexing expressions participate in type promotion
        def fn(x):
            return x + 1.0 / x.size(0)

        x = torch.arange(10)
        self.common(fn, (x,))

    def test_sort(self):
        def fn(a):
            return torch.sort(a)

        self.common(
            fn, (torch.randint(0, 999, size=[1, 1, 8, 8], dtype=torch.float32),)
        )

    def test_topk(self):
        def fn(a):
            return torch.topk(a, 2, -1)

        self.common(
            fn, (torch.randint(0, 999, size=[1, 1, 8, 8], dtype=torch.float32),)
        )

    def test_long_tensor(self):
        def fn(a):
            return (
                torch.LongTensor([294]).to(a.device) - a,
                torch.as_tensor([295]).to(a.device) + a,
            )

        self.common(fn, (torch.randint(0, 999, size=[8, 8]),))

    def test_constant_pad_1d(self):
        def fn(a):
            return (
                aten.constant_pad_nd(a, [0, 1], 6.0),
                aten.constant_pad_nd(a, [2, 3], 99.0),
            )

        self.common(fn, (torch.randint(0, 999, size=[2, 16, 31], dtype=torch.float32),))

    def test_constant_pad_fill_dtype(self):
        def fn(a, b):
            return (
                aten.constant_pad_nd(a, (1, 1), 1.0) & b,
                aten.constant_pad_nd(a, (1, 1), 0.0) & b,
            )

        self.common(
            fn,
            (torch.randint(2, (4,), dtype=torch.bool), torch.ones(6, dtype=torch.bool)),
        )

    def test_constant_pad_2d(self):
        def fn(a):
            return (
                aten.constant_pad_nd(a, [1, 1, 1, 1], 6.0),
                aten.constant_pad_nd(a, [1, 2, 3, 4], 99.0),
            )

        self.common(
            fn, (torch.randint(0, 999, size=[1, 1, 8, 8], dtype=torch.float32),)
        )

    def test_constant_pad_3d(self):
        def fn(a):
            return (
                aten.constant_pad_nd(a, [1, 2, 3, 4, 5, 6], 6.0),
                aten.constant_pad_nd(a, [0, 0, 3, 4, 0, 0], 6.0),
            )

        self.common(
            fn, (torch.randint(0, 999, size=[2, 4, 4, 4], dtype=torch.float32),)
        )

    def test_constant_pad_float64(self):
        # Repro for https://github.com/pytorch/pytorch/issues/93351
        def fn(input):
            v1 = torch.nn.functional.pad(input, pad=(1, 0))
            return torch.gt(v1, input)

        x = torch.rand([1, 2, 2, 1], dtype=torch.float64)
        self.common(fn, (x,))

    def test_constant_pad_nd_inplace(self):
        def fn(a):
            return aten.constant_pad_nd(a, [0, 0])

        x = torch.randn([2], device=self.device)
        fn_compiled = torch.compile(fn)
        y = fn_compiled(x)
        self.assertTrue(y is not x)

    def test_l1_loss(self):
        def fn(a, b):
            return torch.nn.functional.l1_loss(a, b), torch.nn.functional.mse_loss(a, b)

        self.common(
            fn,
            (
                torch.randn([2, 3, 16, 16]),
                torch.randn([2, 3, 16, 16]),
            ),
            check_lowp=False,
        )

    def test_triu(self):
        def fn(a):
            return aten.triu(a, 1), aten.triu(a, 0), aten.triu(a, 2)

        self.common(fn, (torch.randn([2, 10, 10]),))

    def test_no_op_reduction(self):
        def fn(a):
            return a.sum(-1), torch.amax(a + 1, 1, keepdim=True)

        self.common(fn, (torch.randn([8, 1, 1]),))

    def test_inplace_add(self):
        @torch._dynamo.optimize("inductor")
        def fn(x, y):
            return x.add_(y)

        inputs = (
            rand_strided((4, 4), (4, 1), device=self.device),
            rand_strided((4, 4), (4, 1), device=self.device),
        )
        inp_clone = inputs[0].clone()
        out = fn(*inputs)
        self.assertTrue(same(out, inp_clone + inputs[1]))
        self.assertTrue(out is inputs[0])

    # The following 2 tests are meant to check the logic that drops
    # xmask from triton load/store if xnumel = 1
    @requires_gpu()
    def test_single_elem(self):
        def fn(a):
            b = a + 1
            return (b,)

        self.common(fn, (torch.randn(1),))

    @requires_gpu()
    def test_single_elem_indirect(self):
        def fn(a, b):
            c = a[b] + 1
            return (c,)

        a = torch.randn(1)
        b = (torch.tensor([0], dtype=torch.int64),)

        self.common(fn, (a, b))

    # This test is meant to check for issues from the logic
    # that drops xmask from trito load/store if XBLOCK divides xnumel

    @requires_gpu()
    def test_xblock_divides_xnumel(self):
        def fn(a):
            b = a + 1
            return (b,)

        # assumption is that XBLOCK is always a divisor of 1024
        # so xmask will be dropped iff xnumel is multiple of 1024
        self.common(fn, (torch.randn(1024),))
        self.common(fn, (torch.randn(1025),))

    def test_inplace_mixed_dtype_ops(self):
        @torch._dynamo.optimize("inductor")
        def fn(x, y):
            z = x + y.float()
            w = z.add_(y)
            return w.mul_(y)

        inputs = (
            rand_strided((4, 4), (4, 1), device=self.device, dtype=torch.float),
            rand_strided((4, 4), (4, 1), device=self.device, dtype=torch.double),
        )
        out = fn(*inputs)
        out_eager = (inputs[0] + inputs[1].float()).add_(inputs[1]).mul_(inputs[1])
        self.assertTrue(same(out, out_eager))

    @config.patch(
        {"triton.unique_kernel_names": True, "triton.descriptive_names": False}
    )
    def test_kernel_names(self):
        @torch._dynamo.optimize("inductor")
        def fn(x):
            return 2 * x

        inputs = (rand_strided((8,), (1,), device=self.device),)
        self.assertTrue(same(fn(*inputs), 2 * inputs[0]))

    @config.patch({"triton.cudagraphs": True})
    @dynamo_config.patch(automatic_dynamic_shapes=True)
    def test_strided_inputs(self):
        @torch._dynamo.optimize("inductor")
        def fn(x, y):
            return x + y

        inputs = (
            rand_strided((8, 16), (32, 2), device=self.device),
            rand_strided((8, 16), (16, 1), device=self.device),
        )
        self.assertTrue(same(fn(*inputs), inputs[0] + inputs[1]))

    @config.patch({"triton.cudagraphs": True})
    @dynamo_config.patch(automatic_dynamic_shapes=True)
    def test_input_mutation1(self):
        def fn(a):
            b = a + 1
            a.copy_(b)
            c = a + 2
            return a * b / c

        arg1 = torch.randn(64, device=self.device)
        arg2 = arg1.clone()
        arg3 = torch.randn(64, device=self.device)
        arg4 = arg3.clone()
        correct1 = fn(arg1)
        correct2 = fn(arg3)
        opt_fn = torch._dynamo.optimize_assert(compile_fx)(fn)
        actual1 = opt_fn(arg2)
        actual2 = opt_fn(arg4)

        self.assertTrue(same(actual1, correct1))
        self.assertTrue(same(actual2, correct2))
        self.assertTrue(same(arg1, arg2))
        self.assertTrue(same(arg3, arg4))

    def test_input_mutation2(self):
        def fn(a):
            b = a + 1
            a.view(64).copy_(torch.tensor([66.0], device=a.device))
            c = a + 2
            return b, c

        # NOTE: this test fails when none of the inputs require grad.
        # That seems like an inductor bug.
        arg1 = torch.randn([1, 64], device=self.device).requires_grad_(True).add(1)
        arg2 = arg1.clone()
        correct1 = fn(arg1)
        opt_fn = torch._dynamo.optimize_assert(compile_fx)(fn)
        actual1 = opt_fn(arg2)

        self.assertTrue(same(actual1, correct1))
        self.assertTrue(same(arg1, arg2))

    def test_input_mutation3(self):
        def fn(a):
            a += 1
            a *= 2
            aten.sigmoid_(a)
            a = a.view(64)
            a += 3
            a *= 4
            aten.relu_(a)
            return a

        arg1 = torch.randn([1, 64], device=self.device)
        arg2 = arg1.clone()
        correct1 = fn(arg1)
        opt_fn = torch._dynamo.optimize_assert(compile_fx)(fn)
        actual1 = opt_fn(arg2)

        self.assertTrue(same(actual1, correct1))
        self.assertTrue(same(arg1, arg2))

    def test_input_mutation4(self):
        def fn(a):
            torch.relu_(a)
            return a

        arg1 = torch.randn([1, 64], device=self.device)
        arg2 = arg1.clone()
        correct1 = fn(arg1)
        opt_fn = torch._dynamo.optimize_assert(compile_fx)(fn)
        actual1 = opt_fn(arg2)

        self.assertTrue(same(actual1, correct1))
        self.assertTrue(same(arg1, arg2))

    def test_input_mutation5(self):
        def fn(x):
            tmp = x.ceil()
            x.add_(10)
            return tmp

        opt_fn = torch._dynamo.optimize()(fn)

        a = torch.zeros((), dtype=torch.int64, device=self.device)
        a_expect = a.clone()
        expect = fn(a_expect)

        a_actual = a.clone()
        actual = opt_fn(a_actual)

        self.assertEqual(a_expect, a_actual)
        self.assertEqual(expect, actual)

    def test_slice_mutation1(self):
        def fn(a):
            x = torch.zeros_like(a)
            b = x + 1
            x[:, 3] = 3.0
            c = torch.clone(x)
            x[4, :] = 4.0
            d = x + 1
            return x, b, c, d

        self.common(fn, (torch.randn([8, 8]),))

    def test_slice_mutation2(self):
        def fn(a):
            a[:, 20:40] = a[:, 20:40] + 1
            a[:, 2:11] = a[:, 1:10] + 2

        arg1 = torch.randn([1, 64], device=self.device)
        arg2 = arg1.clone()
        fn(arg1)
        opt_fn = torch._dynamo.optimize_assert(compile_fx)(fn)
        opt_fn(arg2)

        # TODO, fix: See https://github.com/pytorch/pytorch/issues/94693
        if self.device != "cpu":
            self.assertTrue(same(arg1, arg2))

    def test_slice_mutation3(self):
        def fn(a):
            a[:2, :2].fill_(10)

        opt_fn = torch._dynamo.optimize_assert(compile_fx)(fn)

        x1 = torch.randn(8, 8, device=self.device)
        x2 = x1.clone()
        fn(x1)
        opt_fn(x2)
        self.assertEqual(x1, x2)

    def test_tensor_index_slice(self):
        def fn(a):
            x = torch.tensor([1, 2], device=self.device)
            y = torch.tensor([2, 3], device=self.device)
            xx = torch.tensor([1, 2], device=self.device).view(1, 2)
            yy = torch.tensor([1, 2, 3], device=self.device).view(3, 1)
            return [
                a[x, y],
                a[:, x, y],
                a[:, x, y, :],
                a[x, :, y],
                a[:, x, :, y, :],
                a[xx, yy],
                a[:, xx, yy],
                a[xx, :, yy],
                a[xx, yy, :],
                a[:, xx, :, yy],
            ]

        a = torch.arange(3 * 4 * 5 * 6 * 7, device=self.device).view(3, 4, 5, 6, 7)
        refs = fn(a)
        tests = torch.compile(fn)(a)
        for ref, test in zip(refs, tests):
            torch.testing.assert_close(ref, test)

    @torch._dynamo.config.patch(cache_size_limit=10)
    def test_tensor_index_put_slice(self):
        def fn(a, version):
            x = torch.tensor([1, 2], device=self.device, dtype=torch.int32)
            y = torch.tensor([2, 3], device=self.device, dtype=torch.int32)

            xx = torch.tensor([1, 2], device=self.device).view(1, 2)
            yy = torch.tensor([1, 2, 3], device=self.device).view(3, 1)

            if version == 0:
                a[x, y] = torch.zeros_like(a[x, y])
            elif version == 1:
                a[:, x, y] = torch.zeros_like(a[:, x, y])
            elif version == 2:
                a[:, x, y, :] = torch.zeros_like(a[:, x, y, :])
            elif version == 3:
                a[x, :, y] = torch.zeros_like(a[x, :, y])
            elif version == 4:
                a[:, x, :, y, :] = torch.zeros_like(a[:, x, :, y, :])
            elif version == 5:
                a[xx, yy] = torch.zeros_like(a[xx, yy])
            elif version == 6:
                a[:, xx, yy] = torch.zeros_like(a[:, xx, yy])
            elif version == 7:
                a[xx, :, yy] = torch.zeros_like(a[xx, :, yy])
            elif version == 8:
                a[xx, yy, :] = torch.zeros_like(a[xx, yy, :])
            elif version == 9:
                a[:, xx, :, yy] = torch.zeros_like(a[:, xx, :, yy])

            return a

        a = torch.arange(3 * 4 * 5 * 6 * 7, device=self.device, dtype=torch.int32).view(
            3, 4, 5, 6, 7
        )
        for i in range(10):
            ref = fn(torch.clone(a), i)
            test = torch.compile(fn)(torch.clone(a), i)
            torch.testing.assert_close(ref, test)

    def test_indirect_load_broadcast(self):
        def fn(in_ptr0, in_ptr1, in_ptr2):
            return torch.gather(in_ptr1, 0, in_ptr2) + in_ptr0

        arg190 = rand_strided((32, 21), (1, 32), device=self.device, dtype=torch.int64)
        arg190.fill_(0)
        arg111 = rand_strided(
            (9521, 512), (512, 1), device=self.device, dtype=torch.float32
        )
        self.common(
            fn,
            (
                torch.randn(32, 1),
                arg111,
                arg190,
            ),
        )

    def test_roi_align(self):
        if not has_torchvision_roi_align():
            raise unittest.SkipTest("requires torchvision")

        def fn(a, b):
            return torch.ops.torchvision.roi_align(a, b, 0.25, 7, 7, 2, False)

        self.common(fn, (torch.zeros([4, 256, 296, 304]), torch.zeros([2292, 5])))

    def test_nll_loss_forward(self):
        def fn(a, b):
            return aten.nll_loss_forward(a, b, None, 1, -100)

        labels = (
            torch.zeros([5], dtype=torch.int64),
            torch.tensor([-100, -100, 3, -100, -100], dtype=torch.int64),
        )
        inps = (torch.randn(5, 5), torch.randn(5, 5))
        for a, b in zip(inps, labels):
            self.common(
                fn,
                (a, b),
            )

    def test_nll_loss_backward(self):
        def fn(a, b, c):
            return aten.nll_loss_backward(
                a, b, c, None, 1, -100, torch.tensor(1.0, device=self.device)
            )

        labels = (
            torch.zeros([5], dtype=torch.int64),
            torch.tensor([-100, -100, 3, -100, -100], dtype=torch.int64),
        )
        inps = (torch.randn(5, 5), torch.randn(5, 5))
        grad_outs = (torch.randn(()), torch.randn(()))
        for a, b, c in zip(grad_outs, inps, labels):
            self.common(
                fn,
                (a, b, c),
            )

    def test_isinf(self):
        def fn(x):
            return x.isinf(), x.isnan()

        self.common(
            fn, [torch.tensor([1, float("inf"), 2, float("-inf"), float("nan")])]
        )
        self.common(
            fn,
            [
                torch.tensor(
                    [1, float("inf"), 2, float("-inf"), float("nan")],
                    dtype=torch.float64,
                )
            ],
        )

    def test_isinf2(self):
        def fn(x):
            y = torch.tensor(
                [1, float("inf"), 2, float("-inf"), float("nan")], device=self.device
            )
            return x == y

        self.common(
            fn, (torch.tensor([1, float("inf"), 2, float("-inf"), float("nan")]),)
        )

    def test_any(self):
        def fn(x):
            return (
                x.any(-1),
                x.isinf().any(),
                torch.all(x.isinf(), dim=0),
                torch.all(torch.logical_not(x.isinf())),
            )

        self.common(fn, [-torch.rand(64)])
        tmp = torch.randn(16, 8)
        tmp[1, 1] = float("inf")
        self.common(fn, [tmp])

    def test_multilayer_any(self):
        def fn(x):
            return (x.isinf().any(), x.isfinite().all())

        sample = torch.rand(9, 3, 353, 353)
        self.common(fn, [sample])

        sample.view(-1)[-1] = float("inf")
        self.common(fn, [sample])

    def test_inplace_activations(self):
        def fn(x):
            a = aten.hardswish_(x + 1)
            b = aten.hardtanh_(x + 1)
            c = aten.leaky_relu_(x + 1)
            d = aten.silu_(x + 1)
            e = aten.log1p(x + 1)
            f = aten.masked_fill_(x + 1, torch.zeros_like(x, dtype=torch.bool), 99.0)
            h = aten.masked_fill_(x + 1, torch.ones_like(x, dtype=torch.bool), 99.0)
            return (a, b, c, d, e, f, h)

        self.common(fn, [torch.randn(64) * 10])

    def test_baddbmm(self):
        def fn(a, b, c, beta):
            return aten.baddbmm(a, b, c, beta=beta)

        b = torch.randn(6, 128, 64)
        c = torch.randn(6, 64, 100)
        options = itertools.product(
            [torch.randn(6, 1, 100), torch.randn(6, 1, 100).fill_(torch.nan)],
            [0.0, 1.0],
        )
        for a, beta in options:
            self.common(
                fn,
                [a, b, c, beta],
                # Mismatched elements: 1212 / 76800 (1.6%)
                # Greatest absolute difference: 0.001953125 at index (0, 0, 93) (up to 1e-05 allowed)
                # Greatest relative difference: 1.0 at index (3, 19, 4) (up to 0.001 allowed)
                atol=0.002,
                rtol=0.001,
            )

    @config.patch({"triton.max_tiles": 2})
    def test_fuse_tiled(self):
        def fn(a, b, c):
            return a + b, c + 1

        self.common(
            fn, [torch.randn(128, 1), torch.randn(1, 128), torch.randn(128, 128)]
        )

    def test_expand_as(self):
        def fn(a, b):
            return aten.expand_as(a, b), aten.expand_as(a + 1, b + 1) + 1

        self.common(
            fn,
            [
                torch.randn(6, 1, 100),
                torch.randn(6, 128, 100),
            ],
        )

    def test_index_put1(self):
        def fn(a, b, c):
            return (
                torch.index_put(a, [b], c),
                torch.index_put_(a + 1, [b + 1], c + 1) + 1,
            )

        self.common(
            fn,
            [
                torch.randn([800, 256, 7, 7]),
                torch.randperm(601),
                torch.randn([601, 256, 7, 7]),
            ],
        )
        self.common(
            fn, [torch.randn(1024, 4, 2), torch.arange(4), torch.randn(4, 1, 1)]
        )

    def test_index_put2(self):
        def fn(a, b, c):
            return torch.index_put(a, [b], c, True)

        self.common(
            fn,
            [
                torch.randn([100, 256, 7, 7]),
                torch.randint(0, 100, size=[600], dtype=torch.int64),
                torch.randn([600, 256, 7, 7]),
            ],
            # workaround for https://github.com/openai/triton/issues/558
            check_lowp=False,
        )

    def test_index_put3(self):
        def fn(a, b, c):
            torch.ops.aten.index_put_(a, (None, b, None), c)
            a1 = a + 1
            torch.ops.aten.index_put_(a1, (None, b + 1, None), c + 1)
            return (a, a1)

        self.common(
            fn,
            [
                torch.randn([1024, 4, 2]),
                torch.arange(3),
                torch.randn([1024, 1, 2]),
            ],
        )

    def test_index_put4(self):
        # a, b[0] are not broadcastable
        # https://github.com/pytorch/pytorch/issues/97104
        def fn(a, b, c):
            return torch.index_put(a, [b], c)

        self.common(
            fn,
            [
                torch.rand([8, 2]),
                torch.rand([8]) > 0.5,
                torch.rand([]),
            ],
        )

    def test_index_put_as_masked_fill(self):
        def fn(a, b, c, d):
            a = a.clone()
            torch.ops.aten.index_put_(a, [b], c, d)
            return a

        self.common(
            fn,
            (
                torch.randn([1024, 4, 2]),
                torch.randn([1024, 4, 2]) > 0,
                torch.randn([]),
                False,
            ),
        )

        self.common(
            fn,
            (
                torch.randn([1024, 4, 2]),
                torch.randn([1024, 4, 2]) > 0,
                torch.randn([]),
                True,
            ),
        )

    def test_index_put_fallback1(self):
        def fn(a, b, c, d):
            a = a.clone()
            torch.ops.aten.index_put_(a, [b], c, d)
            return a

        self.common(
            fn,
            (
                torch.randn([3]),
                torch.as_tensor([True, True, False]),
                torch.randn([2]),
                False,
            ),
        )

        self.common(
            fn,
            (
                torch.randn([3]),
                torch.as_tensor([True, True, False]),
                torch.randn([2]),
                True,
            ),
        )

    def test_index_put_fallback2(self):
        def fn(a, b, c, d, e):
            a = a.clone()
            torch.ops.aten.index_put_(a, [None, b, c], d, e)
            return a

        self.common(
            fn,
            (
                torch.randn([1, 2, 3]),
                torch.as_tensor([0, 1]),
                torch.as_tensor([True, True, False]),
                torch.randn([]),
                False,
            ),
        )
        self.common(
            fn,
            (
                torch.randn([1, 2, 3]),
                torch.as_tensor([0, 1]),
                torch.as_tensor([True, True, False]),
                torch.randn([]),
                True,
            ),
        )

    def test_index_put_deterministic_fallback(self):
        with DeterministicGuard(True):

            def fn(a, b, c):
                return torch.index_put(a, [b], c, True)

            self.common(
                fn,
                [
                    torch.randn([100, 32]),
                    torch.randint(0, 100, size=[600], dtype=torch.int64),
                    torch.randn([600, 32]),
                ],
                check_lowp=False,
            )

    def test_index_put_index(self):
        def fn(ind, x, src):
            y = torch.ops.aten.index_put.default(x, [ind], src)
            return torch.ops.aten.index.Tensor(y, [ind])

        args = [torch.tensor([1], dtype=torch.int64), torch.randn(8, 4), torch.randn(4)]
        self.common(fn, args)

    def test_index_put_reinplace(self):
        def fn(x, idx):
            src = torch.ones(idx.size(0), device=x.device)
            x.index_put_((idx,), src)
            return x.expand((2, x.shape[0]))

        a = torch.randn(1024)
        idx = torch.arange(10)
        torch._inductor.metrics.generated_kernel_count = 0
        self.common(fn, (a, idx))
        assertGeneratedKernelCountEqual(self, 1)

    def test_index_put_failed_reinplace(self):
        def fn(x, idx):
            src = torch.ones(idx.size(0), device=x.device)
            y = x.index_put((idx,), src)
            return x, y

        a = torch.randn(1024)
        idx = torch.arange(10)
        torch._inductor.metrics.generated_kernel_count = 0
        self.common(fn, (a, idx))
        assertGeneratedKernelCountEqual(self, 2)

    def test_adding_tensor_offsets(self):
        @torch.compile(fullgraph=True)
        def fn(x):
            return x[16:32]

        with torch.no_grad():
            x = torch.randn(1024, device=self.device)
            self.assertEqual(fn(x[0:]), x[16:][:16])
            self.assertEqual(fn(x[128:]), x[128 + 16 :][:16])

    # from GPT2ForSequenceClassification
    def test_index_tensor(self):
        def fn(x, y):
            ne = torch.ops.aten.ne.Scalar(x, 0)
            sum = torch.ops.aten.sum.dim_IntList(ne, [-1])
            sub = torch.ops.aten.sub.Tensor(sum, 1)
            iota = torch.ops.prims.iota.default(
                1,
                start=0,
                step=1,
                dtype=torch.int64,
                device=x.device,
                requires_grad=False,
            )
            return torch.ops.aten.index.Tensor(y, [iota, sub])

        self.common(fn, [torch.randn(1, 1024), torch.randn(1, 1024, 2)])

    @config.patch(fallback_random=True)
    def test_bernoulli1(self):
        def fn(a):
            b = torch.empty_like(a)
            return aten.bernoulli_(b), b

        self.common(
            fn,
            [
                torch.randn([100]),
            ],
        )

    def test_bernoulli2(self):
        def fn(a):
            return aten.bernoulli(a)

        self.common(
            fn,
            [torch.tensor([1.0, 1.0, 0.0, 0.0, 1.0, 0.0, 1.0, 1.0])],
        )

    def test_narrow(self):
        def fn(x):
            return (
                aten.narrow(x, 1, 10, 16),
                aten.narrow(x + 2, 0, 10, 16) + 1,
                aten.narrow_copy(x, 1, 10, 16),
            )

        self.common(fn, [torch.randn(64, 64)])

    def test_as_strided(self):
        def fn(x):
            return (
                aten.as_strided(x, (8, 8, 64), (8 * 64, 64, 1), 0),
                aten.as_strided(x + 1, (8, 8, 64), (8 * 64, 64, 1), 0) + 2,
            )

        def fn_channels_last(x):
            return (
                aten.as_strided(
                    x, (8, 384, 2, 20, 12), (153600, 1, 61440, 384, 7680), 0
                ),
                aten.as_strided(
                    x + 1, (8, 384, 2, 20, 12), (153600, 1, 61440, 384, 7680), 0
                )
                + 2,
            )

        self.common(fn, [torch.randn(64, 64)])
        self.common(
            fn_channels_last,
            [torch.randn(8, 384, 20, 20).to(memory_format=torch.channels_last)],
        )

    def test_like_channels_last(self):
        def foo():
            randn = torch.randn((4, 3, 8, 8), device=self.device, dtype=torch.float32)
            xc = randn.contiguous(memory_format=torch.channels_last)
            clone = torch.zeros_like(xc, memory_format=torch.preserve_format)
            rand_like = torch.rand_like(randn)
            return (xc, clone, rand_like)

        out = foo()
        out_comp = torch.compile()(foo)()

        for t, t_comp in zip(out, out_comp):
            self.assertEqual(t.stride(), t_comp.stride())

    def test_as_strided_scatter(self):
        def fn(a, b):
            return aten.as_strided_scatter(
                a * 8 + 10,
                b * 2 - 4,
                size=(a.shape[0], a.shape[1] // 2),
                stride=(a.shape[1], 2),
                storage_offset=0,
            )

        self.common(fn, [torch.randn(10, 1024), torch.randn(10, 512)])

    def test_select_scatter(self):
        def fn(x, a, b):
            return (
                aten.select_scatter(x, a, 1, 0),
                aten.select_scatter(x, b, 0, 1),
            )

        self.common(
            fn,
            [
                torch.randn(8, 197, 38),
                torch.randn(8, 38),
                torch.randn(197, 38),
            ],
        )

    def test_slice_scatter(self):
        def fn(x, a):
            return (
                aten.slice_scatter(x, a, 2, 10, -10),
                aten.slice_scatter(x, a[:, :, :40], 2, 10, -10, 2),
            )

        self.common(
            fn,
            [
                torch.randn(4, 8, 100),
                torch.randn(4, 8, 80),
            ],
        )

    def test_slice_scatter2(self):
        def fn(a, b):
            return aten.slice_scatter(a, b, 0, 0, 9223372036854775807)

        self.common(
            fn,
            [
                torch.randn([8, 197, 384]),
                torch.randn([8, 197, 384]),
            ],
        )

    def test_slice_scatter3(self):
        def fn(a, b):
            return aten.slice_scatter.default(a, b, 1, 1, 9223372036854775807, 2)

        self.common(
            fn,
            [
                torch.randn([1, 4]),
                torch.randn([1, 2]),
            ],
        )

    def test_slice_scatter4(self):
        def fn(a, b):
            return aten.slice_scatter.default(a, b, 1, 2, 9223372036854775807, 3)

        self.common(
            fn,
            [
                torch.randn([1, 9]),
                torch.randn([1, 3]),
            ],
        )

    def test_slice_scatter5(self):
        # empty slices that require clamping the start or end
        def fn(a, b):
            return (
                aten.slice_scatter.default(a, b, 0, 2, 0, 1),
                aten.slice_scatter.default(a, b, 0, a.shape[0], a.shape[0] + 10, 1),
                aten.slice_scatter.default(a, b, 0, -20, 0, 1),
                aten.slice_scatter.default(a, b, 0, -20, -16, 1),
            )

        a = torch.arange(10, dtype=torch.float)
        b = torch.empty(0)
        self.common(fn, [a, b])

    def test_slice_scatter_reinplace(self):
        class M(nn.Module):
            def __init__(self, device):
                super().__init__()
                self.linear1 = nn.Linear(64, 64, bias=False)
                self.cache_k = torch.zeros((56, 384, 8, 64), device=device)

            def forward(self, x, start_pos):
                bsz, seqlen, _, _ = x.shape
                xk = self.linear1(x)
                with torch.no_grad():
                    self.cache_k[:bsz, start_pos : start_pos + seqlen] = xk
                keys = self.cache_k[:bsz, : start_pos + seqlen]
                scores = torch.matmul(
                    xk.transpose(1, 2), keys.transpose(1, 2).transpose(2, 3)
                )
                return scores

        kv_cache_module = M(self.device)
        inp = torch.randn(1, 32, 8, 64)

        # Test that the cache update is reinplaced such that the cache is updated inplace
        # rather than copy-scatter-copy-back.

        torch._inductor.metrics.generated_kernel_count = 0
        with torch.no_grad():
            self.common(kv_cache_module, (inp, 1), check_lowp=False)
        assertGeneratedKernelCountEqual(self, 1)

    def test_scatter1(self):
        def fn(a, dim, index, b):
            return aten.scatter(a, dim, index, b)

        self.common(
            fn,
            [
                torch.zeros(2, 3),
                -1,
                torch.tensor([[0]]),
                torch.ones(2, 3),
            ],
        )

    def test_scatter2(self):
        if self.device == "cuda":
            raise unittest.SkipTest("unstable on sm86")

        def fn(a, dim, index, b):
            return aten.scatter.reduce(a, dim, index, b, reduce="add")

        self.common(
            fn,
            [
                torch.zeros(64, 512),
                0,
                torch.zeros((64, 512), dtype=torch.int64),
                torch.ones(64, 512),
            ],
        )

    def test_scatter3(self):
        def fn(a, dim, index, b):
            return aten.scatter(a, dim, index, b, reduce="add")

        self.common(
            fn,
            [
                torch.randn(5, 29, 13),
                2,
                torch.tensor([[[3, 5, 7, 9]]]),
                0.8,  # src can be a scalar
            ],
            # Mismatched elements: 1 / 1885 (0.1%)
            # Greatest absolute difference: 0.00018310546875 at index (0, 0, 3) (up to 1e-05 allowed)
            # Greatest relative difference: 0.0022371364653243847 at index (0, 0, 3) (up to 0.001 allowed)
            atol=2e-4,
            rtol=1e-3,
        )

    def test_scatter4(self):
        def fn(x, ind, src):
            return torch.scatter(x, 0, ind, src)

        for deterministic in [False, True]:
            with DeterministicGuard(deterministic):
                self.common(
                    fn,
                    [
                        torch.randn(196, 992),
                        torch.randint(196, (1, 992)),
                        torch.randn(1, 992),
                    ],
                )

    def test_scatter5(self):
        def fn(a, dim, index, b, reduce):
            a = a.clone()
            a.scatter_(dim, index, b, reduce=reduce)
            a1 = a + 1.0
            a1.scatter_(dim, index, b, reduce=reduce)
            return (a, a1)

        for reduce in ["add", "multiply"]:
            self.common(
                fn,
                [
                    torch.ones((4, 5)),
                    0,
                    torch.tensor([[1], [2], [3]], dtype=torch.int64),
                    torch.randn(4, 5),
                    reduce,
                ],
            )

    def test_scatter6(self):
        def fn(a, dim, index, b):
            return aten.scatter(a, dim, index, b)

        for deterministic in [False, True]:
            with DeterministicGuard(deterministic):
                self.common(
                    fn,
                    [
                        torch.randn(5, 8, 13),
                        2,
                        torch.tensor([[[3, 5, 7, 9]]]),
                        0.8,  # src can be a scalar
                    ],
                )

    @unittest.skip("Flaky test, needs debugging")
    def test_scatter_add1(self):
        def fn(a, dim, index, b):
            return aten.scatter_add(a, dim, index, b)

        self.common(
            fn,
            [
                torch.randn(2, 3),
                0,
                torch.tensor([[0]]),
                torch.randn(2, 3),
            ],
        )

    def test_scatter_add2(self):
        def fn(a, dim, index, b):
            return aten.scatter_add(a, dim, index, b)

        self.common(
            fn,
            [
                torch.randn(2, 3),
                0,
                torch.tensor([[0, 0, 0], [1, 1, 1]]),
                torch.randn(2, 3),
            ],
        )

    def test_scatter_add3(self):
        def fn(a, dim, index, b):
            return aten.scatter_add(a, dim, index, b)

        for deterministic in [False, True]:
            with DeterministicGuard(deterministic):
                self.common(
                    fn,
                    [
                        torch.randn(5, 29, 13),
                        2,
                        torch.tensor([[[3, 5, 7, 9]]]),
                        torch.randn(1, 1, 10),
                    ],
                )

    def test_scatter_reduce1(self):
        def fn(a, dim, index, b):
            return aten.scatter_reduce(a, dim, index, b, "sum")

        self.common(
            fn,
            [
                torch.randn(5, 29, 13),
                2,
                torch.tensor([[[3, 5, 7, 9]]]),
                torch.randn(1, 1, 10),
            ],
        )

    def test_scatter_reduce2(self):
        def fn(a, dim, index, b, reduce):
            return aten.scatter_reduce(a, dim, index, b, reduce, include_self=False)

        for reduce in ["sum", "amax"]:
            self.common(
                fn,
                [
                    torch.randn(2, 3),
                    0,
                    torch.zeros((2, 3), dtype=torch.int64),
                    torch.randn(2, 3),
                    reduce,
                ],
            )

    def test_scatter_reduce3(self):
        def fn(a, dim, index, b, reduce):
            a = a.clone()
            a.scatter_reduce_(dim, index, b, reduce=reduce)
            a1 = a + 1.0
            a1.scatter_reduce_(dim, index, b, reduce=reduce)
            return (a, a1)

        for reduce in ["sum", "prod"]:
            self.common(
                fn,
                [
                    torch.ones((4, 5)),
                    0,
                    torch.tensor([[1], [2], [3]], dtype=torch.int64),
                    torch.randn(4, 5),
                    reduce,
                ],
            )

    # issue #1150
    def test_dense_mask_index(self):
        if self.device == "cpu":
            raise unittest.SkipTest(
                "https://github.com/pytorch/torchdynamo/issues/1697"
            )

        def fn(x, y):
            y = torch.ops.aten.select.int(y, 0, 2)
            z = x * y
            return z.sum()

        self.common(fn, [torch.randn(102400), torch.randn(3)])

    def test_empty1(self):
        def fn():
            return torch.empty((1, 128, 128))

        self.common(fn, [], assert_equal=False)

    def test_empty2(self):
        def fn():
            return aten.empty((1, 128, 128))

        self.common(fn, [], assert_equal=False)

    def test_new_empty(self):
        def fn(a):
            return aten.new_empty(a, [1, 128, 128])

        self.common(fn, [torch.randn(55)], assert_equal=False)

    def test_empty_strided(self):
        def fn():
            return aten.empty_strided([1, 128, 128], [16384, 128, 1])

        self.common(fn, [], assert_equal=False)

    def test_new_empty_strided(self):
        def fn(a):
            return aten.new_empty_strided(a, [1, 128, 128], [16384, 128, 1])

        self.common(fn, [torch.randn(55)], assert_equal=False)

    def test_dropout_trivial_0(self):
        def fn1(a):
            return torch.nn.functional.dropout(a, 0.0, True) + a

        self.common(fn1, [torch.randn(55)])

    def test_dropout_trivial_1(self):
        def fn2(a):
            return torch.nn.functional.dropout(a, 1.0, True) + a

        self.common(fn2, [torch.randn(55)])

    @config.patch({"triton.cudagraphs": True})
    @dynamo_config.patch(automatic_dynamic_shapes=True)
    def test_dropout(self):
        random.seed(1234)
        torch.manual_seed(1234)

        @torch._dynamo.optimize("inductor")
        def fn1(a):
            return torch.nn.functional.dropout(a)

        x = torch.ones(1000, device=self.device, dtype=torch.float32)
        result1 = fn1(x)
        self.assertTrue(400 < result1.nonzero().shape[0] < 600)
        self.assertTrue(0.9 < result1.mean().item() < 1.1)

        random.seed(1234)
        torch.manual_seed(1234)

        @torch._dynamo.optimize("inductor")
        def fn2(a):
            return torch.nn.functional.dropout(a, 0.5, True)

        result2 = fn2(x)
        self.assertTrue(400 < result2.nonzero().shape[0] < 600)
        self.assertTrue(0.9 < result2.mean().item() < 1.1)

    @dynamo_config.patch(automatic_dynamic_shapes=True)
    def test_dropout_deterministic(self):
        @torch._dynamo.optimize("inductor")
        def fn(a):
            return torch.nn.functional.dropout(a, 0.55, True)

        for cg in [False, True]:
            with patch.object(config.triton, "cudagraphs", cg):
                torch._dynamo.reset()

                x = torch.ones(1024, device=self.device, dtype=torch.float32)

                torch.manual_seed(1234)
                a0 = fn(x).clone()
                a1 = fn(x).clone()
                a2 = fn(x).clone()

                torch.manual_seed(1234)
                b0 = fn(x).clone()
                b1 = fn(x).clone()
                b2 = fn(x).clone()

                # same seed, same values
                self.assertTrue(torch.allclose(a0, b0))
                self.assertTrue(torch.allclose(a1, b1))
                self.assertTrue(torch.allclose(a2, b2))

                # different calls, different values
                self.assertFalse(torch.allclose(a0, a1))
                self.assertFalse(torch.allclose(a1, a2))

    def test_rand_like_deterministic(self):
        @torch._dynamo.optimize("inductor")
        def fn(a):
            return torch.rand_like(a), torch.rand_like(a)

        x = torch.ones(1024, device=self.device, dtype=torch.float32)

        torch.manual_seed(1234)
        a0 = fn(x)[0].clone()
        a1 = fn(x)[0].clone()
        a2 = fn(x)[0].clone()

        torch.manual_seed(1234)
        b0 = fn(x)[0].clone()
        b1 = fn(x)[0].clone()
        b2 = fn(x)[0].clone()

        # same seed, same values
        self.assertTrue(torch.allclose(a0, b0))
        self.assertTrue(torch.allclose(a1, b1))
        self.assertTrue(torch.allclose(a2, b2))

        # different calls, different values
        self.assertFalse(torch.allclose(a0, a1))
        self.assertFalse(torch.allclose(a1, a2))

        c, d = fn(x)
        self.assertFalse(torch.allclose(c, d))
        self.assertTrue((c >= 0).all())
        self.assertTrue((c < 1).all())
        self.assertTrue((d >= 0).all())
        self.assertTrue((d < 1).all())

    def test_functionalize_rng_wrappers(self):
        # Ideally, we would like to use torch.compile for these operators. But
        # currently the plan is to introduce these operators at the partitioner
        # level, obviating the need to support them fully through the
        # torch.compile stack. To ensure that we have good enough debugging with
        # minifiers, we have ensure that they work with make_fx. This test uses
        # make_fx to do the testing. In future, we can move on torch.compile.
        def fn():
            rng_state1, a1 = torch._prims.rng_prims.run_and_save_rng_state(
                torch.ops.aten.rand.default,
                [4, 4],
                dtype=torch.float32,
                device=self.device,
            )
            rng_state2, a2 = torch._prims.rng_prims.run_and_save_rng_state(
                torch.ops.aten.rand.default,
                [4, 4],
                dtype=torch.float32,
                device=self.device,
            )

            b1 = torch._prims.rng_prims.run_with_rng_state(
                rng_state1,
                torch.ops.aten.rand.default,
                [4, 4],
                dtype=torch.float32,
                device=self.device,
            )
            b2 = torch._prims.rng_prims.run_with_rng_state(
                rng_state2,
                torch.ops.aten.rand.default,
                [4, 4],
                dtype=torch.float32,
                device=self.device,
            )

            return (a1, a2, b1, b2)

        mod = make_fx(fn)()
        compiled_f = compile_fx_inner(mod, ())
        a1, a2, b1, b2 = compiled_f(())
        self.assertEqual(a1, b1)
        self.assertEqual(a2, b2)

    @patch.object(torch._functorch.config, "functionalize_rng_ops", True)
    def test_philox_rand(self):
        if self.device == "cpu":
            raise unittest.SkipTest(
                f"functionalization of rng ops supported only on {GPU_TYPE}"
            )

        @torch._dynamo.optimize("inductor")
        def fn(x):
            a = torch.rand_like(x) * x
            a = torch.rand_like(x) * a
            return a

        def check(x):
            torch.manual_seed(123)
            a = fn(x)

            torch.manual_seed(1234)
            b = fn(x)

            torch.manual_seed(123)
            c = fn(x)

            # same seed, same values
            self.assertTrue(torch.allclose(a, c))

            # different calls, different values
            self.assertFalse(torch.allclose(a, b))

        check(torch.ones(1024, device=self.device, dtype=torch.float32))
        # Need comment: should we add "_get_rng_state_offset" to common device interface?
        self.assertEqual(getattr(torch, self.device)._get_rng_state_offset(), 2048)
        # Check non-multiple of 4 numel
        check(torch.ones(3, device=self.device, dtype=torch.float32))
        self.assertEqual(getattr(torch, self.device)._get_rng_state_offset(), 8)

    def test_randn_like_empty(self):
        class Model(torch.nn.Module):
            def __init__(
                self,
            ):
                super().__init__()

            def forward(self, v1: torch.Tensor):
                vx = v1.min(dim=1).values
                v2 = torch.randn_like(vx)
                return v2

        model = Model()
        x = torch.rand(10, 3, 0)

        self.common(model, (x,))

    def test_randint(self):
        @torch.compile(fullgraph=True)
        def fn(x):
            return (
                torch.randint(10, [1024], device=x.device),
                torch.randint(-4, 7, [1024], dtype=torch.int32, device=x.device),
                torch.randint_like(x, 2**50),
            )

        torch.manual_seed(12345)
        a0, b0, c0 = fn(torch.zeros([40, 40], device=self.device))
        self.assertEqual(a0.shape, [1024])
        self.assertEqual(b0.shape, [1024])
        self.assertEqual(c0.shape, [40, 40])
        torch.manual_seed(12345)
        a1, b1, c1 = fn(torch.zeros([40, 40], device=self.device))
        self.assertEqual(a0, a1)
        self.assertEqual(b0, b1)
        self.assertEqual(c0, c1)

        self.assertEqual(a0.min(), 0)
        self.assertEqual(a0.max(), 9)

        self.assertEqual(b0.min(), -4)
        self.assertEqual(b0.max(), 6)

        self.assertGreaterEqual(c0.min(), 0)
        self.assertGreater(c0.max(), 2**40)
        self.assertLess(c0.max(), 2**50)

    @config.patch(fallback_random=True)
    def test_like_rands(self):
        def fn(x):
            return torch.rand_like(x), torch.randn_like(x)

        self.common(fn, [torch.zeros([20, 20])])

    def test_like_rands2(self):
        # rand_like with kwargs `device` of str type
        d = self.device
        assert isinstance(d, str)

        @torch.compile
        def fn(x):
            return torch.rand_like(x, device=d)

        x = torch.ones(10, device=self.device, dtype=torch.float32)
        a0 = fn(x).clone()
        a1 = fn(x).clone()
        self.assertFalse(torch.allclose(a0, a1))

    @requires_gpu()
    def test_like_rands3(self):
        # rand_like with `device` which is different from `x.device`
        def test_like_rands_on_different_device(device1, device2):
            @torch.compile
            def fn(x, device):
                return torch.rand_like(x, device=device)

            x = torch.ones(10, device=device1, dtype=torch.float32)
            return fn(x, device2).clone()

        a0 = test_like_rands_on_different_device("cpu", GPU_TYPE)
        a1 = test_like_rands_on_different_device(GPU_TYPE, "cpu")
        self.assertTrue(a0.device.type == GPU_TYPE)
        self.assertTrue(a1.device.type == "cpu")

    def test_max_pool2d_with_indices_backward(self):
        def fn(a, b, c):
            return aten.max_pool2d_with_indices_backward(
                a, b, [2, 2], [2, 2], [0, 0], [1, 1], False, c
            )

        x = torch.randn([2, 4, 18, 14])
        result, indices = aten.max_pool2d_with_indices(
            x,
            [2, 2],
            [2, 2],
            [0, 0],
            [1, 1],
            False,
        )

        self.common(
            fn,
            [
                torch.randn_like(result),
                x,
                indices,
            ],
        )

    def test_max_pool2d_with_indices_backward2(self):
        def fn(a, b, c):
            return aten.max_pool2d_with_indices_backward(
                a, b, [3, 3], [2, 2], [1, 1], [1, 1], True, c
            )

        x = torch.randn([2, 4, 40, 56])
        result, indices = aten.max_pool2d_with_indices(
            x,
            [3, 3],
            [2, 2],
            [1, 1],
            [1, 1],
            True,
        )

        self.common(
            fn,
            [
                torch.randn_like(result),
                x,
                indices,
            ],
        )

    # From https://github.com/pytorch/torchdynamo/issues/1200
    def test_max_pool2d_with_indices_backward3(self):
        def fn(a, b, c):
            return aten.max_pool2d_with_indices_backward(
                a, b, [1, 1], [2, 2], [0, 0], [1, 1], False, c
            )

        x = torch.randn([32, 256, 37, 38])
        result, indices = aten.max_pool2d_with_indices(
            x,
            [1, 1],
            [2, 2],
            0,
            1,
            False,
        )
        self.common(
            fn,
            [
                torch.randn_like(result),
                x,
                indices,
            ],
        )

    # From https://github.com/pytorch/torchdynamo/issues/1352
    def test_max_pool2d_with_indices_backward4(self):
        def fn(a, b, c):
            return aten.max_pool2d_with_indices_backward(
                a, b, [5, 5], [1, 1], [2, 2], [1, 1], False, c
            )

        torch._inductor.metrics.generated_kernel_count = 0
        x = torch.randn([2, 64, 3, 4])
        result, indices = aten.max_pool2d_with_indices(
            x,
            [5, 5],
            [1, 1],
            2,
            1,
            False,
        )
        self.common(
            fn,
            [
                torch.randn_like(result),
                x,
                indices,
            ],
        )
        assertGeneratedKernelCountEqual(self, 1)

    def test_max_pool2d_with_indices_backward5(self):
        # Window size is too big. Should fallback
        def fn(a, b, c):
            return aten.max_pool2d_with_indices_backward(
                a, b, [13, 13], [1, 1], [2, 2], [1, 1], False, c
            )

        torch._inductor.metrics.generated_kernel_count = 0
        x = torch.randn([2, 64, 20, 20])
        result, indices = aten.max_pool2d_with_indices(
            x,
            [13, 13],
            [1, 1],
            2,
            1,
            False,
        )
        self.common(
            fn,
            [
                torch.randn_like(result),
                x,
                indices,
            ],
        )
        assertGeneratedKernelCountEqual(self, 0)

    # From https://github.com/pytorch/pytorch/issues/93384
    def test_max_pool2d_with_indices_backward6(self):
        # dilation is not 1. Should fallback
        def fn(a, b, c):
            return aten.max_pool2d_with_indices_backward(
                a, b, [3, 2], [2, 1], [1, 1], [1, 2], False, c
            )

        torch._inductor.metrics.generated_kernel_count = 0
        x = torch.randn([2, 2, 3, 6])
        result, indices = aten.max_pool2d_with_indices(
            x,
            [3, 2],
            [2, 1],
            [1, 1],
            [1, 2],
            False,
        )
        self.common(
            fn,
            [
                torch.randn_like(result),
                x,
                indices,
            ],
        )
        assertGeneratedKernelCountEqual(self, 0)

    def test_issue102546(self):
        def fn(x):
            return x.mean(0)

        self.common(fn, [torch.rand(())])

    def test_avg_pool2d_backward(self):
        def fn(a, b):
            return aten.avg_pool2d_backward(
                a,
                b,
                [2, 2],
                [2, 2],
                [0, 0],
                True,
                False,
                None,
            )

        self.common(
            fn,
            [
                torch.randn([2, 4, 7, 7]),
                torch.randn([2, 4, 14, 14]),
            ],
        )

    def test_avg_pool2d_backward2(self):
        def fn(a, b):
            return aten.avg_pool2d_backward(
                a,
                b,
                [3, 3],
                [1, 1],
                [1, 1],
                True,
                False,
                None,
            )

        self.common(
            fn,
            [
                torch.randn([1, 1, 20, 15]),
                torch.randn([1, 1, 20, 15]),
            ],
        )

    def test_avg_pool2d_backward3(self):
        def fn(a, b):
            return aten.avg_pool2d_backward(
                a,
                b,
                [1, 1],
                [2, 2],
                [0, 0],
                False,
                False,
                None,
            )

        torch._inductor.metrics.generated_kernel_count = 0
        self.common(
            fn,
            [
                torch.randn([1, 2016, 11, 11]),
                torch.randn([1, 2016, 21, 21]),
            ],
        )
        assertGeneratedKernelCountEqual(self, 1)

    def test_avg_pool2d_backward4(self):
        def fn(a, b):
            return aten.avg_pool2d_backward(
                a,
                b,
                [13, 13],
                [1, 1],
                [0, 0],
                True,
                False,
                None,
            )

        torch._inductor.metrics.generated_kernel_count = 0
        self.common(
            fn,
            [
                torch.randn([1, 16, 12, 12]),
                torch.randn([1, 16, 24, 24]),
            ],
            check_lowp=False,
        )
        assertGeneratedKernelCountEqual(self, 0)

    @config.patch(search_autotune_cache=False)
    def test_mm_views(self):
        def fn(a, b):
            return torch.mm(a.view(32, 32), b.view(32, 32))

        self.common(
            fn,
            (
                torch.randn([32, 32]).transpose(0, 1),
                torch.randn([1, 32, 32]).transpose(0, 1),
            ),
            check_lowp=False,
        )
        expected_kernel = 0
        # codegen mm kernel from template
        self.assertEqual(
            torch._inductor.metrics.generated_kernel_count, expected_kernel
        )

    @torch._dynamo.config.patch(assume_static_by_default=False)
    def test_dtype_sympy_expr(self):
        torch._inductor.metrics.disable_cpp_wrapper = 0

        @torch._dynamo.optimize_assert("inductor")
        def fn(a):
            y = a[..., :-1, :].contiguous()
            return y

        result = fn(torch.randn([1, 2, 16, 4]).requires_grad_())
        result.sum().backward()

        expected_disable_cpp_wrapper = 0
        self.assertEqual(
            torch._inductor.metrics.disable_cpp_wrapper, expected_disable_cpp_wrapper
        )

    def test_dropout2(self):
        n = 100000
        weight = torch.ones(
            n, device=self.device, dtype=torch.float32, requires_grad=True
        )
        ones = torch.ones(n, device=self.device, dtype=torch.float32)

        @torch._dynamo.optimize_assert("inductor")
        def run(x, train=True):
            return F.dropout(x * weight, 0.33, train)

        def check(r, g):
            rmean = r.mean().item()
            gmean = g.mean().item()
            rcount = len(r.nonzero())
            gcount = len(g.nonzero())

            # dropped elements should match
            self.assertTrue(same(r.nonzero(), g.nonzero()))
            self.assertEqual(rcount, gcount)

            # dropped should be close to 0.33
            self.assertGreater(rcount, 0.64 * n)
            self.assertGreater(0.68 * n, rcount)

            self.assertAlmostEqual(rmean, gmean)
            self.assertAlmostEqual(rmean, 1.0, places=2)

        r1 = run(ones, train=False)
        r1.sum().backward()
        g1 = weight.grad.clone()
        # eval mode should be all ones
        self.assertTrue(same(r1, torch.ones_like(r1)))
        self.assertTrue(same(g1, torch.ones_like(g1)))

        torch.manual_seed(1234)
        weight.grad.zero_()
        r2, (fw_code, bw_code) = run_fw_bw_and_get_code(lambda: run(ones))
        if self.device == GPU_TYPE:
            self.assertEqual(fw_code.count("tl.rand"), 1)
            self.assertEqual(bw_code.count("tl.rand"), 0)
        g2 = weight.grad.clone()
        check(r2, g2)

        torch.manual_seed(1234)
        weight.grad.zero_()
        r3 = run(ones)
        r3.sum().backward()
        g3 = weight.grad.clone()
        check(r3, g3)

        # second run is same result as first
        self.assertTrue(same(r2, r3))
        self.assertTrue(same(g2, g3))

    @config.patch(search_autotune_cache=False)
    def test_dropout3(self):
        m = torch.nn.Sequential(
            torch.nn.Linear(32, 32, bias=False),
            torch.nn.Dropout(),
            torch.nn.Linear(32, 32, bias=False),
            torch.nn.Dropout(),
        ).to(self.device)

        @torch._dynamo.optimize_assert("inductor")
        def run(x):
            return m(x)

        torch._inductor.metrics.generated_kernel_count = 0

        result, (fw_code, bw_code) = run_fw_bw_and_get_code(
            lambda: run(torch.randn([8, 32], device=self.device))
        )

        if self.device == GPU_TYPE:
            self.assertEqual(fw_code.count("tl.rand"), 1)
            self.assertEqual(bw_code.count("tl.rand"), 0)
        expected_kernel = 4

        self.assertEqual(
            torch._inductor.metrics.generated_kernel_count, expected_kernel
        )

    def test_randint_kernel_count(self):
        @torch._dynamo.optimize_assert("inductor")
        def fn1():
            random_tensor1 = torch.randint(10, [32], device=self.device)
            random_tensor2 = torch.randint(10, [32], device=self.device)
            random_tensor3 = torch.randint(10, [32], device=self.device)
            return random_tensor1, random_tensor2, random_tensor3

        _, source_codes = run_and_get_code(fn1)
        if self.device == GPU_TYPE:
            self.assertEqual(len(source_codes), 1)
            self.assertEqual(source_codes[0].count("async_compile.triton"), 1)

    def test_roll(self):
        def fn(a):
            return (
                aten.roll(a, [-3, 10], [1, 2]),
                aten.roll(a, [5]),
            )

        self.common(
            fn,
            [
                torch.randn([2, 56, 56, 16]),
            ],
        )

    def test_argmax_min_int32(self):
        # https://github.com/pytorch/pytorch/issues/94055
        def fn(a, b):
            c = a.argmax(3)
            return torch.min(b, c)

        a = torch.rand(3, 4, 2, 1).int()
        b = torch.rand(2, 2, 1, 4, 1).int()
        self.common(fn, (a, b))

    def test_argmax_argmin1(self):
        def fn(x):
            return (aten.argmax(x), aten.argmin(x))

        self.common(
            fn,
            [
                torch.randn([8, 256, 256]),
            ],
        )

    def test_argmax_argmin2(self):
        def fn(x):
            return (
                aten.argmax(x, 0),
                aten.argmin(x, 0),
                aten.argmax(x, 1),
                aten.argmin(x, 1),
            )

        self.common(fn, (torch.randn([144, 144]),))

    def test_argmax_argmin_with_duplicates(self):
        def fn(x):
            return (
                aten.argmax(x, 0),
                aten.argmin(x, 0),
                aten.argmax(x, 1),
                aten.argmin(x, 1),
            )

        # Unrolled reduction
        t1 = torch.randint(2, size=(6, 6))
        self.common(fn, (t1,))

        # Persistent reduction
        t1 = torch.randint(8, size=(32, 32))
        self.common(fn, (t1,))

        # Non-persistent reduction
        t1 = torch.randint(8, size=(1028, 1028))
        self.common(fn, (t1,))

    def test_argmax_argmin_with_nan(self):
        def fn(x):
            return (
                aten.argmax(x, 0),
                aten.argmin(x, 0),
                aten.argmax(x, 1),
                aten.argmin(x, 1),
            )

        if self.device == "cpu":
            raise unittest.SkipTest("broken on CPU")

        # Unrolled reduction
        t1 = torch.randn((6, 6))
        t1[:, 1] = float("nan")
        t1[:, 3] = float("nan")
        self.common(fn, (t1,))

        # Persistent reduction
        t1 = torch.randn((32, 32))
        t1[:, 4] = float("nan")
        t1[:, 8] = float("nan")
        self.common(fn, (t1,))

        # Non-persistent reduction
        t1 = torch.randn((1028, 1028))
        t1[:, 40] = float("nan")
        t1[:, 100] = float("nan")
        self.common(fn, (t1,))

    def test_conv_backward(self):
        def fn(rank4_inps, rank3_inps, rank5_inps):
            out1 = aten.convolution_backward(
                *rank4_inps,
                [C],
                [1, 1],
                [0, 0],
                [1, 1],
                False,
                [0, 0],
                1,
                [True, True, True],
            )
            out2 = aten.convolution_backward(
                *rank4_inps,
                [C],
                [1, 1],
                [0, 0],
                [1, 1],
                False,
                [0, 0],
                1,
                [True, False, False],
            )
            out3 = aten.convolution_backward(
                *rank3_inps,
                [C],
                [1],
                [0],
                [1],
                False,
                [0],
                1,
                [True, True, True],
            )
            out4 = aten.convolution_backward(
                *rank5_inps,
                [C],
                [1, 1, 1],
                [0, 0, 0],
                [1, 1, 1],
                False,
                [0, 0, 0],
                1,
                [True, True, True],
            )
            return (out1, out2, out3, out4)

        B = 3
        C = 4
        H = 5
        grad_out = torch.randn(B, C, H - 2, H - 2, H - 2)
        inp = torch.randn(B, C, H, H, H)
        weight = torch.randn(C, C, 3, 3, 3)

        def shrink_rank(x, rank):
            res = x
            while res.dim() > rank:
                res = torch.select(res, -1, 0)
            return res.contiguous()

        rank4_inps = [shrink_rank(x, 4) for x in [grad_out, inp, weight]]
        rank3_inps = [shrink_rank(x, 4) for x in [grad_out, inp, weight]]
        rank5_inps = [shrink_rank(x, 5) for x in [grad_out, inp, weight]]

        with torch.backends.cudnn.flags(enabled=True, allow_tf32=False):
            self.common(
                fn,
                [rank4_inps, rank3_inps, rank5_inps],
            )

    @unittest.skip(
        """
        FIXME: In the case of having equally max/min elements, our implementation returns
        the last index instead of the first one
        """
    )
    def test_argmax_argmin3(self):
        def fn(x):
            return (
                aten.argmax(x, 0),
                aten.argmin(x, 0),
                aten.argmax(x, -1),
                aten.argmin(x, -1),
            )

        self.common(
            fn,
            [torch.randint(0, 5, [10, 10])],
        )

    def test_vdd_clamp(self):
        def fn(x):
            return torch.clamp_min(x, 3)

        self.common(
            fn,
            [
                torch.randn([16], requires_grad=True) * 10,
            ],
        )

    def test_tmp_not_defined_issue1(self):
        def forward(
            primals_3,
            primals_4,
            add_tensor,
            convert_element_type_default,
            div_default,
            reciprocal_default,
        ):
            var_default = torch.ops.aten.var(
                convert_element_type_default, [2], correction=0
            )
            sub_tensor = torch.ops.aten.sub.Tensor(add_tensor, div_default)
            mul_tensor_1 = torch.ops.aten.mul.Tensor(sub_tensor, reciprocal_default)
            mul_tensor_2 = torch.ops.aten.mul.Tensor(mul_tensor_1, primals_3)
            add_tensor_2 = torch.ops.aten.add.Tensor(mul_tensor_2, primals_4)
            convert_element_type_default_1 = add_tensor_2.to(dtype=torch.float32)
            convert_element_type_default_2 = convert_element_type_default_1.to(
                dtype=torch.float32
            )
            var_default_1 = torch.ops.aten.var(
                convert_element_type_default_2, [2], correction=0
            )
            broadcast_in_dim_default_2 = var_default_1.reshape(1, 512, 1)
            sum_default_1 = convert_element_type_default_2.sum(2)
            add_tensor_3 = torch.ops.aten.add.Tensor(broadcast_in_dim_default_2, 1e-05)
            return (var_default, sum_default_1, add_tensor_3)

        inps = [
            (torch.Size([1024]), torch.float32),
            (torch.Size([1024]), torch.float32),
            (torch.Size([1, 512, 1024]), torch.float32),
            (torch.Size([1, 512, 1024]), torch.float32),
            (torch.Size([1, 512, 1]), torch.float32),
            (torch.Size([1, 512, 1]), torch.float32),
        ]
        inps = [torch.randn(shape, dtype=dtype) for (shape, dtype) in inps]
        self.common(forward, inps, atol=1e-05, rtol=2e-05)

    @unittest.skipIf(
        os.environ.get("BUILD_ENVIRONMENT", "").startswith("parallelnative"),
        "TODO: debug this with asan",
    )
    def test_tmp_not_defined_issue2(self):
        def forward(arg38_1, arg81_1, getitem_17, new_zeros_default_4):
            div_tensor_7 = torch.ops.aten.div.Tensor(getitem_17, arg81_1)
            mul_tensor_24 = torch.ops.aten.mul.Tensor(div_tensor_7, arg38_1)
            sum_default_7 = torch.ops.aten.sum.default(mul_tensor_24)
            return (new_zeros_default_4, sum_default_7)

        # TODO: Remove once https://github.com/pytorch/pytorch/issues/94017 is resolved
        dtype = torch.float64 if self.device == "cpu" else torch.float32
        args = [
            ((1, 88, 40, 40), (140800, 1600, 40, 1), dtype),
            ((), (), dtype),
            ((1, 88, 40, 40), (140800, 1600, 40, 1), dtype),
            ((3,), (1,), dtype),
        ]
        args = [
            rand_strided(shape, stride, dtype).requires_grad_(True).add(1)
            for shape, stride, dtype in args
        ]
        self.common(forward, args)

    def test_misaligned_address_issue1(self):
        def forward(sub_tensor_1, unsqueeze_default):
            gather_default = torch.ops.aten.gather.default(
                sub_tensor_1, 1, unsqueeze_default
            )
            return gather_default

        args = [
            ((1, 1000), (1000, 1), torch.float32),
            ((1, 1), (1, 1), torch.int64),
        ]
        args = [rand_strided(shape, stride, dtype) for shape, stride, dtype in args]
        self.common(forward, args)

    def test_invalid_operand_issue1(self):
        def forward(arg0_1, arg1_1, arg3_1, squeeze, view_1, slice_1):
            slice_scatter = torch.ops.aten.slice_scatter.default(
                slice_1, arg3_1, 1, 1, 9223372036854775807
            )
            slice_scatter_1 = torch.ops.aten.slice_scatter.default(
                arg1_1, slice_scatter, 0, 0, 9223372036854775807
            )
            slice_2 = torch.ops.aten.slice.Tensor(
                slice_scatter_1, 0, 0, 9223372036854775807
            )
            select_scatter = torch.ops.aten.select_scatter.default(
                slice_2, squeeze, 1, 0
            )
            slice_scatter_2 = torch.ops.aten.slice_scatter.default(
                slice_scatter_1, select_scatter, 0, 0, 9223372036854775807
            )
            view = torch.ops.aten.view.default(slice_scatter_2, [-1, 128])
            embedding = torch.ops.aten.embedding.default(arg0_1, view, 1)
            return [embedding, view_1]

        args = [
            ((50005, 768), (768, 1), torch.float32),
            ((8, 128), (128, 1), torch.int64),
            ((8, 127), (127, 1), torch.int64),
            ((8,), (1,), torch.int64),
            ((1024,), (1,), torch.int64),
            ((8, 128), (128, 1), torch.int64),
        ]
        args = [rand_strided(shape, stride, dtype) for shape, stride, dtype in args]
        self.common(forward, args)

    def test_sizehint_issue1(self):
        def forward(x):
            return torch.nn.functional.unfold(
                x, kernel_size=[4, 4], dilation=1, padding=0, stride=[4, 4]
            )

        args = [((2, 24, 56, 56), (75264, 3136, 56, 1), torch.float32, False)]
        args = [
            rand_strided(sh, st, dt).requires_grad_(rg) for (sh, st, dt, rg) in args
        ]
        self.common(forward, args)

    def test_zero_dim_reductions(self):
        for kd in [True, False]:
            inps0 = (torch.zeros(2, 0, device=self.device, dtype=torch.float16), 1, kd)
            failed_ops = [aten.argmin, aten.argmax, aten.max, aten.min]
            for fo in failed_ops:
                with self.assertRaisesRegex(
                    IndexError, "Expected reduction dim 1 to have non-zero size"
                ):
                    mod = make_fx(fo)(*inps0)
                    _ = compile_fx_inner(mod, inps0)

            pass_ops = [
                lambda *x: fn(*x) for fn in [aten.sum, aten.prod, aten.any, aten.all]
            ]
            for po in pass_ops:
                compiled = torch._dynamo.optimize("inductor")(po)
                expected = po(*inps0)
                actual = compiled(*inps0)

            self.assertTrue(torch.allclose(actual, expected, atol=1e-3, rtol=1e-3))

    def test_unfold_zero_dimension_tensor(self):
        def forward(x):
            return torch.unfold_copy(dimension=1, input=x, size=0, step=7)

        x = torch.rand([1, 0], dtype=torch.float32)

        y = forward(x)
        compiled_y = torch.compile(forward, fullgraph=True)(x)

        self.assertEqual(y, compiled_y)

    def test_zero_element_mutation(self):
        class CustomModel(nn.Module):
            def __init__(self):
                super().__init__()
                self.layer1 = nn.LeakyReLU(negative_slope=5.2955089, inplace=True)

            def forward(self, inputs):
                return self.layer1(inputs)

        ip_size = [0]
        input_tensor = torch.randn(ip_size)

        mymodel = CustomModel()
        self.common(mymodel, (input_tensor,))

    def test_lerp(self):
        # non-contiguous inputs for lerp
        def fn0(i0, i1):
            x1 = i0.transpose(-2, -3)
            return torch.lerp(i1, x1, 70000)

        # contiguous inputs for lerp
        def fn1(i0, i1):
            return torch.lerp(i1, i0, 70000)

        self.common(fn0, [torch.rand(10, 3, 10), torch.rand(3, 10, 10)])
        self.common(fn1, [torch.rand(3, 10, 10), torch.rand(3, 10, 10)])

    def test_unspec_inputs(self):
        if self.device == "cpu":
            raise unittest.SkipTest("Testing mixed devices")

        def fn(x, y):
            return x + y, x * y, x / y

        opt = torch._dynamo.optimize("inductor")(fn)
        dtypes = [
            torch.float16,
            torch.bfloat16,
            torch.float32,
            torch.float64,
            torch.int32,
            torch.int64,
        ]

        for d in dtypes:
            inputs = (
                rand_strided((2, 3), (3, 1), dtype=torch.float32, device=GPU_TYPE),
                rand_strided((), (), dtype=d, device="cpu"),
            )
            self.assertTrue(same(opt(*inputs), fn(*inputs)))
            inputs = (inputs[1], inputs[0])
            self.assertTrue(same(opt(*inputs), fn(*inputs)))

    @dynamo_config.patch(automatic_dynamic_shapes=True)
    def test_list_clearing(self):
        if self.device == "cpu":
            contexts = [contextlib.nullcontext]
        else:
            contexts = [
                contextlib.nullcontext,
                lambda: config.patch({"triton.cudagraphs": True}),
            ]

        for context in contexts:
            with context():
                inps = [
                    torch.rand([5, 5]).to(self.device),
                    torch.rand([5, 5]).to(self.device),
                ]
                inp_refs = [weakref.ref(inp) for inp in inps]

                def fn(x, y):
                    a = x + y
                    return (a @ a,)

                fn_fx = make_fx(fn)(inps[0], inps[1])
                fn_compiled = compile_fx_inner(fn_fx, inps)

                test_self = self
                matmul_seen = False

                class TestRefMode(TorchDispatchMode):
                    def __torch_dispatch__(self, func, types, args=(), kwargs=None):
                        kwargs = kwargs if kwargs else {}

                        nonlocal inps
                        nonlocal inp_refs
                        nonlocal test_self
                        nonlocal matmul_seen

                        # by matmul, inputs should be deallocated
                        # TODO: should not be necessary, ref-cycle ?
                        gc.collect()
                        if func is aten.mm.out:
                            matmul_seen = True
                            test_self.assertEqual(len(inps), 0)
                            test_self.assertIsNone(inp_refs[0]())
                            test_self.assertIsNone(inp_refs[1]())

                        return func(*args, **kwargs)

                with TestRefMode():
                    fn_compiled(inps)

                # do an extra run to make sure we are deallocating on warmup and record
                if self.device == GPU_TYPE:
                    inps.extend(
                        [
                            torch.rand([5, 5]).to(self.device),
                            torch.rand([5, 5]).to(self.device),
                        ]
                    )
                    inp_refs.extend([weakref.ref(inp) for inp in inps])
                    matmul_seen = False

                    with TestRefMode():
                        fn_compiled(inps)

                # for some reason, TorchDispatch doesnt capture the
                # cuda mm call (even without cudagraphs)
                if self.device == "cpu":
                    self.assertTrue(matmul_seen)
                else:
                    self.assertEqual(len(inps), 0)

    def test_dtype_mismatch_issue(self):
        def fn(x):
            attn = torch.nn.functional.pad(x, [0, 1])
            return attn.softmax(dim=-1)

        x = torch.rand(128, 32, 63)
        self.common(fn, (x,))

    def test_kwargs(self):
        if self.device == GPU_TYPE:
            raise unittest.SkipTest("histogramdd only supports cpu")

        def fn(x, y):
            return torch.histogramdd(
                x,
                bins=[3, 3],
                weight=y,
            )

        self.common(
            fn,
            [torch.randn((4, 2)), torch.randn(4)],
        )

    # Shape padding causes the inputs to all get specialized, so the codegen
    # test fails
    @expectedFailureCodegenDynamic
    @requires_gpu()
    @torch._inductor.config.patch("shape_padding", True)
    def test_shape_padding(self):
        dtypes = [
            torch.float16,
            torch.float32,
        ]

        b, m, n, k = 7, 11, 13, 15

        def gen(*shape, dtype=torch.float32):
            return torch.randn(*shape, device=GPU_TYPE, dtype=dtype) / k + 1.0

        for dtype in dtypes:
            x = gen(m, k, dtype=dtype)
            y = gen(k, n, dtype=dtype)
            z = gen(n, dtype=dtype)
            self.common(lambda x, y: torch.mm(x, y), (x, y))
            self.common(lambda x, y: torch.matmul(x, y), (x, y))
            self.common(lambda x, y, z: torch.addmm(z, x, y), (x, y, z))

        for dtype in dtypes:
            x = gen(b, m, k, dtype=dtype)
            y = gen(b, k, n, dtype=dtype)
            z = gen(n, dtype=dtype)
            self.common(lambda x, y: torch.bmm(x, y), (x, y))
            self.common(lambda x, y: torch.matmul(x, y), (x, y))
            self.common(lambda x, y, z: torch.baddbmm(z, x, y), (x, y, z))

    @requires_gpu()
    @torch._inductor.config.patch("layout_optimization", True)
    def test_inductor_layout_optimization_input_mutations(self):
        # channel dim must be > 64 for inductor to do layout optimization and use NHWC
        mod = nn.Conv2d(3, 128, 1, stride=1, bias=False).to(GPU_TYPE)

        def f(x):
            x.mul_(2)
            out = mod(x)
            return out

        f_compiled = torch.compile(f)
        x_ref = torch.rand(2, 3, 128, 128, device=GPU_TYPE)
        x_test = x_ref.clone().detach()
        with torch.no_grad():
            out_ref = f(x_ref)
            out_test = f_compiled(x_test)
            self.assertEqual(out_ref, out_test)
            self.assertEqual(out_ref.shape, out_test.shape)
            # Importantly, since inductor._config.keep_output_stride is True,
            # the outputs should have matching strides here.
            self.assertEqual(out_ref.stride(), out_test.stride())
            self.assertEqual(x_ref, x_test)

    def test_int_input_dynamic_shapes(self):
        @torch.compile(dynamic=True)
        def fn(x, i):
            y = x * i
            return y

        # Constant must not get matched as constant
        self.common(fn, [torch.randn(3, 1, 1, 1, 1), 9132])

    def test_sqrt_dynamic_shapes(self):
        # TIMM convit_base model: https://github.com/pytorch/pytorch/issues/97877.
        # TODO: support cuda path.
        if self.device == GPU_TYPE:
            raise unittest.SkipTest("sqrt dynamic shapes only supports cpu")

        class Model(torch.nn.Module):
            def __init__(self):
                super().__init__()

            def forward(self, x):
                B, N, C = x.shape
                return self.get_rel_indices(N)

            def get_rel_indices(self, num_patches: int) -> torch.Tensor:
                img_size = int(num_patches**0.5)
                ind = torch.arange(img_size)
                return ind

        self.common(
            Model(),
            [
                torch.randn(8, 4, 4),
            ],
        )

    def test_rsqrt_dynamic_shapes(self):
        # From HF hf_BigBird model.
        @torch.compile(dynamic=True)
        def fn(a, b):
            r = 1 / math.sqrt(a.size(1))
            return torch.bmm(a, b) / r

        self.common(
            fn,
            [
                torch.randn(2, 4, 4),
                torch.randn(2, 4, 4),
            ],
        )

    def test_index_dynamic_shapes(self):
        # Repro from vision_maskrcnn
        def fn(arg0_1):
            unsqueeze = arg0_1.unsqueeze(0)
            sym_size = arg0_1.size(1)
            ceil = math.ceil(sym_size * 1.8735363483428955)
            iota = torch.ops.prims.iota.default(
                ceil,
                start=0,
                step=1,
                dtype=torch.int64,
                device=arg0_1.device,
                requires_grad=False,
            )
            convert_element_type_1 = iota.to(torch.float32)
            sym_size_1 = arg0_1.size(2)
            floor_1 = math.floor(sym_size_1 * 1.8735363483428955)
            ceil_1 = math.ceil(floor_1)
            iota_1 = torch.ops.prims.iota.default(
                ceil_1,
                start=0,
                step=1,
                dtype=torch.int64,
                device=arg0_1.device,
                requires_grad=False,
            )
            convert_element_type_3 = iota_1.to(torch.float32)
            sub_2 = (convert_element_type_1 + 0.5) * (sym_size / ceil) - 0.5
            clamp_min = sub_2.clamp_min(0.0)
            sub_3 = (convert_element_type_3 + 0.5) * (sym_size_1 / floor_1) - 0.5
            clamp_min_1 = sub_3.clamp_min(0.0)
            convert_element_type_4 = clamp_min.to(torch.int64)
            sub_4 = sym_size - 1
            clamp_max = clamp_min.ceil().clamp_max(sub_4)
            convert_element_type_5 = clamp_max.to(torch.int64)
            convert_element_type_6 = clamp_min_1.to(torch.int64)
            unsqueeze_2 = convert_element_type_4.unsqueeze(1)
            index = torch.ops.aten.index.Tensor(
                unsqueeze, [None, None, unsqueeze_2, convert_element_type_6]
            )
            index_1 = torch.ops.aten.index.Tensor(
                unsqueeze,
                [
                    None,
                    None,
                    convert_element_type_5.unsqueeze(1),
                    convert_element_type_6,
                ],
            )
            sub_6 = clamp_min.unsqueeze(1) - unsqueeze_2
            mul_10 = (index * (1.0 - sub_6) + index_1 * (sub_6)) * (
                1.0 - (clamp_min_1 - convert_element_type_6)
            )
            select = torch.ops.aten.select.int(mul_10, 0, 0)
            return (select,)

        x = torch.randn(15, 20, 3)
        self.common(
            fn,
            [x],
        )

    def test_setitem_with_int_parameter(self):
        x = torch.zeros(7)

        def fn(n, a):
            a[n] = -1
            return a

        cnts = CompileCounterWithBackend("inductor")
        opt_fn = torch._dynamo.optimize(cnts, nopython=True)(fn)

        for n in range(2, x.shape[0]):
            opt_fn(n, x)
            self.assertEqual(x[n], -1)

        # If assume_static_by_default is set, the calls above will trigger
        # 3 function compilation:
        #   1. assuming 'n' is static (equals 2)
        #   2. making 'n' dynamic, but with the guard 'end <= x.shape[0]'
        #      (from: torch._inductor.ir.SliceView.create)
        frame_count = 2 if torch._dynamo.config.assume_static_by_default else 1
        self.assertEqual(cnts.frame_count, frame_count)

        # Negative index triggers new compilation.
        opt_fn(-x.shape[0], x)
        self.assertEqual(x[0], -1)
        self.assertEqual(cnts.frame_count, frame_count + 1)

    @config.patch(profiler_mark_wrapper_call=True)
    def test_profiler_mark_wrapper_call(self):
        from torch.profiler import profile

        @torch._dynamo.optimize("inductor", nopython=True)
        def fn(a, b):
            return a + b

        a = torch.rand((100,))
        b = torch.rand((100,))
        with profile() as prof:
            fn(a, b)
        assert any(
            "inductor_wrapper_call" in e.name for e in prof.profiler.function_events
        )

    @unittest.skipIf(IS_X86 and not HAS_AVX2, "Requires AVX2")
    def test_pixel_shuffle_channels_last(self):
        def fn(x):
            x = torch.nn.functional.pixel_shuffle(x, 2)
            x = torch.nn.functional.relu(x)
            return x

        self.common(
            fn,
            (torch.randn(1, 16, 64, 72).to(memory_format=torch.channels_last),),
        )

    def test_where_broadcast(self):
        # https://github.com/pytorch/pytorch/issues/93374
        def fn(x, p1, p0):
            o = torch.where(x, p1, p0)
            return o

        # https://github.com/pytorch/pytorch/issues/94725
        class Repro(torch.nn.Module):
            def __init__(self):
                super().__init__()
                self.register_buffer(
                    "_tensor_constant0", torch.randn([], dtype=torch.float32)
                )

            def forward(self, arg0_1, arg1_1):
                convert_element_type = torch.ops.prims.convert_element_type.default(
                    arg1_1, torch.bool
                )
                bitwise_not = torch.ops.aten.bitwise_not.default(convert_element_type)
                _tensor_constant0 = self._tensor_constant0
                lift_fresh_copy = torch.ops.aten.lift_fresh_copy.default(
                    _tensor_constant0
                )
                where = torch.ops.aten.where.self(bitwise_not, lift_fresh_copy, arg0_1)
                return (where, bitwise_not)

        self.common(
            fn,
            (torch.tensor([[True]]), torch.rand(13, 7, 3), torch.rand(1, 1)),
        )

        args = [
            torch.randn(1, 4, 64, 64),
            torch.zeros(1, 1, 64, 64, dtype=torch.uint8),
        ]
        args[1][:, :, :32, :32] = 1
        eager_args = [x.clone() for x in args]
        eager_mod = Repro()
        mod = make_fx(eager_mod, tracing_mode="real")(*args)
        compiled = compile_fx_inner(mod, args)
        inductor_out = compiled(args)
        eager_out = eager_mod(*eager_args)
        self.assertEqual(inductor_out, eager_out)

    @skipIfRocm
    def test_require_stride_expanded(self):
        def forward(arg6, arg7, arg16):
            convolution = torch.ops.aten.convolution(
                arg16.unsqueeze(0), arg7, arg6, [4, 4], [2, 2], [1, 1], False, [0, 0], 1
            )
            return (convolution,)

        self.common(
            forward,
            (
                None,
                rand_strided(
                    (64, 3, 11, 11),
                    (363, 121, 11, 1),
                    torch.float32,
                    device=self.device,
                ).to(memory_format=torch.channels_last),
                rand_strided(
                    (1, 3, 224, 224),
                    (150528, 50176, 224, 1),
                    torch.float32,
                    device=self.device,
                )
                .to(memory_format=torch.channels_last)
                .squeeze(0),
            ),
            atol=1e-3,
            rtol=0.001,
        )

        # expanded dim should not cause copy in require_stride_order
        assertGeneratedKernelCountEqual(self, 0)

    @requires_gpu()
    @unittest.skipIf(
        not PLATFORM_SUPPORTS_FLASH_ATTENTION,
        "Does not support SDPA or pre-SM80 hardware",
    )
    @skipIfRocm
    def test_sdpa(self):
        def foo(arg0_1, arg1_1, arg2_1, arg3_1, arg4_1):
            view = torch.ops.aten.view.default(arg3_1, [23760, 128])
            arg3_1 = None
            mm = torch.ops.aten.mm.default(view, arg4_1)
            view = arg4_1 = None
            view_1 = torch.ops.aten.view.default(mm, [3, 99, 80, 8])
            mm = None
            view_2 = torch.ops.aten.view.default(view_1, [3, 99, 80, 8])
            view_1 = None
            permute = torch.ops.aten.permute.default(view_2, [0, 3, 1, 2])
            view_2 = None
            view_3 = torch.ops.aten.view.default(permute, [3, 8, 99, 80])
            permute = None

            clone = torch.ops.aten.clone.default(
                view_3, memory_format=torch.contiguous_format
            )
            view_3 = None

            expand = torch.ops.aten.expand.default(clone, [3, 8, 99, 80])
            clone = None
            _scaled_dot_product_efficient_attention = (
                torch.ops.aten._scaled_dot_product_efficient_attention.default(
                    arg0_1, arg1_1, arg2_1, expand, False
                )
            )
            arg0_1 = arg1_1 = arg2_1 = expand = None
            getitem = _scaled_dot_product_efficient_attention[0]
            _scaled_dot_product_efficient_attention = None
            return (getitem,)

        DEVICE = torch.device(f"{GPU_TYPE}:0")
        DTYPE = torch.float16
        B = 3
        H = 8
        Q = 99
        K = 80
        D = 32
        C_bias = 128

        # inputs
        query = torch.randn((B, H, Q, D), device=DEVICE, dtype=DTYPE)
        key = torch.randn((B, H, K, D), device=DEVICE, dtype=DTYPE)
        value = torch.randn((B, H, K, D), device=DEVICE, dtype=DTYPE)
        bias = torch.randn((B, Q, K, C_bias), device=DEVICE, dtype=DTYPE)
        weights = torch.randn((C_bias, H), device=DEVICE, dtype=DTYPE)

        self.common(
            foo,
            (query, key, value, bias, weights),
            atol=0.02,
            rtol=1e4,
        )

    @requires_gpu()
    @unittest.skipIf(
        not PLATFORM_SUPPORTS_MEM_EFF_ATTENTION,
        "Does not support mem_eff_attention",
    )
    @skipIfRocm
    def test_sdpa_unaligned_mask(self):
        def foo(
            arg0_1: "f32[8, 8, 16, 16]",
            arg1_1: "f32[8, 8, 15, 16]",
            arg2_1: "f32[8, 8, 15, 16]",
            arg3_1: "f32[1, 1, 16, 15]",
        ):
            constant_pad_nd: "f32[1, 1, 16, 16]" = (
                torch.ops.aten.constant_pad_nd.default(arg3_1, [0, 1], 0.0)
            )
            arg3_1 = None
            slice_1: "f32[1, 1, 16, 15]" = torch.ops.aten.slice.Tensor(
                constant_pad_nd, -1, 0, 15
            )
            constant_pad_nd = None
            expand: "f32[8, 8, 16, 15]" = torch.ops.aten.expand.default(
                slice_1, [8, 8, 16, 15]
            )
            slice_1 = None
            _scaled_dot_product_efficient_attention = (
                torch.ops.aten._scaled_dot_product_efficient_attention.default(
                    arg0_1, arg1_1, arg2_1, expand, False
                )
            )
            arg0_1 = arg1_1 = arg2_1 = expand = None
            getitem: "f32[8, 8, 16, 16]" = _scaled_dot_product_efficient_attention[0]
            _scaled_dot_product_efficient_attention = None
            return (getitem,)

        query = torch.rand(8, 8, 16, 16, device=GPU_TYPE)
        key = torch.rand(8, 8, 15, 16, device=GPU_TYPE)
        value = torch.rand(8, 8, 15, 16, device=GPU_TYPE)
        bias = torch.rand(1, 1, 16, 15, device=GPU_TYPE)
        self.common(
            foo,
            (query, key, value, bias),
            atol=0.02,
            rtol=1e4,
        )

    @requires_gpu()
    @unittest.skipIf(
        not PLATFORM_SUPPORTS_MEM_EFF_ATTENTION,
        "Does not support mem_eff_attention",
    )
    @skipIfRocm
    @config.patch(freezing=True)
    def test_sdpa_unaligned_mask_freezing(self):
        class Mod(torch.nn.Module):
            def __init__(self):
                super().__init__()
                self.arg3_1 = torch.rand(1, 1, 16, 15, device=GPU_TYPE)

            def forward(
                self,
                arg0_1: "f32[8, 8, 16, 16]",
                arg1_1: "f32[8, 8, 15, 16]",
                arg2_1: "f32[8, 8, 15, 16]",
            ):
                arg3_1 = self.arg3_1
                constant_pad_nd: "f32[1, 1, 16, 16]" = (
                    torch.ops.aten.constant_pad_nd.default(arg3_1, [0, 1], 0.0)
                )
                arg3_1 = None
                slice_1: "f32[1, 1, 16, 15]" = torch.ops.aten.slice.Tensor(
                    constant_pad_nd, -1, 0, 15
                )
                constant_pad_nd = None
                expand: "f32[8, 8, 16, 15]" = torch.ops.aten.expand.default(
                    slice_1, [8, 8, 16, 15]
                )
                slice_1 = None
                _scaled_dot_product_efficient_attention = (
                    torch.ops.aten._scaled_dot_product_efficient_attention.default(
                        arg0_1, arg1_1, arg2_1, expand, False
                    )
                )
                arg0_1 = arg1_1 = arg2_1 = expand = None
                getitem: "f32[8, 8, 16, 16]" = _scaled_dot_product_efficient_attention[
                    0
                ]
                _scaled_dot_product_efficient_attention = None
                return (getitem,)

        query = torch.rand(8, 8, 16, 16, device=GPU_TYPE)
        key = torch.rand(8, 8, 15, 16, device=GPU_TYPE)
        value = torch.rand(8, 8, 15, 16, device=GPU_TYPE)

        mod = Mod()
        out_eager = mod(query, key, value)

        with torch.no_grad():
            out_compiled = torch.compile(mod)(query, key, value)
            self.assertEqual(out_eager, out_compiled, atol=0.02, rtol=1e4)

    def test_where_with_logical_op(self):
        def fn_and(x, y):
            return torch.where(torch.logical_and(x, y), 1.0, 0.0)

        def fn_or(x, y):
            return torch.where(torch.logical_or(x, y), 1.0, 0.0)

        self.common(
            fn_and,
            (torch.randn(32), torch.randn(32)),
        )
        self.common(
            fn_or,
            (torch.randn(32), torch.randn(32)),
        )

    @skipIfRocm
    def test_conv_with_as_strided(self):
        class Model(nn.Module):
            def __init__(self):
                super().__init__()
                self.kv = torch.nn.Conv2d(
                    256, 384, kernel_size=(1, 1), stride=(1, 1), bias=False
                )

            def forward(self, x):
                convolution = self.kv(x)
                constant_pad_nd = torch.ops.aten.constant_pad_nd.default(
                    convolution, [2, 2, 2, 2], 0.0
                )
                # as_strided inputs are depend on input's size and stide.
                as_strided = torch.ops.aten.as_strided.default(
                    constant_pad_nd, [8, 384, 2, 20, 12], [153600, 400, 160, 1, 20]
                )
                as_strided_1 = torch.ops.aten.as_strided.default(
                    as_strided, [8, 384, 2, 2, 12, 12], [153600, 400, 160, 8, 20, 1]
                )
                clone = torch.ops.aten.clone.default(
                    as_strided_1, memory_format=torch.contiguous_format
                )
                return clone

        self.common(
            Model(),
            (torch.randn(8, 256, 16, 16),),
        )

    def test_inplace_where_pointwise(self):
        # https://github.com/pytorch/pytorch/issues/96446
        def fn(a, b):
            a[0] = 2
            return a * b

        self.common(fn, (torch.rand(1), torch.rand(2)))

    def test_view_on_aliased(self):
        # https://github.com/pytorch/pytorch/issues/96728
        def fn1(a, b):
            a = a.max(0).values
            c = torch.cat((a, b))
            c = c.round()
            b >= a[0]  # noqa: B015
            return c

        some_const = torch.tensor(6324)

        def fn2():
            a = torch.tensor([[0.6324]])
            ret = torch.cat((a, a), dim=0)
            some_const >= a[0]  # noqa: B015
            return ret

        self.common(fn1, (torch.tensor([[4.0]]), torch.tensor([5.0])))
        self.common(fn2, ())

    def test_argmax_to_float(self):
        # https://github.com/pytorch/pytorch/issues/97127
        def fn():
            a = torch.zeros([2, 2])
            b = a.argmax(0)
            return b.float().mean()

        self.common(fn, ())

    def test_const_int32_to_float(self):
        # https://github.com/pytorch/pytorch/issues/97124
        def fn():
            a = torch.zeros([1, 2], dtype=torch.int32)
            a = a + a
            b = a.to(dtype=torch.float32)
            return b * 0.8

        self.common(fn, ())

    def test_getitem(self):
        out_features = ["p3", "p4", "p5", "p6", "p7"]
        in_feature = "p5"

        def fn(a):
            return a[out_features.index(in_feature)]

        x = [
            torch.rand([1, 256, 100, 152], device=self.device),
            torch.rand([1, 256, 50, 76], device=self.device),
            torch.rand([1, 256, 25, 38], device=self.device),
        ]
        opt_fn = torch._dynamo.optimize("inductor")(fn)
        same(fn(x), opt_fn(x))

    def test_pad_view(self):
        def fn(a):
            y = torch.nn.functional.pad(a, (0, 0, 0, 1))
            y = y.view(*y.size()[:-2], y.size(-1), y.size(-2))
            return y

        x = torch.rand(48, 3, 512, 512)
        self.common(fn, (x,))

    @unittest.skipIf(not HAS_CPU or not RUN_CPU, "requires C++ compiler")
    def test_data_type_propogation(self):
        from torch._dynamo.utils import detect_fake_mode
        from torch._inductor.codegen.common import boolean_ops
        from torch._inductor.compile_fx import _shape_env_from_inputs
        from torch._inductor.debug import DebugContext
        from torch._inductor.graph import GraphLowering
        from torch._inductor.virtualized import V
        from torch.fx.passes.fake_tensor_prop import FakeTensorProp

        def get_data_type(node: torch.fx.Node):
            if OptimizationContext.key in node.meta:
                return node.meta[OptimizationContext.key].dtype
            else:
                return None

        def func(arg0_1):
            max_pool2d_with_indices = torch.ops.aten.max_pool2d_with_indices.default(
                arg0_1, [3, 3], [2, 2], [1, 1]
            )
            arg0_1 = None
            getitem = max_pool2d_with_indices[0]
            max_pool2d_with_indices = None
            return (getitem,)

        example_inputs = [
            torch.randn(10, 32, 20, 20, dtype=torch.bfloat16).to(
                memory_format=torch.channels_last
            )
        ]

        gm = torch.fx.symbolic_trace(func)

        shape_env = _shape_env_from_inputs(example_inputs)

        fake_mode = detect_fake_mode(example_inputs)
        if not fake_mode:
            fake_mode = torch._subclasses.FakeTensorMode(allow_non_fake_inputs=True)
            FakeTensorProp(gm, mode=fake_mode).propagate(*example_inputs)
        else:
            FakeTensorProp(gm, mode=fake_mode).propagate_dont_convert_inputs(
                *example_inputs
            )
        with V.set_fake_mode(fake_mode):
            graph = GraphLowering(
                gm,
                shape_env=shape_env,
                num_static_inputs=0,
            )
            with V.set_graph_handler(graph), V.set_debug_handler(DebugContext()):
                graph.run(*example_inputs)
                graph.compile_to_module()
                scheduler_node = graph.scheduler.nodes[0]
                DataTypePropagation.propagate_scheduler_node(scheduler_node)
                root_graph = scheduler_node._body.root_block.graph
                for node in root_graph.nodes:
                    if node.op == "placeholder":
                        self.assertEqual(get_data_type(node), None)
                    elif node.target in boolean_ops():
                        self.assertEqual(get_data_type(node), torch.bool)
                    elif node.target in (
                        "constant",
                        "to_dtype",
                        "index_expr",
                    ):
                        self.assertEqual(get_data_type(node), node.args[-1])
                    elif node.target in (
                        "get_index",
                        "index_expr",
                    ):
                        self.assertEqual(get_data_type(node), torch.int64)
                    elif node.target in (
                        "load",
                        "store",
                    ):
                        self.assertEqual(
                            get_data_type(node), V.graph.get_dtype(node.args[1])
                        )
                    elif node.target == "reduction":
                        _, _, dtype, _, _, _, _ = node.args
                        self.assertEqual(get_data_type(node), dtype)
                    elif node.target.startswith("masked_subblock"):
                        """
                        masked_subblocks:
                        opcode       name       target     args                        kwargs
                        -----------  ---------  ---------  --------------------------  --------
                        placeholder  ops        ops        ()                          {}
                        call_module  get_index  get_index  ('index2',)                 {}
                        call_method  load       load       (ops, 'arg0_1', get_index)  {}
                        call_method  to_dtype   to_dtype   (ops, load, torch.float32)  {}
                        output       output     output     (to_dtype,)                 {}
                        """
                        self.assertEqual(get_data_type(node), torch.float)
                    elif node.target == "and_":
                        """
                        and_'s input is boolean_ops:
                        -----------  ---------  ---------  --------------------------  --------
                        call_method  and__22           and_              (ops, ge_15, lt_15)
                        -----------  ---------  ---------  --------------------------  --------
                        """
                        self.assertEqual(get_data_type(node), torch.bool)
                    elif node.target == "maximum":
                        """
                        maximum's input is maximum or masked_subblock:
                        -----------  ---------  ---------  --------------------------  --------
                        call_method  maximum_6         maximum           (ops, masked_subblock8, maximum_5)
                        -----------  ---------  ---------  --------------------------  --------
                        """
                        self.assertEqual(get_data_type(node), torch.float)
                    elif node.target == "output":
                        self.assertEqual(get_data_type(node), torch.bfloat16)

    # Calling div only torch.SymInt arguments is not yet supported.
    # To support this behavior, we need to allow const-propping tensors that store symint data.
    # For now, dynamo will explicitly graph break when it encounters user code with this behavior.
    @expectedFailureCodegenDynamic
    def test_AllenaiLongformerBase_repro(self):
        def fn(query, scores, window_overlap):
            batch_size, seq_len, num_heads, _ = query.size()
            chunks_count = torch.div(seq_len, window_overlap, rounding_mode="trunc") - 1
            diagonal_attention_scores = scores.new_zeros(
                (
                    batch_size * num_heads,
                    chunks_count + 1,
                    window_overlap,
                    window_overlap * 2 + 1,
                )
            )
            diagonal_attention_scores[:, :-1, :, window_overlap:] = scores[
                :, :, :window_overlap, : window_overlap + 1
            ]
            input_tensor = diagonal_attention_scores.view(
                batch_size, num_heads, seq_len, 2 * window_overlap + 1
            ).transpose(2, 1)
            beginning_input = input_tensor[:, :window_overlap, :, : window_overlap + 1]
            input_tensor[:, :window_overlap, :, : window_overlap + 1] = torch.full_like(
                beginning_input, -float("inf")
            )
            return input_tensor

        args = [
            ((4, 1024, 12, 64), (768, 3072, 64, 1)),
            ((48, 3, 512, 513), (787968, 262656, 513, 1)),
        ]
        args = [rand_strided(sh, st) for (sh, st) in args]
        args.append(256)
        self.common(fn, args)

    def test_cumsum_pattern_matcher_issue(self):
        def fn(input_ids) -> torch.Tensor:
            input_shape = input_ids.size()
            input_ids = input_ids.view(-1, input_shape[-1])
            batch_size, seq_length = input_shape
            past_key_values_length = 0
            mask_seq_length = past_key_values_length + seq_length
            attention_mask = torch.ones(
                batch_size, mask_seq_length, device=input_ids.device
            )
            attention_mask = attention_mask.long()
            return torch.cumsum(attention_mask, dim=1)

        x = torch.randn(2, 2)
        self.common(fn, (x,), atol=0, rtol=0)

    def test_inplace_resize_as(self):
        def fn(x, y):
            x.resize_as_(y)
            return x

        x = torch.randn(2, 3)
        y = torch.randn(200, 300)
        x_clone = x.clone()
        opt_fn = torch._dynamo.optimize("inductor")(fn)
        same(fn(x, y), opt_fn(x_clone, y))

    def test_erfc(self):
        def fn(x):
            return torch.erfc(x)

        self.common(fn, (torch.randn(8, 8),))

    def test_erfinv(self):
        def fn(x):
            return torch.erfinv(x)

        # domain for erfinv is (-1, 1)
        x = torch.empty(8, 8).uniform_(-1, 1)
        self.common(fn, (x,))

    def test_uint(self):
        def fn(z):
            x = torch.tensor(5, device=z.device, dtype=torch.uint8)
            y = torch.neg(x)
            return x < y

        self.common(fn, (torch.randn(26),))

    def test_scaled_dot_product_attention(self):
        if self.device == "cuda" and not PLATFORM_SUPPORTS_FLASH_ATTENTION:
            raise unittest.SkipTest("Can't run flash attention on this platform")
        if self.device == "cuda" and TEST_WITH_ROCM:
            raise unittest.SkipTest(
                "Flash attention support is incomplete on this platform"
            )

        def fn(q, k, v):
            return torch.nn.functional.scaled_dot_product_attention(
                q.transpose(1, 2).contiguous(),
                k.transpose(1, 2),
                v.transpose(1, 2),
                scale=0.125,
            )[:2]

        self.common(
            fn,
            (
                torch.randn(4, 2, 4, 2),
                torch.randn(4, 2, 4, 2),
                torch.randn(4, 2, 4, 2),
            ),
            atol=2e-4,  # to pass lowp check on GPU
            rtol=1e-2,  # to pass lowp check on GPU
        )

    @skipIfRocm
    def test_scaled_dot_product_efficient_attention(self):
        if self.device == "cpu":
            raise unittest.SkipTest(f"requires {GPU_TYPE}")

        # The first two values should be the same, attention output
        # and logsumexp since dropout is not being set
        def fn(q, k, v, attn_bias, compute_log_sumexp):
            return aten._scaled_dot_product_efficient_attention(
                q, k, v, attn_bias, compute_log_sumexp
            )[:2]

        self.common(
            fn,
            (
                torch.randn(4, 4, 36, 36),
                torch.randn(4, 4, 36, 36),
                torch.randn(4, 4, 36, 36),
                torch.randn(4, 4, 36, 36),
                False,
            ),
            check_lowp=False,
        )

    def test_fft_real_input(self):
        def fn(x):
            return torch.fft.fftn(x)

        self.common(fn, (torch.randn((16, 16, 16)),), check_lowp=False)

    def test_fft_real_input_real_output(self):
        def fn(x):
            return torch.fft.fftn(x).real

        self.common(fn, (torch.randn((16, 16, 16)),), check_lowp=False)

    def test_bucketize(self):
        def fn(input, boundaries, out_int32, right):
            return torch.bucketize(input, boundaries, out_int32=out_int32, right=right)

        input = torch.rand((64, 64)) * 2 - 1
        boundaries = torch.tensor([-0.9, -0.8, 0.1, 0.2, 0.5, 0.9])

        for out_int32 in [True, False]:
            for right in [True, False]:
                out_int32 = True
                right = False
                self.common(fn, (input, boundaries, out_int32, right), check_lowp=False)

    def test_bucketize_default_kwargs(self):
        def fn(input, offsets):
            return torch.bucketize(input, offsets)

        input = torch.tensor(
            [-1.0, -0.9, -0.8, -0.5, 0.0, 0.1, 0.2, 0.4, 0.5, 0.6, 0.9, 0.91]
        )
        offsets = torch.tensor([-0.9, -0.8, 0.1, 0.2, 0.5, 0.9])

        self.common(fn, (input, offsets), check_lowp=False)

    def test_bucketize_int(self):
        def fn(input, offsets, out_int32, right):
            return torch.bucketize(input, offsets, out_int32=out_int32, right=right)

        input = torch.randint(0, 102, (64, 64))
        offsets = torch.arange(10, dtype=torch.int32) ** 2 + 1

        for out_int32 in [True, False]:
            for right in [True, False]:
                self.common(fn, (input, offsets, out_int32, right), check_lowp=False)

    @patch.object(config.triton, "autotune_pointwise", True)
    def test_bucketize_add_autotune(self):
        # Causes a @pointwise(size_hints) where size_hints is 2D

        def fn(input, offsets, add_value):
            return torch.bucketize(input, offsets) + add_value

        input = torch.rand((16, 16, 64, 64))
        boundaries = torch.tensor([-0.9, -0.8, 0.1, 0.2, 0.5, 0.9])
        add_value = torch.randint(0, 1024, (16, 16, 64, 64)).to(
            memory_format=torch.channels_last
        )

        self.common(fn, (input, boundaries, add_value), check_lowp=False)

        assertGeneratedKernelCountEqual(self, 1)

    def test_bucketize_computed_offsets(self):
        def fn(inp, offsets):
            return torch.bucketize(inp, offsets + 0.01)

        inp = torch.tensor(
            [-1.0, -0.9, -0.8, -0.5, 0.0, 0.1, 0.2, 0.4, 0.5, 0.6, 0.9, 0.91]
        )
        offsets = torch.tensor([-0.9, -0.8, 0.1, 0.2, 0.5, 0.9]) - 0.01

        self.common(fn, (inp, offsets), check_lowp=False)

    @config.patch(implicit_fallbacks=True)
    def test_custom_op(self):
        import torch.library

        def foo_cpu(x):
            return 3 * x

        def foo_cuda(x):
            return 3 * x

        def foo_meta(x):
            return torch.empty_like(x)

        define_custom_op_for_test("foo", foo_cpu, foo_cuda, foo_meta)

        def fn(x):
            a = torch.nn.functional.relu(x)
            b = torch.ops.test.foo(a)
            c = torch.cos(b)
            return c

        self.common(fn, (torch.randn((16, 32)),), check_lowp=False)

    @requires_gpu()
    @torch._inductor.config.patch("layout_optimization", True)
    @torch._inductor.config.patch("keep_output_stride", False)
    @config.patch(implicit_fallbacks=True)
    def test_custom_op_fixed_layout_sequential(self):
        import torch.library

        mod = nn.Conv2d(3, 128, 1, stride=1, bias=False).cuda()
        inp = torch.rand(2, 3, 128, 128, device="cuda")
        expected_stride = mod(inp).stride()

        def bar_cpu(x):
            self.assertEqual(x.stride(), expected_stride)
            return x.clone()

        def bar_cuda(x):
            self.assertEqual(x.stride(), expected_stride)
            return x.clone()

        def bar_meta(x):
            return torch.empty_like(x)

        define_custom_op_for_test(
            "bar",
            bar_cpu,
            bar_cuda,
            bar_meta,
            tags=[torch._C.Tag.needs_fixed_stride_order],
        )

        def fn(x):
            z = mod(x)
            output = torch.ops.test.bar(z)
            return output

        with torch.no_grad():
            # With keep_output_stride False, inductor would normally have different layout from eager execution
            # But because our custom op needs fixed layout, the assertions in the custom op will pass
            self.common(fn, (inp,), check_lowp=False)

    @requires_gpu()
    @config.patch(implicit_fallbacks=True)
    def test_custom_op_fixed_layout_channels_last(self):
        class Block(nn.Module):
            def __init__(
                self,
            ):
                super().__init__()

                self.in_layers = nn.Sequential(
                    nn.Dropout(p=0.1),
                )

            def helper(self, x):
                out = F.gelu(x)
                out = self.in_layers(out)
                return out

            def forward(self, x):
                out = self.helper(x)
                out = torch.ops.test.baz(out)
                return out

        model = Block()
        model = model.to("cuda").to(memory_format=torch.channels_last)
        input_t = torch.randn([1, 320, 128, 128], dtype=torch.float32, device="cuda")
        input_t = input_t.to(memory_format=torch.channels_last)
        expected_strides = model.helper(input_t).stride()

        def baz_cpu(x):
            self.assertEqual(expected_strides, x.stride())
            return x.clone()

        def baz_cuda(x):
            self.assertEqual(expected_strides, x.stride())
            return x.clone()

        def baz_meta(x):
            return torch.empty_like(x)

        define_custom_op_for_test(
            "baz",
            baz_cpu,
            baz_cuda,
            baz_meta,
            tags=[torch._C.Tag.needs_fixed_stride_order],
        )

        with torch.no_grad():
            net = torch.compile(model)
            out = net(input_t)

    def test_buffer_use_after_remove(self):
        # https://github.com/pytorch/pytorch/issues/102857

        def rotvec_to_rotmat(rotvec) -> torch.Tensor:
            """Simplified rotvec to rotmat code from RoMa
            (https://github.com/naver/roma/blob/06e4b0cdc1c802a60a012bb19c581d6600c63358/roma/mappings.py#L371)
            """
            theta = torch.norm(rotvec, dim=-1)
            axis = rotvec / theta[..., None]
            kx, ky, kz = axis[:, 0], axis[:, 1], axis[:, 2]
            sin_theta = torch.sin(theta)
            cos_theta = torch.cos(theta)
            one_minus_cos_theta = 1 - cos_theta
            xs = kx * sin_theta
            ys = ky * sin_theta
            zs = kz * sin_theta
            xyc = kx * ky * one_minus_cos_theta
            xzc = kx * kz * one_minus_cos_theta
            yzc = ky * kz * one_minus_cos_theta
            xxc = kx**2 * one_minus_cos_theta
            yyc = ky**2 * one_minus_cos_theta
            zzc = kz**2 * one_minus_cos_theta
            R_rodrigues = torch.stack(
                [
                    1 - yyc - zzc,
                    xyc - zs,
                    xzc + ys,
                    xyc + zs,
                    1 - xxc - zzc,
                    -xs + yzc,
                    xzc - ys,
                    xs + yzc,
                    1 - xxc - yyc,
                ],
                dim=-1,
            ).reshape(-1, 3, 3)
            R = R_rodrigues
            return R

        def f(coord, rot, trans):
            rot_mat = rotvec_to_rotmat(rot)
            coord = torch.einsum("...ij,...bj->...bi", rot_mat, coord) + trans
            return coord.sum()

        foo_c = torch.compile(f, dynamic=True)

        def run(fn):
            coord = torch.ones((2, 3), device=self.device)
            rot = nn.Parameter(torch.ones((2, 3), device=self.device))
            trans = nn.Parameter(torch.ones((2, 3), device=self.device))

            U = fn(coord, rot, trans)
            U.backward()

            return U, rot, trans

        U_e, rot_e, trans_e = run(f)
        U, rot, trans = run(foo_c)

        self.assertEqual(U, U_e)
        self.assertEqual(rot.grad, rot_e.grad)
        self.assertEqual(trans.grad, trans_e.grad)

    def test_inner_fn_str_and_stride(self):
        def f(x):
            x = x + 1
            x = test_operators.realize(x)
            x = x * 2
            x = test_operators.realize(x)
            return x

        x = torch.rand(3, 2, device=self.device).t()
        ref = f(x)
        called = False

        def hook_fn(scheduler, nodes):
            nonlocal called
            called = True

            if self.device != "cpu":
                self.assertEqual(len(nodes), 3)
                _, mul_buf, _ = nodes
                self.assertTrue(
                    all(
                        V.graph.sizevars.size_hints(buf.get_stride()) == (1, 2)
                        for buf in nodes
                    )
                )
                # before the fix, the wrong index expression
                # 'i1 + 3 * i0' is cached.
                self.assertTrue(
                    "i0 + 2 * i1" in mul_buf.data.inner_fn_str()
                    or "i0 + i1 * s0" in mul_buf.data.inner_fn_str()
                )

        with add_scheduler_init_hook(hook_fn):
            actual = torch.compile(f, fullgraph=True)(x)
        self.assertEqual(ref, actual)
        self.assertTrue(called)

    def test_mutations_loop_fusion(self):
        def fn(tensor, index, source):
            out = tensor.index_add(0, index, source, alpha=2.0) / 2
            return out

        device = "cpu"
        tensor = torch.rand((1,), dtype=torch.double, device=device)
        index = torch.tensor([0], dtype=torch.long, device=device)
        source = torch.rand((1,), dtype=torch.double, device=device)
        self.common(
            fn,
            (
                tensor,
                index,
                source,
            ),
        )

    @config.patch(
        "triton.autotune_pointwise", True
    )  # needed to introduce config that exceed max shared memory usage
    def test_large_block_sizes(self):
        """
        Inductor will try triton configs like x = 64 and y = 1024 which will
        result in out of shared memory if dtype is fp32.

        Currently inductor will skip such bad configs and pick the best one
        from the remaining configs.
        """
        if not _has_sufficient_memory(self.device, 3 * 2**24 * 65 * 4):
            raise unittest.SkipTest("insufficient memory")

        @torch.compile
        def fn(x, y):
            return x.t() + y

        # Use shape (2**24, 65) rather than (2**24, 128) potentially avoid OOM in
        # CI while still keep the same up-rounded size-hints.
        a = torch.randn(2**24, 65, device=self.device)
        b = torch.randn(65, 2**24, device=self.device)
        fn(a, b)

    def test_fuse_large_params(self):
        def pt2_optimizer_step(optimizer):
            @torch.compile()
            def f():
                optimizer.step()

            f()

        params = [
            torch.rand(10, 10, dtype=torch.float32, device=self.device)
            for _ in range(194)
        ]
        for p in params:
            p.grad = torch.rand_like(p)

        o = torch.optim.AdamW(params)
        pt2_optimizer_step(o)

    def test_adaptive_avg_pool1d_argmax(self):
        # https://github.com/pytorch/pytorch/issues/113013
        def fn(x):
            x = torch.adaptive_avg_pool1d(input=x, output_size=2)
            x = torch.argmax(input=x)
            return x

        x = torch.rand([4, 4, 3], dtype=torch.float64)
        self.common(fn, (x,))

    def test_float16_to_int16(self):
        def fn(x):
            x_view = x.view(dtype=torch.int16)
            return x_view.mul(2)

        x = torch.ones(4, dtype=torch.float16, device=self.device)
        ref = fn(x)
        actual = torch.compile(fn)(x)
        self.assertEqual(ref, actual)

    def test_bfloat16_to_int16(self):
        def fn(a, b):
            x = a + b
            x_view = x.view(dtype=torch.int16)
            return x_view.mul(2)

        a = torch.ones(4, dtype=torch.bfloat16, device=self.device)
        b = torch.ones(4, dtype=torch.bfloat16, device=self.device)
        ref = fn(a, b)
        actual = torch.compile(fn)(a, b)
        self.assertEqual(ref, actual)

    def test_float32_to_int32(self):
        def fn(a, b):
            x = a + b
            x_view = x.view(dtype=torch.int32)
            return x_view.mul(2)

        a = torch.ones(4, dtype=torch.float32, device=self.device)
        b = torch.ones(4, dtype=torch.float32, device=self.device)
        ref = fn(a, b)
        actual = torch.compile(fn)(a, b)
        self.assertEqual(ref, actual)

    def test_randint_int64_mod(self):
        # This used to not compile due to a wrong return type of randint64_cpu
        # See https://github.com/pytorch/pytorch/issues/117435
        def fn(n):
            return torch.randint(low=-5, high=5, size=(n,), dtype=torch.int64) % 10

        res = torch.compile(fn)(20)
        self.assertTrue(torch.all((0 <= res) & (res < 10)).item())


@dataclasses.dataclass
class TestFailure:
    suffixes: Tuple[str]
    is_skip: bool = False
    __test__: bool = False


def copy_tests(
    my_cls, other_cls, suffix, test_failures=None, xfail_prop=None
):  # noqa: B902
    for name, value in my_cls.__dict__.items():
        if name.startswith("test_"):
            # You cannot copy functions in Python, so we use closures here to
            # create objects with different ids. Otherwise, unittest.skip
            # would modify all methods sharing the same object id. Also, by
            # using a default argument, we create a copy instead of a
            # reference. Otherwise, we would lose access to the value.

            @functools.wraps(value)
            def new_test(self, value=value):
                return value(self)

            # Copy __dict__ which may contain test metadata
            new_test.__dict__ = copy.deepcopy(value.__dict__)

            if xfail_prop is not None and hasattr(value, xfail_prop):
                new_test = unittest.expectedFailure(new_test)

            tf = test_failures and test_failures.get(name)
            if tf is not None and suffix in tf.suffixes:
                skip_func = (
                    unittest.skip("Skipped!")
                    if tf.is_skip
                    else unittest.expectedFailure
                )
                new_test = skip_func(new_test)

            setattr(other_cls, f"{name}_{suffix}", new_test)


if HAS_CPU and RUN_CPU and not torch.backends.mps.is_available():

    class SweepInputsCpuTest(SweepInputs2, TestCase):
        gen = InputGen(10, "cpu")

    SweepInputsCpuTest.populate()

    class CpuTests(TestCase):
        common = check_model
        device = "cpu"

    copy_tests(CommonTemplate, CpuTests, "cpu")

if HAS_GPU and RUN_GPU and not TEST_WITH_ASAN:

    class SweepInputsGPUTest(SweepInputs2, TestCase):
        gen = InputGen(10, GPU_TYPE)

    SweepInputsGPUTest.populate()

    class GPUTests(TestCase):
        common = check_model_gpu
        device = GPU_TYPE

    copy_tests(CommonTemplate, GPUTests, GPU_TYPE)

    class TritonCodeGenTests(TestCase):
        from torch._inductor.triton_heuristics import CachingAutotuner

        class NoOpCompilerBackend:
            def __init__(self):
                self.example_args = None
                self.model = None

            def noop_backend(
                self,
                model_: torch.fx.GraphModule,
                example_inputs_: typing.List[torch.Tensor],
            ):
                """
                The Noop backend does not compile the fx graph it is given.
                Instead, it transforms the fx graph so that its functions are
                aten operations. It then saves this graph.
                """
                from torch._inductor.decomposition import select_decomp_table
                from torch._subclasses import FakeTensorMode
                from torch.fx import Interpreter

                fake_mode = FakeTensorMode()

                def interpret(*args, **kwargs):
                    return Interpreter(model_).run(*args[0:], **kwargs)

                fake_flat_tensor_args = [
                    fake_mode.from_tensor(x) for x in example_inputs_
                ]
                fw_module = make_fx(interpret, select_decomp_table())(
                    *fake_flat_tensor_args
                )
                self.model = fw_module
                self.example_args = fake_flat_tensor_args
                return lambda x: example_inputs_

        def get_kernels(self, fn, args) -> typing.List[CachingAutotuner]:
            from torch._inductor.debug import DebugContext
            from torch._inductor.graph import GraphLowering
            from torch._inductor.virtualized import V

            cxt = TritonCodeGenTests.NoOpCompilerBackend()
            torch._dynamo.optimize(backend=cxt.noop_backend)(fn)(*args)
            graph = GraphLowering(cxt.model)
            graph.num_static_inputs = 0
            kernels = []
            with V.set_graph_handler(graph), V.set_debug_handler(DebugContext()):
                graph.run(*(cxt.example_args))
                mod = graph.compile_to_module()

                for val in mod.__dict__.values():
                    if isinstance(
                        val, torch._inductor.triton_heuristics.CachingAutotuner
                    ):
                        kernels.append(val)

            return kernels

        def test_divisible_by_16_covers_numel_args(self):
            torch._dynamo.reset()

            def fn(a: torch.Tensor) -> torch.Tensor:
                return torch.sum(a)

            kernels = self.get_kernels(fn, [torch.randn([256, 256], device=GPU_TYPE)])
            self.assertTrue(len(kernels) == 2, "SUM should result in two kernels")

            # kernel0 reduces from 256 to (xnumel=8, rnumel=8192), which means it reduces 256 by 256 into an array of
            # size 8 by accumulating 8192 elements at once note that rnumel is equal to 512 * 16, so rnumel which is
            # at slot 3 should be in the divisible by 16 descriptor
            arguments_that_are_divisible_by_16_in_kernel0 = (
                kernels[0].triton_meta["configs"][0].divisible_by_16
            )
            self.assertEqual(arguments_that_are_divisible_by_16_in_kernel0, (0, 1, 3))

            # kernel1 reduces from 8 elements to a single scalar.
            arguments_that_are_divisible_by_16_in_kernel1 = (
                kernels[1].triton_meta["configs"][0].divisible_by_16
            )
            self.assertEqual(arguments_that_are_divisible_by_16_in_kernel1, (0, 1))
            torch._dynamo.reset()

        def test_optimize_indexing_dtype(self):
            def fn(x: torch.Tensor) -> torch.Tensor:
                return aten.upsample_bilinear2d.vec(x, None, True, [2.0, 2.0])

            fn_opt = torch._dynamo.optimize("inductor")(fn)
            inps = [torch.randn(2, 4, 16, 16, device=GPU_TYPE)]
            code = run_and_get_triton_code(fn_opt, *inps)
            self.assertTrue("to(tl.int32)" in code)
            self.assertFalse("to(tl.int64)" in code)

            self.assertEqual(fn_opt(*inps), fn(*inps))

        def test_optimize_indexing_dtype_with_constraint(self):
            def fn1(a: torch.Tensor, b: torch.Tensor) -> torch.Tensor:
                x = torch.arange(0, b.shape[0], device=GPU_TYPE)
                y = ((x + x) / 3).int()
                return a[y.to(torch.int64)]

            def fn2(a: torch.Tensor, b: torch.Tensor) -> torch.Tensor:
                torch._constrain_as_size(b.shape[0], 2, 100)
                return fn1(a, b)

            fn1_opt = torch._dynamo.optimize("inductor")(fn1)
            fn2_opt = torch._dynamo.optimize("inductor")(fn2)

            a = torch.rand([100, 100], device=GPU_TYPE)
            b = torch.rand([100], device=GPU_TYPE)
            torch._dynamo.mark_dynamic(b, 0)
            inps = [a, b]

            code1 = run_and_get_triton_code(fn1_opt, *inps)
            code2 = run_and_get_triton_code(fn2_opt, *inps)

            # The function with the constrained tensor should be optimized, but
            # the other should not:
            self.assertTrue("to(tl.int64)" in code1)
            self.assertTrue("to(tl.int32)" in code2)
            self.assertFalse("to(tl.int64)" in code2)

            self.assertEqual(fn1_opt(*inps), fn1(*inps))
            self.assertEqual(fn2_opt(*inps), fn1(*inps))

        def test_constant_folding_deallocation(self):
            import torch._inductor

            def fn():
                li = []
                for i in range(10):
                    x = torch.full([100], i)
                    x = x + 1
                    li.append(x)

                return li

            mod = make_fx(fn)()

            live_tensors = WeakTensorKeyDictionary()
            max_live_tensors = 0

            class LiveTensors(TorchDispatchMode):
                def __torch_dispatch__(self, func, types, args=(), kwargs=None):
                    nonlocal live_tensors
                    nonlocal max_live_tensors

                    kwargs = kwargs if kwargs else {}
                    for arg in pytree.arg_tree_leaves(*args, **kwargs):
                        if isinstance(arg, torch.Tensor):
                            live_tensors[arg] = True

                    out = func(*args, **kwargs)
                    if not isinstance(out, torch.Tensor):
                        return out

                    live_tensors[out] = True
                    max_live_tensors = max(max_live_tensors, len(live_tensors))
                    return out

            mode = LiveTensors()
            from torch._inductor.fx_passes.joint_graph import UniformValueConstantFolder

            with mode:
                UniformValueConstantFolder(mod).run()

            # there are a couple extra tensors created in `insertable_tensor_check`
            self.assertTrue(max_live_tensors == 4)

        # See https://github.com/pytorch/pytorch/issues/100348
        def test_inductor_detach_view(self):
            def fn(x: torch.Tensor) -> torch.Tensor:
                a = x * 2
                return a, a.detach()

            fn_opt = torch._dynamo.optimize("inductor")(fn)
            inp = torch.ones(2, 2, requires_grad=True, device=GPU_TYPE)
            inp_ref = inp.clone().detach().requires_grad_(True)
            out_ref = fn(inp_ref)
            out = fn_opt(inp)
            out_ref[0].sum().backward()
            out[0].sum().backward()
            self.assertEqual(inp.grad, inp_ref.grad)

        @skipIfRocm  # asserts not implemented in Rocm yet
        def test_optimize_indexing_assert(self):
            def has_indirect(code, tl_fn: str):
                self.assertTrue(
                    tl_fn in code,
                    msg=f"{tl_fn} not present:\n{code}",
                )
                for line in code.split("\n"):
                    if tl_fn in line:
                        stmt = line.split(tl_fn)[-1]
                        # indirect indexing involves a `tmp` variable
                        self.assertTrue(
                            "tmp" in stmt,
                            msg=f"Indirect indexing not present in code:\n{line}",
                        )

            def has_assert(code, lower: bool, upper: bool):
                self.assertIn(
                    "device_assert", code, msg=f"No device asert found:\n{code}"
                )
                for line in code.split("\n"):
                    if "device_assert" in line:
                        self.assertTrue(
                            ("0 <= " in line) is lower,
                            msg=f"Lower bound {'' if lower else 'not '}elided:{line}",
                        )
                        self.assertTrue(
                            (" < " in line) is upper,
                            msg=f"Upper bound {'' if upper else 'not '}elided:{line}",
                        )

            def fn(x: torch.Tensor) -> torch.Tensor:
                s = 1.0 * torch.arange(x.shape[0], device=x.device)
                return x[s.long()]

            # aten.index
            for dynamic in (False, True):
                fn_opt = torch.compile(fn, dynamic=dynamic)

                x = torch.randn(8, device=GPU_TYPE)
                code = run_and_get_triton_code(fn_opt, x)
                self.assertEqual(fn_opt(x), fn(x), msg=f"{dynamic=}")

                # Check that there's indirect indexing...
                has_indirect(code, tl_fn="tl.load")
                if not dynamic:
                    # We elide the assert for static shapes
                    self.assertNotIn("device_assert", code)
                else:
                    # ...but we generate an upper bound for dynamic shapes
                    has_assert(code, lower=False, upper=True)

            def fn(a, z, b, idx0, idx1):
                idx2 = torch.arange(a.shape[-1], device=a.device)
                a.index_put_((z, idx0, idx1, idx2), b, accumulate=True)
                return a

            # aten.index_put
            for dynamic in (False, True):
                fn_opt = torch.compile(fn, dynamic=dynamic)
                a = torch.randn(1, 32, 32, 4, device=GPU_TYPE)
                z = torch.zeros((), dtype=torch.int64, device=GPU_TYPE)
                b = torch.randn(33, 1, device=GPU_TYPE)
                idx0 = torch.randint(32, (33,), device=GPU_TYPE).view(33, 1, 1)
                idx1 = torch.randint(32, (33,), device=GPU_TYPE).view(33, 1)
                inps = (a.clone(), z, b, idx0, idx1)
                code = run_and_get_triton_code(fn_opt, *inps)

                # Correctness
                out_opt = fn_opt(a.clone(), z, b, idx0, idx1)
                out = fn(a.clone(), z, b, idx0, idx1)
                self.assertEqual(out_opt, out, msg=f"{dynamic=}")

                # We have an indirect store via atomic_add
                has_indirect(code, tl_fn="tl.atomic_add")
                # We cannot elide he assert in this case
                has_assert(code, lower=True, upper=True)

        def test_not_materialize_pointwise_reduction(self):
            def fn(a, b):
                return (a - b).sum(dim=-1).amax(dim=-1)

            N = 16
            K = 7
            fn_opt = torch._dynamo.optimize("inductor")(fn)
            inps = [
                torch.randn(N, 1, K, device=GPU_TYPE),
                torch.randn(1, N, K, device=GPU_TYPE),
            ]
            code = run_and_get_triton_code(fn_opt, *inps)
            self.assertEqual(code.count("tl.store"), 1)
            self.assertTrue("out_ptr1" in code)
            self.assertFalse("out_ptr0" in code)
            self.assertEqual(fn_opt(*inps), fn(*inps))

        def test_numpy_on_gpu(self):
            x = np.arange(10, dtype=np.float32)

            @torch.compile
            def fn(x):
                return np.sin(x)

            def fn_gpu(x):
                with torch.device(GPU_TYPE):
                    return fn(x)

            r = fn_gpu(x)
            code = run_and_get_triton_code(fn_gpu, x)
            self.assertIn("tl.sin", code)
            self.assertEqual(type(r), np.ndarray)
            self.assertEqual(r, np.sin(x))

        def test_numpy_autograd(self):
            def my_torch(x):
                y = torch.cat([torch.sin(x) ** 2, torch.max(x)[None]])
                return y.sum()

            def my_np(x):
                y = np.concatenate([np.sin(x) ** 2, np.max(x)[None]])
                return np.sum(y)

            @torch.compile
            def wrapper(x):
                return torch.compiler.wrap_numpy(my_np)(x)

            @torch.compile
            def wrapper2(x):
                x = x.numpy()
                y = my_np(x)
                return torch.from_numpy(y)

            x_np = torch.arange(8, dtype=torch.float32, requires_grad=True)
            x = torch.arange(8, dtype=torch.float32, requires_grad=True)
            out_np = wrapper(x_np)
            out = my_torch(x)
            self.assertEqual(out, out_np)

            x2_np = torch.arange(8, dtype=torch.float32, requires_grad=True)
            out2_np = wrapper2(x2_np)
            self.assertEqual(out, out2_np)

            out_np.backward()
            out.backward()
            self.assertEqual(x.grad, x_np.grad)

            out2_np.backward()
            self.assertEqual(x.grad, x2_np.grad)

        # Disable constant propagation, so we isolate value range analysis
        @patch.object(config, "constant_and_index_propagation", False)
        @patch.object(config, "joint_graph_constant_folding", False)
        def test_cant_optimize_compute(self):
            def ones():
                return torch.ones([4], device=GPU_TYPE)

            def suffix(inp):
                return (inp.to(torch.int64) + 1).to(torch.float64)

            ten = torch.rand([4], device=GPU_TYPE)

            for foo in (
                lambda x: x + 2147483657,
                lambda x: torch.where(x < 0, ones(), ones() - 2) * (-(2 ** (40))),
                lambda x: x + ten,
                lambda x: x + ten.sum(),
            ):

                def fn():
                    return suffix(foo(ones()))

                fn_opt = torch._dynamo.optimize("inductor")(fn)
                code = run_and_get_triton_code(fn_opt)

                # this cannot be optimized away, value too large
                self.assertTrue("to(tl.int64)" in code)
                self.assertEqual(fn_opt(), fn())

        # Disable constant propagation, so we isolate value range analysis
        @patch.object(config, "constant_and_index_propagation", False)
        @patch.object(config, "joint_graph_constant_folding", False)
        def test_optimize_compute(self):
            def ones():
                return torch.ones([4], device=GPU_TYPE)

            def suffix(inp):
                return (inp.to(torch.int64) + 1).to(torch.float64)

            for foo in (
                lambda x: x + 500,
                lambda x: torch.where(x < 0, ones(), ones() - 2) * (-(2 ** (20))),
                lambda x: x / 30,
            ):

                def fn():
                    return suffix(foo(ones()))

                fn_opt = torch._dynamo.optimize("inductor")(fn)
                code = run_and_get_triton_code(fn_opt)

                # this can be optimized away, value too large
                self.assertTrue("to(tl.int64)" not in code)
                self.assertTrue("to(tl.int32)" in code)

                self.assertEqual(fn_opt(), fn())

        def test_evict_last_non_coalesced_loads(self):
            @torch.compile
            def f(a, b):
                return (a * b).sum(dim=-1)

            N = 512
            inps = (
                torch.randn(N, N, N, device=GPU_TYPE).permute(2, 1, 0),
                torch.randn(N, N, N, device=GPU_TYPE).permute(1, 2, 0),
            )
            code = run_and_get_triton_code(f, *inps)
<<<<<<< HEAD
            self.assertTrue(
                "tl.load(in_ptr0 + (x1 + (512*x0) + (262144*r2)), rmask, eviction_policy='evict_last'"
                in code
=======
            lines = [line for line in code.split("\n") if "tl.load" in line]
            self.assertExpectedInline(
                "\n".join(lines),
                """\
        tmp0 = tl.load(in_ptr0 + (x1 + (512*x0) + (262144*r2)), rmask, eviction_policy='evict_last', other=0.0)
        tmp1 = tl.load(in_ptr1 + (x3 + (262144*r2)), rmask, eviction_policy='evict_first', other=0.0)""",
            )

        @skipIfRocm
        @config.patch("triton.use_block_ptr", True)
        def test_evict_last_non_coalesced_loads_block_ptr(self):
            @torch.compile
            def f(a, b):
                return (a * b).sum(dim=-1)

            N = 512
            inps = (
                torch.randn(N, N, N, device=GPU_TYPE).permute(2, 1, 0),
                torch.randn(N, N, N, device=GPU_TYPE).permute(1, 2, 0),
>>>>>>> 9768f73c
            )
            self.assertTrue(
                "tl.load(in_ptr1 + (x3 + (262144*r2)), rmask, eviction_policy='evict_first',"
                in code
            )

        # Disable index propagation, so the indirect indexing isn't optimized away
        @patch.object(config, "constant_and_index_propagation", False)
        def test_computed_indirect_mask(self):
            def fn(x, n):
                tmp = torch.arange(n, device=x.device)
                return x[tmp] + 1

            x = torch.randn(8, device=GPU_TYPE)
            fn_opt = torch.compile(fn)
            code = run_and_get_triton_code(fn_opt, x, 8)
            # load should be masked
            self.assertTrue("tl.load(in_ptr0 + (tmp0), xmask" in code)
            self.assertEqual(fn(x, 8), fn_opt(x, 8))

        def test_kernel_names_descriptive(self):
            @torch._dynamo.optimize("inductor")
            def fn1(x):
                return x.cos().sin()

            @torch._dynamo.optimize("inductor")
            def fn2(x):
                x = torch.mm(x, x)
                x = torch.softmax(x, dim=1)
                return x

            mod = nn.Sequential(
                nn.Linear(4, 4),
                nn.LayerNorm(4),
                nn.ReLU(),
            ).to(device=GPU_TYPE)

            @torch._dynamo.optimize("inductor")
            def fn3(x):
                return mod(x)

            func_and_kernel_aten = [
                (fn1, "triton_poi_fused_cos_sin", (torch.randn(8, device=GPU_TYPE),)),
                (
                    fn2,
                    "triton_poi_fused__softmax",
                    (torch.randn(4, 4, device=GPU_TYPE),),
                ),
                (
                    fn3,
                    "triton_poi_fused_native_layer_norm_relu",
                    (torch.randn(4, 4, device=GPU_TYPE),),
                ),
            ]
            func_and_kernel_torch = [
                (fn1, "triton_poi_fused_cos_sin", (torch.randn(8, device=GPU_TYPE),)),
                (
                    fn2,
                    "triton_poi_fused_softmax",
                    (torch.randn(4, 4, device=GPU_TYPE),),
                ),
                (
                    fn3,
                    "triton_poi_fused_LayerNorm_ReLU",
                    (torch.randn(4, 4, device=GPU_TYPE),),
                ),
            ]

            def test_funcs(func_and_kernel):
                with torch.no_grad():
                    for fn, kernel_name, inps in func_and_kernel:
                        code = run_and_get_triton_code(fn, *inps)
                        if kernel_name not in code:
                            print(code)
                        self.assertTrue(kernel_name in code)

            test_funcs(func_and_kernel_aten)
            patch.object(config.triton, "descriptive_names", "torch")(test_funcs)(
                func_and_kernel_torch
            )

        @patch.object(config, "profile_bandwidth", True)
        def test_bandwidth_profiler(self):
            @torch._dynamo.optimize("inductor")
            def fn(x):
                x = x.cos()
                x = x.cos()
                x = torch.mm(x, x)
                x = x.sin()
                x = x.relu()
                return x

            inp = torch.randn(4, 4, device=GPU_TYPE)
            code = run_and_get_triton_code(fn, inp)
            fn(inp)
            self.assertTrue("start_graph" in code)
            self.assertTrue("end_graph" in code)

        def test_split_op_with_sym(self):
            def fn(x: torch.Tensor) -> torch.Tensor:
                # split(tensor, sympy.Integer), split(tensor, sympy.Expr)
                return torch.split(x, x.shape[0]), torch.split(x, x.shape[0] // 2)

            for dynamic_shapes in [True, False]:
                with torch._dynamo.config.patch(dynamic_shapes=dynamic_shapes):
                    torch._dynamo.reset()
                    fn_opt = torch._dynamo.optimize("inductor", dynamic=dynamic_shapes)(
                        fn
                    )
                    inps = torch.randn([5, 5])
                    fn_opt(inps)

        @skipIfRocm
        @unittest.skipIf(IS_FBCODE, "fbcode system python does not provide torch")
        def test_indirect_device_assert(self):
            dir_path = os.path.dirname(os.path.realpath(__file__))
            test_path = os.path.join(dir_path, "indirect_assert_helper.py")
            fns = ("first_arg", "store", "second_arg", "same_pm_one", "same_pp_one")

            for fn, ndims, dyn_shape in itertools.product(fns, (2, 3), (True, False)):
                proc = subprocess.Popen(
                    [
                        sys.executable,
                        test_path,
                        fn,
                        str(ndims),
                        str(dyn_shape),
                        "False",
                    ],
                    stdout=subprocess.PIPE,
                    stderr=subprocess.PIPE,
                    env={**os.environ, "MKL_THREADING_LAYER": "GNU"},
                )
                stderr = proc.communicate()[1]
                self.assertTrue(
                    any(
                        "index out of bounds" in err.decode("utf-8")
                        for err in stderr.splitlines()
                    ),
                    f"{fn}, {ndims}, {dyn_shape}, False",
                )
            proc = subprocess.Popen(
                [sys.executable, test_path, "first_arg", "2", "False", "True"],
                stdout=subprocess.PIPE,
                stderr=subprocess.PIPE,
                env={**os.environ, "MKL_THREADING_LAYER": "GNU"},
            )
            stderr = proc.communicate()[1]

            self.assertTrue(
                any(
                    "index out of bounds" in err.decode("utf-8")
                    for err in stderr.splitlines()
                ),
                "first_arg 2 False True",
            )

        @patch("torch._inductor.config.comment_origin", True)
        def test_inductor_sequence_nr(self):
            class Model(torch.nn.Module):
                def __init__(self):
                    super().__init__()
                    self.conv1 = torch.nn.Conv2d(
                        in_channels=16,
                        out_channels=16,
                        kernel_size=(1, 1),
                        stride=1,
                        padding="same",
                        bias=True,
                    )
                    self.bn1 = torch.nn.BatchNorm2d(num_features=16)
                    self.relu1 = torch.nn.ReLU()
                    self.loss_fn = torch.nn.L1Loss()

                def forward(self, x, target):
                    y = x
                    x = self.conv1(x)
                    x = self.bn1(x)
                    x = self.relu1(x)
                    x = x + y
                    x = torch.flatten(x)
                    output = self.loss_fn(x, target)
                    return (output,)

            def get_triton_codegen(optimized_module, args):
                def run_with_backward():
                    result = optimized_module(*args)
                    result[0].backward()
                    return result

                res, (fwd_code, bwd_code) = run_and_get_code(run_with_backward)
                return fwd_code, bwd_code

            x = torch.rand(100, 16, 32, 32, requires_grad=True, device=GPU_TYPE)
            target = torch.rand(1, device=GPU_TYPE)
            args = [x, target]
            model = Model().to(device=GPU_TYPE)
            opt_model = torch.compile(model)
            fwd_code, bwd_code = get_triton_codegen(opt_model, args)

            bwd_seq_nr_set = set()
            fwd_seq_nr_set = set()
            for idx, code in enumerate([fwd_code, bwd_code]):
                seq_nr_set = bwd_seq_nr_set if idx > 0 else fwd_seq_nr_set
                prefix = "BWD" if idx > 0 else "FWD"
                for line in code.split("\n"):
                    if "seq_nr" in line:
                        res = re.search(r"seq_nr:(\d+)", line)
                        if res:
                            seq_nr_set.add(int(res.group(1)))

            self.assertTrue(bwd_seq_nr_set.issubset(fwd_seq_nr_set))

    class RNNTest(TestCase):
        class Model(torch.nn.Module):
            def __init__(self):
                super().__init__()
                self.gru = torch.nn.GRU(16, 16, batch_first=True)

            def forward(self, x):
                return self.gru(x)

        def test_rnn_compile_safe(self):
            device = torch.device(GPU_TYPE)
            model = RNNTest.Model().to(device)
            model = torch._dynamo.optimize("inductor")(model)
            x = torch.rand(1024, 20, 16).to(device)
            model(x)

    class NanCheckerTest(TestCase):
        @config.patch("nan_asserts", True)
        def test_nan_checker_pass(self):
            def f(x):
                return torch.softmax(x, dim=-1)

            x = torch.randn(2, 1024, device=GPU_TYPE)
            ref = f(x)
            actual, (code,) = run_and_get_code(torch.compile(f), x)
            self.assertTrue(torch.allclose(ref, actual))
            self.assertTrue(
                re.search(r"assert not .*\.isnan\(\)\.any\(\).item\(\)", code)
                is not None
            )
            self.assertTrue(
                re.search(r"assert not .*\.isinf\(\)\.any\(\).item\(\)", code)
                is not None
            )

        @config.patch("nan_asserts", True)
        def test_nan_checker_fail(self):
            def f(x):
                return torch.softmax(x, dim=-1)

            x = torch.randn(2, 1024, device=GPU_TYPE)
            x[0, 0] = float("nan")
            with self.assertRaises(AssertionError):
                torch.compile(f)(x)


if HAS_CPU and RUN_CPU:

    class TestFull(TestCase):
        def test_full_dtype(self):
            pytypes = (
                bool,
                int,
                float,
                # TODO: Triton's JITFunction._type_of has no support for complex
                # complex,
            )

            dtypes = (
                torch.bool,
                torch.int32,
                torch.int64,
                torch.float32,
                torch.float64,
                None,
                # torch.complex64,
                # torch.complex128,
            )

            def fn(pytype, dtype):
                if pytype is bool:
                    fill_value = True
                elif pytype is int:
                    fill_value = 42
                elif pytype is float:
                    fill_value = 42.0
                else:
                    raise AssertionError(f"Unexpected Python type: {pytype}")

                return torch.full(
                    (4, 6), fill_value, dtype=dtype, device=torch.device("cpu")
                )

            fn_opt = torch._dynamo.optimize("inductor")(fn)

            for pytype, dtype in itertools.product(pytypes, dtypes):
                with enable_python_dispatcher():
                    with torch.no_grad():
                        ret_opt = fn_opt(pytype, dtype)

                self.assertEqual(ret_opt, fn(pytype, dtype))


if __name__ == "__main__":
    from torch._dynamo.test_case import run_tests

    if HAS_CPU or HAS_GPU:
        run_tests(needs="filelock")<|MERGE_RESOLUTION|>--- conflicted
+++ resolved
@@ -564,6 +564,8 @@
                 stmt = line.split(".store")[-1]
             elif "[" in line:
                 stmt = line.split("[")[-1].split("]")[0]
+            if "tl.make_block_ptr(" in line:
+                continue
 
             if stmt is None:
                 continue
@@ -2724,6 +2726,7 @@
             check_lowp=False,  # cpu doesn't understand fp16, and there are explicit .cpu() calls
         )
 
+    @skipIfRocm
     @requires_multigpu()
     def test_multi_gpu_device(self):
         # TODO: https://github.com/pytorch/pytorch/issues/92627
@@ -8835,6 +8838,7 @@
 
                 self.assertEqual(fn_opt(), fn())
 
+        @config.patch("triton.use_block_ptr", False)
         def test_evict_last_non_coalesced_loads(self):
             @torch.compile
             def f(a, b):
@@ -8846,11 +8850,6 @@
                 torch.randn(N, N, N, device=GPU_TYPE).permute(1, 2, 0),
             )
             code = run_and_get_triton_code(f, *inps)
-<<<<<<< HEAD
-            self.assertTrue(
-                "tl.load(in_ptr0 + (x1 + (512*x0) + (262144*r2)), rmask, eviction_policy='evict_last'"
-                in code
-=======
             lines = [line for line in code.split("\n") if "tl.load" in line]
             self.assertExpectedInline(
                 "\n".join(lines),
@@ -8870,11 +8869,14 @@
             inps = (
                 torch.randn(N, N, N, device=GPU_TYPE).permute(2, 1, 0),
                 torch.randn(N, N, N, device=GPU_TYPE).permute(1, 2, 0),
->>>>>>> 9768f73c
-            )
-            self.assertTrue(
-                "tl.load(in_ptr1 + (x3 + (262144*r2)), rmask, eviction_policy='evict_first',"
-                in code
+            )
+            code = run_and_get_triton_code(f, *inps)
+            lines = [line for line in code.split("\n") if "tl.load" in line]
+            self.assertExpectedInline(
+                "\n".join(lines),
+                """\
+        tmp0 = tl.load(in_ptr0 + (x1 + (512*x0) + (262144*r2)), rmask, eviction_policy='evict_last', other=0.0)
+        tmp1 = tl.load(block_ptr0, boundary_check=[1], padding_option='zero', eviction_policy='evict_first')""",
             )
 
         # Disable index propagation, so the indirect indexing isn't optimized away
@@ -9110,6 +9112,7 @@
             ref = f(x)
             actual, (code,) = run_and_get_code(torch.compile(f), x)
             self.assertTrue(torch.allclose(ref, actual))
+            self.assertTrue("# make sure graph inputs are not nan/inf" in code)
             self.assertTrue(
                 re.search(r"assert not .*\.isnan\(\)\.any\(\).item\(\)", code)
                 is not None
