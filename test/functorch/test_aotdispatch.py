# Owner(s): ["module: functorch"]

# Copyright (c) Facebook, Inc. and its affiliates.
# All rights reserved.
#
# This source code is licensed under the BSD-style license found in the
# LICENSE file in the root directory of this source tree.

from unittest.mock import patch
from torch.testing._internal.common_utils import TestCase, run_tests, IS_ARM64, IS_WINDOWS
import os
import torch
import torch.nn as nn
import torch.utils._pytree as pytree
import unittest
import warnings
import itertools
from functools import partial
from torch.testing._internal.common_device_type import instantiate_device_type_tests
from torch.testing._internal.common_methods_invocations import op_db, wrapper_set_seed
from functorch import (
    grad, vjp, vmap, jacrev,
    make_fx
)
from functorch._src.aot_autograd import aot_module_simplified
from functorch.compile import (
    nnc_jit, compiled_function, compiled_module,
    min_cut_rematerialization_partition, aot_function, aot_module,
    nop, default_partition, default_decompositions,
    memory_efficient_fusion, get_aot_compilation_context
)
from torch._decomp import decomposition_table

from torch.testing._internal.common_device_type import ops
from common_utils import (
    decorate,
    xfail,
    skip,
    skipOps,
)
from torch._subclasses.fake_tensor import DynamicOutputShapeException
from torch.fx.experimental.proxy_tensor import is_sym_node

USE_TORCHVISION = False
try:
    import torchvision
    USE_TORCHVISION = True
except ImportError:
    warnings.warn("Couldn't import torchvision. Some of our tests use it, try "
                  "to install it with commands from pytorch.org, post-fixed with "
                  "`--no-deps` to avoid overwriting the pytorch installation",
                  UserWarning)

USE_NETWORKX = False
try:
    import networkx  # noqa: F401
    USE_NETWORKX = True
except ImportError:
    warnings.warn("Some tests use networkx but it was not installed",
                  UserWarning)

try:
    import sympy  # noqa: F401
    # TODO(jansel): these tests fail on windows
    HAS_SYMPY = not IS_WINDOWS
except ImportError:
    HAS_SYMPY = False
skipIfNoSympy = unittest.skipIf(not HAS_SYMPY, "no sympy")

# NB: numpy is a testing dependency!

class AOTTestCase(TestCase):
    def setUp(self):
        super().setUp()

class TestPythonKey(AOTTestCase):
    def test_make_fx(self, device):
        def f(x):
            return torch.sin(x)
        inp = torch.randn(3)
        fx_f = make_fx(f)(inp)

        new_inp = torch.randn(3)
        self.assertEqual(fx_f(new_inp), f(new_inp))

    def test_make_fx_grad(self, device):
        def f(x):
            return torch.sin(x).sum()
        inp = torch.randn(3)
        f = grad(f)
        fx_f = make_fx(f)(inp)

        new_inp = torch.randn(3)
        self.assertEqual(fx_f(new_inp), f(new_inp))

    def test_scalar_device(self, device):
        def f(a, b):
            return a + b
        inps = [torch.randn(3, device=device), torch.tensor(5)]
        fx_f = make_fx(f)(*inps)
        self.assertEqual(fx_f(*inps), f(*inps))

    def test_make_fx_vmap(self, device):
        def f(x):
            return torch.sin(x)
        inp = torch.randn(5, 3)
        f = vmap(f)
        fx_f = make_fx(f)(inp)
        new_inp = torch.randn(5, 3)
        self.assertEqual(fx_f(new_inp), f(new_inp))

    def test_make_fx_jacrev(self, device):
        def f(x):
            return x.sin().sum()
        inp = torch.randn(3)
        f = jacrev(jacrev(f))
        fx_f = make_fx(f)(inp)
        new_inp = torch.randn(3)
        self.assertEqual(fx_f(new_inp), f(new_inp))

    def test_make_fx_vjp(self, device):
        def f(x):
            return torch.sin(x).sum()

        primals = torch.randn(3)
        _, vjp_fn = vjp(f, primals)
        cotangent = torch.randn(())
        fx_f = make_fx(vjp_fn)(cotangent, True, True)
        new_cotangent = torch.randn(())
        self.assertEqual(fx_f(new_cotangent, True, True), vjp_fn(new_cotangent))

    def test_make_fx_functionalize(self, device):
        from functorch.experimental import functionalize

        def fn(a):
            a = a * 2
            a.relu_()
            return a

        a = torch.randn(3, device=device)
        symbolic_gm = torch.fx.symbolic_trace(fn)
        includes_method_relu_ = any(
            str(n.target) == "relu_" for n in symbolic_gm.graph.nodes
        )
        self.assertTrue(includes_method_relu_)
        # Also verifies fix for https://github.com/pytorch/pytorch/issues/84570
        gm = make_fx(functionalize(symbolic_gm))(a)
        includes_aten_relu = any(
            n.target == torch.ops.aten.relu.default for n in gm.graph.nodes
        )
        self.assertTrue(includes_aten_relu)

    def test_make_fx_no_decompose(self, device):
        # FIXME
        return self.skipTest("error: maximum recursion reached")

        def f(x):
            return torch.tanh(x).sum()

        fx_f = make_fx(grad(f))(torch.randn(5))
        ops = set([i.target for i in fx_f.graph.nodes])

        self.assertEqual(torch.ops.aten.tanh_backward in ops, True)

        fx_f = make_fx(grad(f), decomposition_table)(torch.randn(5))
        ops = set([i.target for i in fx_f.graph.nodes])
        self.assertEqual(torch.ops.aten.tanh_backward in ops, False)

    def test_nnc_jit(self, device):
        def f(x):
            return torch.sin(x)

        jit_f = nnc_jit(f)

        inp = torch.randn(3)
        self.assertEqual(jit_f(inp), f(inp))

    def test_nnc_scalar(self, device):
        def f(x):
            return torch.sin(x)

        jit_f = nnc_jit(f)

        inp = torch.randn(())
        self.assertEqual(jit_f(inp), f(inp))

    def test_nnc_pytrees(self, device):
        def f(x):
            return [torch.sin(x[0])]

        jit_f = nnc_jit(f)

        inp = [torch.randn(3)]
        self.assertEqual(jit_f(inp), f(inp))

    def test_external_calls(self, device):
        def f(a, b):
            return torch.mv(a, b)
        jit_f = nnc_jit(f)
        inp = [torch.randn(3, 3), torch.randn(3)]
        self.assertEqual(jit_f(*inp), f(*inp))

    def test_nnc_passthrough(self, device):
        def f(x, y):
            return x + y, y
        inp = (torch.randn(3), torch.randn(3))
        jit_f = nnc_jit(f)
        self.assertEqual(jit_f(*inp), f(*inp))

        def f(x):
            x['a'] = x['a'] * 2
            return x
        inp = ({'a': torch.randn(3), 'b': torch.randn(3)},)
        jit_f = nnc_jit(f)
        self.assertEqual(jit_f(*inp), f(*inp))

    @unittest.skipIf(not USE_TORCHVISION, "test requires torchvision")
    def test_resnet18_backward_trace(self, device):
        mod = torchvision.models.resnet18()

        def f(x):
            out = mod(x)
            out.sum().backward()
            return [a.grad for a in mod.parameters()]

        inp = torch.randn(3, 3, 250, 250, requires_grad=True)
        grads = f(inp)

        mod.zero_grad()
        mod(inp).sum().backward()
        grads2 = [a.grad for a in mod.parameters()]
        self.assertEqual(grads, grads2)


def _outs_and_grads(fn, inps):
    outs = fn(*inps)
    for out in pytree.tree_flatten(outs)[0]:
        if isinstance(out, torch.Tensor) and out.requires_grad:
            out.sum().backward(retain_graph=True)
    grads = [inp.grad for inp in pytree.tree_flatten(inps)[0]]
    for inp in pytree.tree_flatten(inps)[0]:
        inp.grad = None
    return outs, grads


class TestAOTAutograd(AOTTestCase):
    def verify_aot_autograd(self, f, inp):
        if isinstance(f, nn.Module):
            compiled_f = aot_module(f, nop)
        else:
            compiled_f = aot_function(f, nop)
        ref_out, ref_grad = _outs_and_grads(f, inp)
        test_out, test_grad = _outs_and_grads(compiled_f, inp)
        self.assertEqual(ref_out, test_out)
        self.assertEqual(ref_grad, test_grad)

        if isinstance(ref_out, torch.Tensor):
            self.assertTrue(isinstance(test_out, torch.Tensor))
            ref_out, test_out = [ref_out], [test_out]
        for ref_o, test_o in zip(ref_out, test_out):
            if isinstance(ref_o, torch.Tensor):
                self.assertEqual(ref_o.requires_grad, test_o.requires_grad)

    def test_single_output(self):
        def f(a, b):
            return a + b
        inp = [torch.randn(3, 3, requires_grad=True), torch.randn(3, 3)]
        self.verify_aot_autograd(f, inp)

    def test_multi_output(self):
        def f(a, b):
            return a + b, a - b
        inp = [torch.randn(3, 3, requires_grad=True), torch.randn(3, 3)]
        self.verify_aot_autograd(f, inp)

    def test_multi_output_list(self):
        def f(a, b):
            return [a + b, a - b]
        inp = [torch.randn(3, 3, requires_grad=True), torch.randn(3, 3)]
        self.verify_aot_autograd(f, inp)

    def test_no_grad_input_output(self):
        def f(a, b):
            return a.cos(), b.cos(), a * b

        inp_thunks = [lambda: torch.randn(5, requires_grad=True), lambda: torch.randn(5, requires_grad=False)]
        for inps in itertools.product(inp_thunks, repeat=2):
            inps = [i() for i in inps]
            self.verify_aot_autograd(f, inps)

    def test_some_outputs_dont_require_grad(self):
        def f(a, b):
            return a.detach(), b
        inp = [torch.randn(3, 3, requires_grad=True), torch.randn(3, 3, requires_grad=True)]
        self.verify_aot_autograd(f, inp)

    def test_inner_grad(self):
        def foo(x):
            y = torch.exp(x)
            z = torch.autograd.grad(y, x)
            return z
        inps = [torch.randn((), requires_grad=True)]
        self.verify_aot_autograd(foo, inps)

    def test_grad_context(self):
        def foo(x):
            return x * 2
        inps = [torch.randn((), requires_grad=True)]
        graph_size = None

        def get_graph_size(fx_g, _):
            nonlocal graph_size
            graph_size = len(fx_g.graph.nodes)
            return fx_g

        f = aot_function(foo, nop, get_graph_size)
        with torch.set_grad_enabled(False):
            f(*inps)
        self.assertIsNone(graph_size)

        f = aot_function(foo, nop, get_graph_size)
        with torch.set_grad_enabled(True):
            out = f(*inps)
            self.assertIsNone(graph_size)
            out.sum().backward()
            self.assertTrue(graph_size > 2)

    def test_output_dict(self):
        def f(x):
            return {'a': x, 'b': x}
        inp = [torch.randn(3, 3, requires_grad=True)]
        self.verify_aot_autograd(f, inp)

        def f(x, y):
            return {'a': x, 'b': y + x}
        inp = [torch.randn(3, requires_grad=True), torch.randn(3)]
        self.verify_aot_autograd(f, inp)

        def f(x):
            new_d = {}
            for k in x:
                new_d[k] = x[k] * 2
            return new_d
        inp = [{'a': torch.randn(3, requires_grad=True), 'b': torch.randn(3, requires_grad=True)}]
        self.verify_aot_autograd(f, inp)

    def test_module(self):
        mod = nn.Sequential(nn.Linear(32, 32), nn.ReLU())
        compiled_mod = compiled_module(mod, nop, nop)
        inp = torch.randn(32, 32)
        ref_out = mod(inp)
        ref_out.sum().backward()
        ref_grads = sorted([(name, p.grad) for name, p in mod.named_parameters()])
        out = compiled_mod(inp)
        out.sum().backward()
        grads = sorted([(name, p.grad) for name, p in mod.named_parameters()])
        self.assertEqual((out, grads), (ref_out, ref_grads))

    def test_batchnorm(self):
        mod = compiled_module(nn.BatchNorm2d(4), nop, nop)
        x = torch.ones(1, 4, 2, 2)
        mod(x).sum().backward()

    def test_list_codegen(self):
        def list_nop(f, _):
            def g(inps):
                return f(*inps)
            g._boxed_call = True
            return g

        def f(a, b, c):
            return a.sin() * b.cos() * c.sin()
        f = aot_function(f, list_nop)
        inp = [torch.randn(5, requires_grad=True) for _ in range(3)]
        f(*inp).sum().backward()

    def test_compilation_context(self):
        def f(x):
            return x.sin().sin()
        count = []

        def compiler(fx_g, _):
            context = get_aot_compilation_context()
            count.append((context[0], len(fx_g.graph.nodes)))
            return fx_g

        f = aot_function(f, compiler)
        out = f(torch.randn(5, requires_grad=True))
        f = aot_function(f, compiler)
        f(torch.randn(5))
        out.sum().backward()
        self.assertEqual(count, [(['forward'], 4), (['inference'], 4), (['backward'], 8)])

    def test_dupe_arg(self):
        def f(x, y):
            return x + y

        x = torch.randn(3, 3, requires_grad=True)
        self.verify_aot_autograd(f, [x, x])

    def test_resize_input(self):
        def f(x, y):
            y.resize_(4)
            y.zero_()
            self.assertEqual(x.shape, (4,))
            return y

        # NB: don't use verify_aot_autograd as the inputs get
        # mutated and I don't trust verify to do it right

        compiled_f = aot_function(f, nop)
        ref_x = torch.randn(0)
        ref_out = f(ref_x, ref_x)

        test_x = torch.randn(0)
        test_out = compiled_f(test_x, test_x)

        self.assertEqual(ref_out, test_out)

    def test_custom_autograd(self):
        class CustomFn(torch.autograd.Function):
            @staticmethod
            def forward(ctx, x):
                return x.clone()

            @staticmethod
            def backward(ctx, grad_output):
                return grad_output + 1

        def f(x):
            return CustomFn.apply(x)

        self.verify_aot_autograd(f, [torch.randn(3)])

    @unittest.skipIf(not torch.cuda.is_available(), "CUDA is unavailable")
    def test_autocast_disable_guard(self):
        guard = torch._C._DisableAutocast()
        try:
            x = torch.rand([4, 4]).cuda()
            y = x @ x
            self.assertEqual(y.dtype, torch.float32)
        finally:
            del guard

    @unittest.skipIf(not torch.cuda.is_available(), "CUDA is unavailable")
    def test_nonidempotent_amp(self):
        def f(self_s_emb, add_3):
            einsum_2 = torch.functional.einsum('ah,th->t', self_s_emb, add_3)
            log_softmax_2 = einsum_2.log_softmax(-1)
            return (log_softmax_2,)

        args = [torch.rand((1, 256), dtype=torch.float32, device='cuda'), torch.rand((30, 256), dtype=torch.float16, device='cuda')]
        with torch.cuda.amp.autocast(enabled=True):
            self.verify_aot_autograd(f, args)

        args = [e.requires_grad_(True) for e in args]
        with torch.cuda.amp.autocast(enabled=True):
            self.verify_aot_autograd(f, args)

    @unittest.skipIf(not torch.cuda.is_available(), "CUDA is unavailable")
    def test_batch_norm_amp(self):
        device = "cuda"
        input_dtype = torch.float16
        param_dtype = torch.float32
        weight, bias = [torch.ones(64, device=device, dtype=param_dtype, requires_grad=True) for _ in range(2)]
        running_mean, running_var = [torch.ones(64, device=device, dtype=param_dtype) for _ in range(2)]

        def bn(x):
            return torch.ops.aten.cudnn_batch_norm(
                x,
                weight,
                bias,
                running_mean,
                running_var,
                False,
                0.1,
                1e-05,
            )
        inp = torch.ones(torch.Size([16, 64, 112, 112]), dtype=input_dtype, device=device)

        ref = bn(inp)
        cudnn_batch_norm_decomp = torch._decomp.get_decompositions({torch.ops.aten.cudnn_batch_norm})
        aot_fn = make_fx(bn, decomposition_table=cudnn_batch_norm_decomp)(inp)
        res = aot_fn(inp)
        for a, b in zip(ref, res):
            assert torch.allclose(a, b)

    @patch("functorch.compile.config.use_dynamic_shapes", True)
    @patch("functorch.compile.config.use_fake_tensor", True)
    @skipIfNoSympy
    def test_output_op_depending_on_symint(self):
        """
        It won't be obvious from reading this test what it's testing for.  We should probably make it into a more
        focused unit test.

        An issue with the following program was the expand op would end up depending on a symint whose proxy was
        incorrectly associated with one of the grad tensors rather than input tensors.  It broke partitioner logic
        and the net result was aot_function failed to produce a function and threw an exception instead.
        """
        inp = torch.randn(5, requires_grad=True)

        def f(x):
            return x.expand(x.shape)

        # TODO(whc) make this work (test setup is wrong somehow)
        # joint_forward_backward = create_joint_forward_backward(f)
        # out = f(inp)
        # joint_inputs =  ([inp], [out.detach().contiguous()])
        # fx_g = make_fx(joint_forward_backward)(*joint_inputs)
        # TODO: assert outputs of fwd graph trace to correct symint

        # e2e test that fails without symint clone fix
        af = aot_function(f, nop, partition_fn=partial(min_cut_rematerialization_partition, compiler="inductor"))
        out = af(inp)
        self.assertEqual(out, f(inp))


def extract_graph(fx_g, _, graph_cell):
    graph_cell[0] = fx_g
    return fx_g


def get_ins_outs(fx_g):
    ins = []
    outs = []
    for n in fx_g.graph.nodes:
        if n.op == 'placeholder':
            ins.append(n)
        elif n.op == 'output':
            outs = tuple(n.args[0])
    return ins, outs


def get_num_ins_outs(fx_g):
    return tuple(len(i) for i in get_ins_outs(fx_g))


def get_fw_bw_graph(f, inps, partitioner=min_cut_rematerialization_partition):
    fw_graph_cell = [None]
    bw_graph_cell = [None]
    aot_function(f,
                 fw_compiler=partial(extract_graph, graph_cell=fw_graph_cell),
                 bw_compiler=partial(extract_graph, graph_cell=bw_graph_cell),
                 partition_fn=partitioner,
                 decompositions=default_decompositions)(*inps).sum().backward()
    return (fw_graph_cell[0], bw_graph_cell[0])


class TestPartitioning(AOTTestCase):
    @unittest.skipIf(not USE_NETWORKX, "networkx not available")
    def test_recompute_partitioning(self):
        def fn(a, b):
            return torch.sin(torch.sin(a)) + b

        # Reference calculation
        ref_a = torch.rand(10, 10, requires_grad=True)
        ref_b = torch.rand(10, 10, requires_grad=True)
        ref = fn(ref_a, ref_b)
        ref.sum().backward()

        # Compiled function calculation
        res_a = ref_a.clone().detach().requires_grad_(True)
        res_b = ref_b.clone().detach().requires_grad_(True)

        def compile_fn(x, _):
            return x

        compiled_fn = compiled_function(fn, compile_fn, compile_fn, min_cut_rematerialization_partition)
        res = compiled_fn(res_a, res_b)
        res.sum().backward()
        assert torch.allclose(ref, res, atol=1e-3, rtol=1e-3)
        assert torch.allclose(ref_a.grad, res_a.grad, atol=1e-3, rtol=1e-3)
        assert torch.allclose(ref_b.grad, res_b.grad, atol=1e-3, rtol=1e-3)

    def test_meta_tensor_inplace_op(self):
        # Following module results in inplace ops while tracing. The test checks
        # that the meta tensor information is stored for inplace ops.
        class MockModule(torch.nn.Module):
            def __init__(self):
                super().__init__()
                self.weight = torch.nn.Parameter(torch.randn(3072, 768, requires_grad=True))
                self.bias = torch.nn.Parameter(torch.randn(3072, requires_grad=True))

            def forward(self, add_4):
                linear_4 = torch.nn.functional.linear(add_4, self.weight, bias=self.bias)
                gelu = torch.nn.functional.gelu(linear_4)
                return gelu

        def check_meta_tensor(fx_g, _):
            for node in fx_g.graph.nodes:
                if node.op != 'output':
                    assert 'tensor_meta' in node.meta
            return fx_g

        inp0 = torch.randn(16, 128, 768, requires_grad=True)
        inputs = [inp0, ]
        mod = MockModule().to(device="cpu")
        aot_mod = aot_module(mod, fw_compiler=check_meta_tensor)
        aot_mod(*inputs)

    def test_default_partitioner_getitem(self):
        mod = nn.LayerNorm([10])

        def f(x, mod_weight, mod_bias):
            return torch.nn.functional.layer_norm(x, [10], mod_weight, mod_bias, eps=1e-6)

        fw_graph, bw_graph = get_fw_bw_graph(f, [torch.randn(3, 10, requires_grad=True), mod.weight, mod.bias],
                                             partitioner=default_partition)
        self.assertEqual(get_num_ins_outs(fw_graph), (3, 6))
        self.assertEqual(get_num_ins_outs(bw_graph), (6, 3))

    @patch("functorch.compile.config.use_dynamic_shapes", True)
    @patch("functorch.compile.config.use_fake_tensor", True)
    @unittest.skipIf(not USE_NETWORKX, "networkx not available")
    @skipIfNoSympy
    def test_min_cut_partitioner_save_shape(self):

        def f(x):
            s = x.sum(dim=1)
            return s

        inp = [torch.ones([10, 10], requires_grad=True)]
        fw_graph, bw_graph = get_fw_bw_graph(f, inp)
        _, fw_output = get_ins_outs(fw_graph)
        self.assertEqual(get_num_ins_outs(fw_graph), (1, 3))
        self.assertEqual(get_num_ins_outs(bw_graph), (3, 1))
        self.assertEqual(str(fw_output[0]), "sum_1")
        # make sure we don't do the suboptimal thing of saving the bigger primals input to sum,
        # rather than saving the sizes of the primals input for use in backward expand
        self.assertEqual(str(fw_output[1]), "sym_size")
        self.assertEqual(str(fw_output[2]), "sym_size_1")

        inp = [
            torch.randn(10, requires_grad=True),
            torch.randn((3, 10), requires_grad=True),
            torch.randn((2, 10), requires_grad=True),
        ]

        def f(a, b, c):
            # tried to test what happens if we save a size tuple in the graph;
            # turns out we never will due to how we trace, but this is probably
            # still a good test case for various size manipulations
            sb = torch.ops.aten.sym_size(b)
            sc = c.size()
            x = sb[0] + sc[0]
            a_sz = (x, a.size(0))
            return torch.cat([a.expand(a_sz), b, c])
        fw_graph, bw_graph = get_fw_bw_graph(f, inp)
        self.assertEqual(get_num_ins_outs(fw_graph), (3, 5))
        self.assertEqual(get_num_ins_outs(bw_graph), (5, 3))
        _, outs = get_ins_outs(fw_graph)
        self.assertTrue(all([is_sym_node(n) for n in outs[1:]]))

    @patch("functorch.compile.config.use_dynamic_shapes", True)
    @patch("functorch.compile.config.use_fake_tensor", True)
    @skipIfNoSympy
    def test_default_partitioner_output_tensor_shape_tensor(self):

        inp = [
            torch.randn(10, requires_grad=True),
            torch.randn((3, 10), requires_grad=True),
            torch.randn((2, 10), requires_grad=True),
            torch.randn((10, 1), requires_grad=True),
        ]

        def f(a, b, c, d):
            # Try to force symints intermixed with outputs in the function's returns
            sb = b.size()
            sc = c.size()
            x = sb[0] + sc[0]
            a_sz = (x, a.size(0))
            cat = torch.cat([a.expand(a_sz), b, c])
            mm = torch.mm(cat, d)
            mm2 = torch.mm(mm, a.view(mm.size(1), a.size(0)))  # this saves 4 new ints for backward. why?
            # and what do i have to do to make it save a tensor for backward?
            return cat, sb, c, mm2

        fw_graph_cell = [None]
        bw_graph_cell = [None]
        compiled_outs = aot_function(
            f,
            fw_compiler=partial(extract_graph, graph_cell=fw_graph_cell),
            bw_compiler=partial(extract_graph, graph_cell=bw_graph_cell),
            partition_fn=default_partition,
            decompositions=default_decompositions)(*inp)
        fw_graph = fw_graph_cell[0]
        (compiled_outs[0].sum() + compiled_outs[2].sum()).backward()
        bw_graph = bw_graph_cell[0]

        self.assertEqual(get_num_ins_outs(fw_graph), (4, 13))
        self.assertEqual(get_num_ins_outs(bw_graph), (13, 4))
        _, fw_graph_out_nodes = get_ins_outs(fw_graph)
        self.assertEqual(
            # fw outputs include b.size() which expands to 2 symints,
            #
            # TODO(whc)- are the saved-tensors/saved-symints correct here?
            # i just made the test pass based on what default partition did
            [False, True, True, False, False] + [False] * 5 + [True] * 3,
            [is_sym_node(n) for n in fw_graph_out_nodes]
        )

        real_outs = f(*inp)
        self.assertEqual(compiled_outs, real_outs)
        self.assertTrue(isinstance(real_outs[1], torch.Size))

        # TODO(whc) we should learn to return torch.Sizes
        self.assertFalse(isinstance(compiled_outs[1], torch.Size))

    @patch("functorch.compile.config.use_dynamic_shapes", True)
    @patch("functorch.compile.config.use_fake_tensor", True)
    @unittest.skipIf(not USE_NETWORKX, "networkx not available")
    @skipIfNoSympy
    def test_min_cut_partitioner_output_tensor_shape_tensor(self):

        inp = [
            torch.randn(10, requires_grad=True),
            torch.randn((3, 10), requires_grad=True),
            torch.randn((2, 10), requires_grad=True),
            torch.randn((10, 1), requires_grad=True),
        ]

        def f(a, b, c, d):
            # Try to force symints intermixed with outputs in the function's returns
            sb = b.size()
            sc = c.size()
            x = sb[0] + sc[0]
            a_sz = (x, a.size(0))
            cat = torch.cat([a.expand(a_sz), b, c])
            mm = torch.mm(cat, d)
            mm2 = torch.mm(mm, a.view(mm.size(1), a.size(0)))  # this saves 4 new ints for backward. why?
            # and what do i have to do to make it save a tensor for backward?
            return cat, sb, c, mm2

        fw_graph_cell = [None]
        bw_graph_cell = [None]
        compiled_outs = aot_function(
            f,
            fw_compiler=partial(extract_graph, graph_cell=fw_graph_cell),
            bw_compiler=partial(extract_graph, graph_cell=bw_graph_cell),
            partition_fn=min_cut_rematerialization_partition,
            decompositions=default_decompositions)(*inp)
        fw_graph = fw_graph_cell[0]
        (compiled_outs[0].sum() + compiled_outs[2].sum()).backward()
        bw_graph = bw_graph_cell[0]

        self.assertEqual(get_num_ins_outs(fw_graph), (4, 13))
        self.assertEqual(get_num_ins_outs(bw_graph), (13, 4))
        _, fw_graph_out_nodes = get_ins_outs(fw_graph)
        self.assertEqual(
            # fw outputs include b.size() which expands to 2 symints,
            # then 4 tensors (transposes of matricies used for mm) are saved
            # finally 4 symints are saved
            [False, True, True, False, False] + [False] * 4 + [True] * 4,
            [is_sym_node(n) for n in fw_graph_out_nodes]
        )

        real_outs = f(*inp)
        self.assertEqual(compiled_outs, real_outs)
        self.assertTrue(isinstance(real_outs[1], torch.Size))

        # TODO(whc) we should learn to return torch.Sizes
        self.assertFalse(isinstance(compiled_outs[1], torch.Size))

    @unittest.skipIf(not USE_NETWORKX, "networkx not available")
    def test_min_cut_partitioner(self):
        def f(x):
            return x.cos().cos().cos()

        fw_graph, bw_graph = get_fw_bw_graph(f, [torch.randn(3, requires_grad=True)])
        self.assertEqual(get_num_ins_outs(fw_graph), (1, 2))
        self.assertEqual(get_num_ins_outs(bw_graph), (2, 1))

        def f(a, b, c, d):
            x = a + b + c + d
            return x.cos().cos()

        fw_graph, bw_graph = get_fw_bw_graph(f, [torch.randn(3, requires_grad=True) for _ in range(4)])
        self.assertEqual(get_num_ins_outs(fw_graph), (4, 2))
        self.assertEqual(get_num_ins_outs(bw_graph), (2, 4))

        def f(x):
            return torch.mm(x, torch.ones(x.shape)).tanh().tanh()
        fw_graph, bw_graph = get_fw_bw_graph(f, [torch.randn(5, 5, requires_grad=True)])
        self.assertEqual(get_num_ins_outs(fw_graph), (1, 3))

        ins, outs = get_ins_outs(fw_graph)
        self.assertEqual(outs[1].target, torch.ops.aten.mm.default)

    @unittest.skipIf(not USE_NETWORKX, "networkx not available")
    def test_min_cut_partitioner_recomputable_ops(self):
        def f(x):
            return x * x * x

        recomputable_ops = []
        partition_fn = partial(min_cut_rematerialization_partition, recomputable_ops=recomputable_ops)

        fw_graph, bw_graph = get_fw_bw_graph(f, [torch.randn(3, requires_grad=True)], partition_fn)
        # Expected forward graph:
        # opcode         name       target           args                        kwargs
        # -------------  ---------  ---------------  --------------------------  --------
        # placeholder    primals_1  primals_1        ()                          {}
        # call_function  mul        aten.mul.Tensor  (primals_1, primals_1)      {}
        # call_function  mul_1      aten.mul.Tensor  (mul, primals_1)            {}
        # output         output     output           ([mul_1, primals_1, mul],)  {}
        self.assertEqual(get_num_ins_outs(fw_graph), (1, 3))
        # Expected backward graph:
        # opcode         name        target           args                     kwargs
        # -------------  ----------  ---------------  -----------------------  --------
        # placeholder    primals_1   primals_1        ()                       {}
        # placeholder    mul         mul              ()                       {}
        # placeholder    tangents_1  tangents_1       ()                       {}
        # call_function  mul_2       aten.mul.Tensor  (tangents_1, mul)        {}
        # call_function  mul_3       aten.mul.Tensor  (tangents_1, primals_1)  {}
        # call_function  mul_4       aten.mul.Tensor  (mul_3, primals_1)       {}
        # call_function  add         aten.add.Tensor  (mul_2, mul_4)           {}
        # call_function  add_1       aten.add.Tensor  (add, mul_4)             {}
        # output         output      output           ([add_1],)               {}
        self.assertEqual(get_num_ins_outs(bw_graph), (3, 1))

        recomputable_ops = [torch.ops.aten.mul]
        partition_fn = partial(min_cut_rematerialization_partition, recomputable_ops=recomputable_ops)
        fw_graph, bw_graph = get_fw_bw_graph(f, [torch.randn(3, requires_grad=True)], partition_fn)
        # Expected forward graph:
        # opcode         name       target           args                    kwargs
        # -------------  ---------  ---------------  ----------------------  --------
        # placeholder    primals_1  primals_1        ()                      {}
        # call_function  mul        aten.mul.Tensor  (primals_1, primals_1)  {}
        # call_function  mul_1      aten.mul.Tensor  (mul, primals_1)        {}
        # output         output     output           ([mul_1, primals_1],)   {}
        self.assertEqual(get_num_ins_outs(fw_graph), (1, 2))
        # Expected backward graph:
        # opcode         name        target           args                     kwargs
        # -------------  ----------  ---------------  -----------------------  --------
        # placeholder    primals_1   primals_1        ()                       {}
        # placeholder    tangents_1  tangents_1       ()                       {}
        # call_function  mul         aten.mul.Tensor  (primals_1, primals_1)   {} # RECOMPUTED
        # call_function  mul_2       aten.mul.Tensor  (tangents_1, mul)        {}
        # call_function  mul_3       aten.mul.Tensor  (tangents_1, primals_1)  {}
        # call_function  mul_4       aten.mul.Tensor  (mul_3, primals_1)       {}
        # call_function  add         aten.add.Tensor  (mul_2, mul_4)           {}
        # call_function  add_1       aten.add.Tensor  (add, mul_4)             {}
        # output         output      output           ([add_1],)               {}
        self.assertEqual(get_num_ins_outs(bw_graph), (2, 1))

    def test_contiguous(self):
        # The test simulates the condition where transpose followed by view
        # happens in the backward pass.
        # https://discuss.pytorch.org/t/error-on-transpose-and-view/434
        def f(x):
            return x.view(2, 3).t()

        inp = torch.randn(6, requires_grad=True)
        out = aot_function(f, nop)(inp)
        torch.autograd.grad(out, inp, torch.randn(3, 2))

    def test_preserve_random(self):
        def fn(x):
            return torch.nn.functional.dropout(x, 0.5) + x

        x = torch.randn(4)

        torch.manual_seed(0)
        ref = fn(x)

        torch.manual_seed(0)
        aot_fn = aot_function(fn, nop)
        res = aot_fn(x)

        assert torch.allclose(ref, res)

    @unittest.skipIf(not torch.cuda.is_available(), "CUDA is unavailable")
    @unittest.skipIf(not USE_TORCHVISION, "test requires torchvision")
    def test_autocast(self):
        mod = torchvision.models.resnet18().cuda()
        mod.train()

        x = torch.randn(16, 3, 32, 32, device="cuda")
        aot_mod = memory_efficient_fusion(mod)

        # Ensure that AOT Autograd works with AMP
        with torch.cuda.amp.autocast(True):
            res = aot_mod(x)
        res.sum().backward()

class TestAOTModuleSimplified(AOTTestCase):
    def test_aot_module_simplified(self):
        class MockModule(torch.nn.Module):
            def __init__(self):
                super().__init__()
                self.linear = torch.nn.Linear(20, 30)

            def forward(self, x, y):
                return (self.linear(x) + y, )

        mod = MockModule()
        mod.zero_grad()

        x = torch.randn(128, 20, requires_grad=True)
        y = torch.randn(128, 30, requires_grad=True)
        inputs = [x, y]
        cloned_inputs = [x.detach().clone().requires_grad_(True) for x in inputs]

        ref = mod(*inputs)
        ref[0].sum().backward()

        aot_mod = aot_module_simplified(mod, nop)
        aot_mod.zero_grad()
        res = aot_mod(*cloned_inputs)
        res[0].sum().backward()

        assert torch.allclose(ref[0], res[0])
        assert torch.allclose(inputs[0].grad, cloned_inputs[0].grad)
        assert torch.allclose(inputs[1].grad, cloned_inputs[1].grad)

    def test_aot_module_simplified_preserves_stack_trace(self):
        class MockModule(torch.nn.Module):
            def __init__(self):
                super().__init__()
                self.linear = torch.nn.Linear(20, 30)

            def forward(self, x, y):
                z = self.linear(x)
                z = z + y
                z = z.relu()
                return (z, )

        tracer = torch.fx.Tracer()
        tracer.record_stack_traces = True
        graph = tracer.trace(MockModule())
        mod = torch.fx.GraphModule(tracer.root, graph)

        for node in mod.graph.nodes:
            if node.op == 'output':
                continue
            self.assertTrue(node.stack_trace is not None)
            assert 'test_aotdispatch.py' in node.stack_trace

        def assert_compiler(gm: torch.fx.GraphModule, _):
            for node in gm.graph.nodes:
                if node.op == 'output' or node.op == 'placeholder':
                    continue
                self.assertTrue(node.stack_trace is not None)
                assert 'test_aotdispatch.py' in node.stack_trace
            return gm.forward  # return a python callable

        aot_mod = aot_module_simplified(mod, fw_compiler=assert_compiler, bw_compiler=assert_compiler)

        x = torch.randn(128, 20, requires_grad=True)
        y = torch.randn(128, 30, requires_grad=True)
        inputs = [x, y]
        res = aot_mod(*inputs)
        res[0].sum().backward()

# entries in here don't work and need to be fixed.
# Each one of these is a bug (or needs to be investigated)
aot_autograd_failures = {
    # data-dependent control flow
    xfail('cov'),
    xfail('istft'),
    xfail('nn.functional.gaussian_nll_loss'),
    xfail('tensor_split'),
    xfail('corrcoef'),
    xfail('quantile'),
    xfail('nanquantile'),
    xfail('narrow'),
    xfail('index_reduce'),
    xfail('istft'),
    xfail('linalg.eig'),
    xfail('scatter_reduce', 'prod'),

    skip('as_strided_scatter'),

    # Too annoying to generate random inputs
    xfail('cholesky'),
    xfail('linalg.cholesky'),

    # Misc
    xfail('to_sparse'),
    xfail('corrcoef'),
    xfail('cov'),
    xfail('chalf'),  # RuntimeError: "sum_cpu" not implemented for 'ComplexHalf'
    xfail('sparse.sampled_addmm'),
    skip('nn.functional.binary_cross_entropy_with_logits'),  # seems to fail sometimes?
    skip('nn.functional.margin_ranking_loss'),  # seems flaky
    skip('linalg.lu_solve'),  # flaky
    skip('linalg.householder_product'),  # flaky
    decorate('matmul', decorator=unittest.skipIf(IS_ARM64, 'flaky')),
    decorate('__rmatmul__', decorator=unittest.skipIf(IS_ARM64, 'flaky')),

    # SEGFAULTS
    skip('nn.functional.batch_norm', ''),  # '0 is not tracked with proxy for <torch.fx.experimental.proxy_te..
}

symbolic_aot_autograd_failures = {
    xfail('__rmatmul__', ''),  # Cannot call sizes() on tensor with symbolic sizes/strides
    xfail('addmv', ''),  # aten.addmv.default - couldn't find symbolic meta function/decomposition
    xfail('addr', ''),  # Cannot call sizes() on tensor with symbolic sizes/strides
    xfail('amax', ''),  # Cannot call sizes() on tensor with symbolic sizes/strides
    xfail('amin', ''),  # Cannot call sizes() on tensor with symbolic sizes/strides
    xfail('baddbmm', ''),  # aten.baddbmm.default - couldn't find symbolic meta function/decomposition
    xfail('block_diag', ''),  # Cannot call sizes() on tensor with symbolic sizes/strides
    xfail('cartesian_prod', ''),  # Cannot call numel() on tensor with symbolic sizes/strides
    xfail('cdouble'),  # RuntimeError: aten.view_as_real.default - couldn't find symbolic meta function/decomposition
    xfail('cfloat'),  # RuntimeError: aten.view_as_real.default - couldn't find symbolic meta function/decomposition
    xfail('cdist', ''),  # Cannot call sizes() on tensor with symbolic sizes/strides
    xfail('cholesky_inverse', ''),  # could not find kernel
    xfail('cholesky_solve', ''),  # could not find kernel
    xfail('column_stack', ''),  # Cannot call sizes() on tensor with symbolic sizes/strides
    xfail('combinations', ''),  # aten.masked_select.default
    xfail('complex', ''),  # aten.view_as_real.default - couldn't find symbolic meta function/decomposition
    xfail('cross', ''),  # aten.linalg_cross.default - couldn't find symbolic meta function/decomposition
    xfail('cummax', ''),  # aten.cummax.default - couldn't find symbolic meta function/decomposition
    xfail('cummin', ''),  # aten.cummin.default - couldn't find symbolic meta function/decomposition
    xfail('cumprod', ''),  # aten.cumprod.default - couldn't find symbolic meta function/decomposition
    xfail('cumsum', ''),  # aten.cumsum.default - couldn't find symbolic meta function/decomposition
    xfail('cumulative_trapezoid', ''),  # Cannot call sizes() on tensor with symbolic sizes/strides
    xfail('deg2rad', ''),  # aten.deg2rad.default - couldn't find symbolic meta function/decomposition
    xfail('diff', ''),  # aten.zeros_like.default - couldn't find symbolic meta function/decomposition
    xfail('digamma', ''),  # aten.polygamma.default - couldn't find symbolic meta function/decomposition
    xfail('dist', ''),  # aten.dist.default - couldn't find symbolic meta function/decomposition
    xfail('dsplit', ''),  # Cannot call sizes() on tensor with symbolic sizes/strides
    xfail('fft.fft2', ''),  # Cannot call sizes() on tensor with symbolic sizes/strides
    xfail('fft.fft', ''),  # Cannot call sizes() on tensor with symbolic sizes/strides
    xfail('fft.fftn', ''),  # Cannot call sizes() on tensor with symbolic sizes/strides
    xfail('fft.fftshift', ''),  # Cannot call sizes() on tensor with symbolic sizes/strides
    xfail('fft.hfft2', ''),  # Cannot call sizes() on tensor with symbolic sizes/strides
    xfail('fft.hfft', ''),  # Cannot call sizes() on tensor with symbolic sizes/strides
    xfail('fft.hfftn', ''),  # Cannot call sizes() on tensor with symbolic sizes/strides
    xfail('fft.ifft2', ''),  # Cannot call sizes() on tensor with symbolic sizes/strides
    xfail('fft.ifft', ''),  # Cannot call sizes() on tensor with symbolic sizes/strides
    xfail('fft.ifftn', ''),  # Cannot call sizes() on tensor with symbolic sizes/strides
    xfail('fft.ifftshift', ''),  # Cannot call sizes() on tensor with symbolic sizes/strides
    xfail('fft.ihfft2', ''),  # Cannot call sizes() on tensor with symbolic sizes/strides
    xfail('fft.ihfft', ''),  # Cannot call sizes() on tensor with symbolic sizes/strides
    xfail('fft.ihfftn', ''),  # Cannot call sizes() on tensor with symbolic sizes/strides
    xfail('fft.irfft2', ''),  # Cannot call sizes() on tensor with symbolic sizes/strides
    xfail('fft.irfft', ''),  # Cannot call sizes() on tensor with symbolic sizes/strides
    xfail('fft.irfftn', ''),  # Cannot call sizes() on tensor with symbolic sizes/strides
    xfail('fft.rfft2', ''),  # Cannot call sizes() on tensor with symbolic sizes/strides
    xfail('fft.rfft', ''),  # Cannot call sizes() on tensor with symbolic sizes/strides
    xfail('fft.rfftn', ''),  # Cannot call sizes() on tensor with symbolic sizes/strides
    xfail('frexp', ''),  # aten.frexp.Tensor - couldn't find symbolic meta function/decomposition
    xfail('gradient', ''),  # Cannot call sizes() on tensor with symbolic sizes/strides
    xfail('hsplit', ''),  # Cannot call sizes() on tensor with symbolic sizes/strides
    xfail('i0', ''),  # aten.i0.default - couldn't find symbolic meta function/decomposition
    xfail('index_put', ''),  # Cannot call sizes() on tensor with symbolic sizes/strides
    xfail('inner', ''),  # Cannot call sizes() on tensor with symbolic sizes/strides
    xfail('kron', ''),  # Cannot call sizes() on tensor with symbolic sizes/strides
    xfail('kthvalue', ''),  # Cannot call sizes() on tensor with symbolic sizes/strides
    xfail('linalg.cholesky_ex', ''),  # aten.linalg_cholesky_ex.default - couldn't find symbolic meta functio...
    xfail('linalg.cond', ''),  # Cannot call numel() on tensor with symbolic sizes/strides
    xfail('linalg.cross', ''),  # aten.linalg_cross.default - couldn't find symbolic meta function/decomposition
    xfail('linalg.det', ''),  # aten._linalg_det.default - couldn't find symbolic meta function/decomposition
    xfail('linalg.det', 'singular'),  # aten._linalg_det.default - couldn't find symbolic meta function/deco...
    xfail('linalg.eigh', ''),  # aten._linalg_eigh.default - couldn't find symbolic meta function/decomposition
    xfail('linalg.eigvals', ''),  # aten.linalg_eig.default - couldn't find symbolic meta function/decomposition
    xfail('linalg.eigvalsh', ''),  # aten._linalg_eigh.default - couldn't find symbolic meta function/decompo...
    xfail('linalg.householder_product', ''),  # aten.linalg_householder_product.default - couldn't find symbo...
    xfail('linalg.inv', ''),  # aten.linalg_inv_ex.default - couldn't find symbolic meta function/decomposition
    xfail('linalg.inv_ex', ''),  # aten.linalg_inv_ex.default - couldn't find symbolic meta function/decompos...
    xfail('linalg.lstsq', ''),  # aten.linalg_lstsq.default - couldn't find symbolic meta function/decomposition
    xfail('linalg.lstsq', 'grad_oriented'),  # aten.linalg_lstsq.default - couldn't find symbolic meta funct...
    xfail('linalg.lu', ''),  # aten.linalg_lu.default - couldn't find symbolic meta function/decomposition
    xfail('linalg.lu_factor', ''),  # aten.linalg_lu_factor_ex.default - couldn't find symbolic meta function...
    xfail('linalg.lu_factor_ex', ''),  # aten.linalg_lu_factor_ex.default - couldn't find symbolic meta funct...
    xfail('linalg.lu_solve', ''),  # aten.linalg_lu_solve.default - couldn't find symbolic meta function/deco...
    xfail('linalg.matrix_norm', ''),  # Cannot call sizes() on tensor with symbolic sizes/strides
    xfail('linalg.matrix_power', ''),  # Cannot call sizes() on tensor with symbolic sizes/strides
    xfail('linalg.multi_dot', ''),  # Cannot call sizes() on tensor with symbolic sizes/strides
    xfail('linalg.norm', ''),  # Cannot call sizes() on tensor with symbolic sizes/strides
    xfail('linalg.norm', 'subgradients_at_zero'),  # Cannot call sizes() on tensor with symbolic sizes/strides
    xfail('linalg.pinv', ''),  # aten.linalg_pinv.atol_rtol_tensor - couldn't find symbolic meta function/dec...
    xfail('linalg.pinv', 'hermitian'),  # aten.linalg_pinv.atol_rtol_tensor - couldn't find symbolic meta fu...
    xfail('linalg.qr', ''),  # aten.linalg_qr.default - couldn't find symbolic meta function/decomposition
    xfail('linalg.slogdet', ''),  # aten._linalg_slogdet.default - couldn't find symbolic meta function/decom...
    xfail('linalg.solve', ''),  # aten._linalg_solve_ex.default - couldn't find symbolic meta function/decomp...
    xfail('linalg.solve_ex', ''),  # aten._linalg_solve_ex.default - couldn't find symbolic meta function/dec...
    xfail('linalg.solve_triangular', ''),  # aten.linalg_solve_triangular.default - couldn't find symbolic me...
    xfail('linalg.svd', ''),  # aten._linalg_svd.default - couldn't find symbolic meta function/decomposition
    xfail('linalg.svdvals', ''),  # aten._linalg_svd.default - couldn't find symbolic meta function/decomposi...
    xfail('linalg.tensorinv', ''),  # Cannot call sizes() on tensor with symbolic sizes/strides
    xfail('linalg.tensorsolve', ''),  # Cannot call sizes() on tensor with symbolic sizes/strides
    xfail('linalg.vander', ''),  # Cannot call sizes() on tensor with symbolic sizes/strides
    xfail('linalg.vector_norm', ''),  # Cannot call sizes() on tensor with symbolic sizes/strides
    xfail('logaddexp2', ''),  # aten.logaddexp2.default - couldn't find symbolic meta function/decomposition
    xfail('logaddexp', ''),  # aten.logaddexp.default - couldn't find symbolic meta function/decomposition
    xfail('logcumsumexp', ''),  # aten.logcumsumexp.default - couldn't find symbolic meta function/decomposition
    xfail('logdet', ''),  # Cannot call sizes() on tensor with symbolic sizes/strides
    xfail('logsumexp', ''),  # Cannot call sizes() on tensor with symbolic sizes/strides
    xfail('lu', ''),  # aten.linalg_lu_factor_ex.default - couldn't find symbolic meta function/decomposition
    xfail('lu_solve', ''),  # aten.linalg_lu_solve.default - couldn't find symbolic meta function/decomposition
    xfail('lu_unpack', ''),  # aten.lu_unpack.default - couldn't find symbolic meta function/decomposition
    xfail('masked.amax', ''),  # Cannot call sizes() on tensor with symbolic sizes/strides
    xfail('masked.amin', ''),  # Cannot call sizes() on tensor with symbolic sizes/strides
    xfail('masked.cumprod', ''),  # aten.cumprod.default - couldn't find symbolic meta function/decomposition
    xfail('masked.cumsum', ''),  # aten.cumsum.default - couldn't find symbolic meta function/decomposition
    xfail('masked_fill', ''),  # could not find kernel
    xfail('masked.log_softmax', ''),  # argument 'size' (position 2) must be tuple of ints, not ...
    xfail('masked.logaddexp', ''),  # aten.logaddexp.default - couldn't find symbolic meta function/decomposi...
    xfail('masked.logsumexp', ''),  # Cannot call sizes() on tensor with symbolic sizes/strides
    xfail('masked.mean', ''),  # ones() received an invalid combination of arguments - got (torch.Size, device=t...
    xfail('masked.median', ''),  # Cannot call sizes() on tensor with symbolic sizes/strides
    xfail('masked.norm', ''),  # Cannot call sizes() on tensor with symbolic sizes/strides
    xfail('masked.prod', ''),  # Cannot call sizes() on tensor with symbolic sizes/strides
    xfail('masked_scatter', ''),  # Cannot call sizes() on tensor with symbolic sizes/strides
    xfail('masked_select', ''),  # aten.masked_select.default - couldn't find symbolic meta function/decompos...
    xfail('masked.softmax', ''),  # argument 'size' (position 2) must be tuple of ints, not torc...
    xfail('masked.softmin', ''),  # argument 'size' (position 2) must be tuple of ints, not torc...
    xfail('masked.std', ''),  # ones() received an invalid combination of arguments - got (torch.Size, device=to...
    xfail('masked.sum', ''),  # Cannot call sizes() on tensor with symbolic sizes/strides
    xfail('masked.var', ''),  # ones() received an invalid combination of arguments - got (torch.Size, device=to...
    xfail('matmul', ''),  # Cannot call sizes() on tensor with symbolic sizes/strides
    xfail('matrix_exp', ''),  # aten.linalg_matrix_exp.default - couldn't find symbolic meta function/decompo...
    xfail('median', ''),  # could not find kernel
    xfail('nan_to_num', ''),  # Cannot cast FakeTensor(FakeTensor(..., device='meta', size=()), cpu) to number
    xfail('meshgrid', 'list_of_tensors'),  # Cannot call numel() on tensor with symbolic sizes/strides
    xfail('meshgrid', 'variadic_tensors'),  # Cannot call numel() on tensor with symbolic sizes/strides
    xfail('min', 'reduction_with_dim'),  # Cannot call sizes() on tensor with symbolic sizes/strides
    xfail('mode', ''),  # Cannot call sizes() on tensor with symbolic sizes/strides
    xfail('mv', ''),  # Cannot call sizes() on tensor with symbolic sizes/strides
    xfail('mvlgamma', 'mvlgamma_p_1'),  # aten.digamma_.default - couldn't find symbolic meta function/decom...
    xfail('mvlgamma', 'mvlgamma_p_3'),  # aten.digamma_.default - couldn't find symbolic meta function/decom...
    xfail('mvlgamma', 'mvlgamma_p_5'),  # aten.digamma_.default - couldn't find symbolic meta function/decom...

    # Deleting this in a followup
    xfail('nn.functional.poisson_nll_loss', ''),

    xfail('nn.functional._scaled_dot_product_attention', ''),  # Cannot call sizes() on tensor with symbolic ...
    xfail('nn.functional.adaptive_avg_pool3d', ''),  # aten._adaptive_avg_pool3d_backward.default - couldn't ...
    xfail('nn.functional.adaptive_max_pool1d', ''),  # Cannot call sizes() on tensor with symbolic sizes/strides
    xfail('nn.functional.adaptive_max_pool2d', ''),  # aten.adaptive_max_pool2d.default - couldn't find symbo...
    xfail('nn.functional.adaptive_max_pool3d', ''),  # argument 'output_size' (position 2...
    xfail('nn.functional.avg_pool3d', ''),  # aten.avg_pool3d.default - couldn't find symbolic meta function/...
    xfail('nn.functional.bilinear', ''),  # Cannot call sizes() on tensor with symbolic sizes/strides
    xfail('nn.functional.binary_cross_entropy', ''),  # aten.fill_.Scalar - couldn't find symbolic meta funct...
    xfail('nn.functional.cosine_embedding_loss', ''),  # Cannot call sizes() on tensor with symbolic sizes/st...
    xfail('nn.functional.cosine_similarity', ''),  # Cannot call sizes() on tensor with symbolic sizes/strides
    xfail('nn.functional.cross_entropy', ''),  # Cannot call sizes() on tensor with symbolic sizes/strides
    xfail('nn.functional.ctc_loss', ''),  # aten._ctc_loss.Tensor - couldn't find symbolic meta function/deco...
    xfail('nn.functional.embedding_bag', ''),  # Cannot call sizes() on tensor with symbolic sizes/strides
    xfail('nn.functional.fractional_max_pool2d', ''),  # rand() received an invalid combination of arguments - g...
    xfail('nn.functional.fractional_max_pool3d', ''),  # rand() received an invalid combination of arguments - g...
    xfail('nn.functional.grid_sample', ''),  # prims::arange() Expected a value of type 'number' for argument...
    xfail('nn.functional.group_norm', ''),  # Cannot call sizes() on tensor with symbolic sizes/strides
    xfail('nn.functional.hinge_embedding_loss', ''),  # aten.zeros_like.default - couldn't find symbolic meta...
    xfail('nn.functional.interpolate', 'area'),  # Cannot call sizes() on tensor with symbolic sizes/strides
    xfail('nn.functional.interpolate', 'bicubic'),  # Cannot call sizes() on tensor with symbolic sizes/strides
    xfail('nn.functional.interpolate', 'linear'),  # Cannot call sizes() on tensor with symbolic sizes/strides
    xfail('nn.functional.interpolate', 'nearest'),  # Cannot call sizes() on tensor with symbolic sizes/strides
    xfail('nn.functional.interpolate', 'trilinear'),  # Cannot call sizes() on tensor with symbolic sizes/st...
    xfail('nn.functional.max_pool1d', ''),  # Cannot call sizes() on tensor with symbolic sizes/strides
    xfail('nn.functional.max_pool3d', ''),  # aten.max_pool3d_with_indices.default - couldn't find symbolic m...
    xfail('nn.functional.max_unpool1d', ''),  # aten.max_unpool2d.default - couldn't find symbolic meta funct...
    xfail('nn.functional.max_unpool1d', 'grad'),  # aten.max_unpool2d.default - couldn't find symbolic meta ...
    xfail('nn.functional.max_unpool2d', ''),  # aten.max_unpool2d.default - couldn't find symbolic meta funct...
    xfail('nn.functional.max_unpool2d', 'grad'),  # aten.max_unpool2d.default - couldn't find symbolic meta ...
    xfail('nn.functional.max_unpool3d', ''),  # aten.max_unpool3d.default - couldn't find symbolic meta funct...
    xfail('nn.functional.max_unpool3d', 'grad'),  # aten.max_unpool3d.default - couldn't find symbolic meta ...
    xfail('nn.functional.multi_margin_loss', ''),  # could not find kernel
    xfail('nn.functional.multilabel_margin_loss', ''),  # could not find kernel
    xfail('nn.functional.nll_loss', ''),  # Cannot call sizes() on tensor with symbolic sizes/strides
    xfail('nn.functional.normalize', ''),  # Cannot call sizes() on tensor with symbolic sizes/strides
    xfail('nn.functional.pad', 'reflect'),  # aten.reflection_pad1d.default - couldn't find symbolic meta fu...
    xfail('nn.functional.pad', 'replicate'),  # aten.replication_pad1d.default - couldn't find symbolic meta...
    xfail('nn.functional.pairwise_distance', ''),  # Cannot call sizes() on tensor with symbolic sizes/strides
    xfail('nn.functional.pdist', ''),  # could not find kernel
    xfail('nn.functional.pixel_shuffle', ''),  # aten.pixel_shuffle.default - couldn't find symbolic meta fun...
    xfail('nn.functional.pixel_unshuffle', ''),  # aten.pixel_unshuffle.default - couldn't find symbolic meta...
    xfail('nn.functional.prelu', ''),  # Cannot call sizes() on tensor with symbolic sizes/strides
    xfail('nn.functional.rrelu', ''),  # aten.rrelu_with_noise.default - couldn't find symbolic meta function...
    xfail('nn.functional.smooth_l1_loss', ''),  # could not find kernel
    xfail('nn.functional.upsample_nearest', ''),  # Cannot call sizes() on tensor with symbolic sizes/strides
    xfail('norm', ''),  # Cannot call sizes() on tensor with symbolic sizes/strides
    xfail('norm', 'nuc'),  # aten._linalg_svd.default - couldn't find symbolic meta function/decomposition
    xfail('normal', ''),  # Cannot call sizes() on tensor with symbolic sizes/strides
    xfail('normal', 'number_mean'),  # Cannot call sizes() on tensor with symbolic sizes/strides
    xfail('ormqr', ''),  # aten.ormqr.default - couldn't find symbolic meta function/decomposition
    xfail('outer', ''),  # Cannot call sizes() on tensor with symbolic sizes/strides
    xfail('pca_lowrank', ''),  # could not find kernel
    xfail('pinverse', ''),  # aten.linalg_pinv.atol_rtol_tensor - couldn't find symbolic meta function/decomp...
    xfail('polar', ''),  # could not find kernel
    xfail('polygamma', 'polygamma_n_0'),  # aten.polygamma.default - couldn't find symbolic meta function/de...
    xfail('polygamma', 'polygamma_n_1'),  # aten.polygamma.default - couldn't find symbolic meta function/de...
    xfail('polygamma', 'polygamma_n_2'),  # aten.polygamma.default - couldn't find symbolic meta function/de...
    xfail('polygamma', 'polygamma_n_3'),  # aten.polygamma.default - couldn't find symbolic meta function/de...
    xfail('polygamma', 'polygamma_n_4'),  # aten.polygamma.default - couldn't find symbolic meta function/de...
    xfail('prod', ''),  # Cannot call numel() on tensor with symbolic sizes/strides
    xfail('put', ''),  # Cannot call sizes() on tensor with symbolic sizes/strides
    xfail('qr', ''),  # aten.linalg_qr.default - couldn't find symbolic meta function/decomposition
    xfail('rad2deg', ''),  # aten.rad2deg.default - couldn't find symbolic meta function/decomposition
    xfail('renorm', ''),  # aten.renorm.default - couldn't find symbolic meta function/decomposition
    xfail('repeat_interleave', ''),  # aten.repeat_interleave.Te...
    xfail('reshape_as', ''),  # Cannot call sizes() on tensor with symbolic sizes/strides
    xfail('roll', ''),  # narrow() received an invalid combination of arguments - got (FakeTensor, int, torch._C...
    xfail('round', ''),  # aten.round.default - couldn't find symbolic meta function/decomposition
    xfail('round', 'decimals_0'),  # aten.round.decimals - couldn't find symbolic meta function/decomposition
    xfail('round', 'decimals_3'),  # aten.round.decimals - couldn't find symbolic meta function/decomposition
    xfail('round', 'decimals_neg_3'),  # aten.round.decimals - couldn't find symbolic meta function/decompos...
<<<<<<< HEAD
    xfail('scatter_reduce', 'amax'),  # aten.scatter_reduce.two - couldn't find symbolic meta function/decom...
    xfail('scatter_reduce', 'amin'),  # aten.scatter_reduce.two - couldn't find symbolic meta function/decom...
    xfail('scatter_reduce', 'mean'),  # aten.scatter_reduce.two - couldn't find symbolic meta function/decom...
    xfail('scatter_reduce', 'sum'),  # aten.scatter_reduce.two - couldn't find symbolic meta function/decomp...
=======
>>>>>>> d81797e8
    xfail('segment_reduce', 'lengths'),  # aten.segment_reduce.default - couldn't find symbolic meta functio...
    xfail('segment_reduce', 'offsets'),  # aten.segment_reduce.default - couldn't find symbolic meta functio...
    xfail('sgn', ''),  # Cannot call sizes() on tensor with symbolic sizes/strides
    xfail('special.i1', ''),  # aten.i0.default - couldn't find symbolic meta function/decomposition
    xfail('special.polygamma', 'special_polygamma_n_0'),  # aten.polygamma.default - couldn't find symbolic ...
    xfail('std', ''),  # Cannot call numel() on tensor with symbolic sizes/strides
    xfail('std_mean', ''),  # Cannot call numel() on tensor with symbolic sizes/strides
    xfail('stft', ''),  # Cannot call sizes() on tensor with symbolic sizes/strides
    xfail('sum_to_size', ''),  # Cannot call sizes() on tensor with symbolic sizes/strides
    xfail('svd', ''),  # aten._linalg_svd.default - couldn't find symbolic meta function/decomposition
    xfail('svd_lowrank', ''),  # could not find kernel
    xfail('symeig', ''),  # aten.symeig.default - couldn't find symbolic meta function/decomposition
    xfail('take_along_dim', ''),  # Cannot call sizes() on tensor with symbolic sizes/strides
    xfail('take', ''),  # aten.take.default - couldn't find symbolic meta function/decomposition
    xfail('tensordot', ''),  # Cannot call sizes() on tensor with symbolic sizes/strides
    xfail('trace', ''),  # Cannot call sizes() on tensor with symbolic sizes/strides
    xfail('trapezoid', ''),  # Cannot call sizes() on tensor with symbolic sizes/strides
    xfail('trapz', ''),  # Cannot call sizes() on tensor with symbolic sizes/strides
    xfail('triangular_solve', ''),  # aten.triangular_solve.default - couldn't find symbolic meta function/de...
    xfail('unflatten', ''),  # Cannot call sizes() on tensor with symbolic sizes/strides
    xfail('var', ''),  # Cannot call numel() on tensor with symbolic sizes/strides
    xfail('var_mean', ''),  # Cannot call numel() on tensor with symbolic sizes/strides
    xfail('view_as_complex', ''),  # aten.view_as_complex.default - couldn't find symbolic meta function/deco...
    xfail('view_as', ''),  # Cannot call sizes() on tensor with symbolic sizes/strides
    xfail('vsplit', ''),  # Cannot call sizes() on tensor with symbolic sizes/strides
}

def _test_aot_autograd_helper(self, device, dtype, op):
    if not op.supports_autograd:
        self.skipTest("Op does not support autograd")

    sample_inputs_itr = op.sample_inputs(device, dtype, requires_grad=True)
    for sample_input in sample_inputs_itr:
        t_args = [sample_input.input] + list(sample_input.args)
        t_kwargs = sample_input.kwargs
        flat_args, args_spec = pytree.tree_flatten((t_args, t_kwargs))
        sentinel_val = -42
        is_tensor_spec = [sentinel_val if isinstance(arg, torch.Tensor) else arg for arg in flat_args]
        args = [arg for arg in flat_args if isinstance(arg, torch.Tensor)]

        def f(args):
            cur_flat_args = list(is_tensor_spec)
            args = iter(args)
            for idx, v in enumerate(cur_flat_args):
                if v == sentinel_val:
                    cur_flat_args[idx] = next(args)
            c_args, c_kwargs = pytree.tree_unflatten(cur_flat_args, args_spec)
            return op.op(*c_args, **c_kwargs)

        def call_forwards_backwards(f):
            out = wrapper_set_seed(f, args)
            if isinstance(out, tuple):
                sm = 0
                for i in out:
                    sm += i.sum()
                sm.backward()
            else:
                out.sum().backward()

        def reset_grads():
            def f(x):
                x.grad = None
            pytree.tree_map(f, args)

        def get_grads(args):
            return pytree.tree_map(lambda x: x.grad, args)

        compiled_f = compiled_function(f, nop, nop)

        try:
            reset_grads()
            call_forwards_backwards(compiled_f)
            compiled_grad = get_grads(args)

            reset_grads()
            call_forwards_backwards(f)
            orig_grad = get_grads(args)
            self.assertEqual(orig_grad, compiled_grad)

            def create_new_arg(x):
                if isinstance(x, torch.Tensor) and x.dtype == torch.float32:
                    return x.detach().uniform_(0, 1).requires_grad_(x.requires_grad)
                return x

            args = pytree.tree_map(create_new_arg, args)

            reset_grads()
            call_forwards_backwards(compiled_f)
            compiled_grad = get_grads(args)

            reset_grads()
            call_forwards_backwards(f)
            orig_grad = get_grads(args)
            self.assertEqual(orig_grad, compiled_grad)
        except DynamicOutputShapeException:
            self.skipTest("Dynamic output shape operation in trace")

combined_symbolic_aot_autograd_failures = aot_autograd_failures
if not os.environ.get('SUPPRESS_XFAILS', False):
    combined_symbolic_aot_autograd_failures |= symbolic_aot_autograd_failures

class TestEagerFusionOpInfo(AOTTestCase):
    @ops(op_db, allowed_dtypes=(torch.float,))
    @skipOps('TestEagerFusionOpInfo', 'test_aot_autograd_exhaustive', aot_autograd_failures)
    def test_aot_autograd_exhaustive(self, device, dtype, op):
        _test_aot_autograd_helper(self, device, dtype, op)

    @ops(op_db, allowed_dtypes=(torch.float,))
    @skipIfNoSympy
    @patch("functorch.compile.config.use_dynamic_shapes", True)
    @patch("functorch.compile.config.use_fake_tensor", True)
    @patch("functorch.compile.config.use_functionalize", True)
    @skipOps('TestEagerFusionOpInfo', 'test_aot_autograd_symbolic_exhaustive',
             combined_symbolic_aot_autograd_failures)
    def test_aot_autograd_symbolic_exhaustive(self, device, dtype, op):
        _test_aot_autograd_helper(self, device, dtype, op)

only_for = ("cpu")
instantiate_device_type_tests(
    TestPythonKey,
    globals(),
    only_for=only_for,
)
instantiate_device_type_tests(TestEagerFusionOpInfo, globals(), only_for=only_for)


if __name__ == '__main__':
    run_tests()<|MERGE_RESOLUTION|>--- conflicted
+++ resolved
@@ -1196,13 +1196,6 @@
     xfail('round', 'decimals_0'),  # aten.round.decimals - couldn't find symbolic meta function/decomposition
     xfail('round', 'decimals_3'),  # aten.round.decimals - couldn't find symbolic meta function/decomposition
     xfail('round', 'decimals_neg_3'),  # aten.round.decimals - couldn't find symbolic meta function/decompos...
-<<<<<<< HEAD
-    xfail('scatter_reduce', 'amax'),  # aten.scatter_reduce.two - couldn't find symbolic meta function/decom...
-    xfail('scatter_reduce', 'amin'),  # aten.scatter_reduce.two - couldn't find symbolic meta function/decom...
-    xfail('scatter_reduce', 'mean'),  # aten.scatter_reduce.two - couldn't find symbolic meta function/decom...
-    xfail('scatter_reduce', 'sum'),  # aten.scatter_reduce.two - couldn't find symbolic meta function/decomp...
-=======
->>>>>>> d81797e8
     xfail('segment_reduce', 'lengths'),  # aten.segment_reduce.default - couldn't find symbolic meta functio...
     xfail('segment_reduce', 'offsets'),  # aten.segment_reduce.default - couldn't find symbolic meta functio...
     xfail('sgn', ''),  # Cannot call sizes() on tensor with symbolic sizes/strides
