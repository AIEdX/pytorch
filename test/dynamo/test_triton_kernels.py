# Owner(s): ["module: dynamo"]
# flake8: noqa: E731
# Skip do not assign a lambda expression, use a def
from unittest.mock import patch

import torch

import torch._dynamo.test_case
import torch._dynamo.testing
from torch._dynamo import config
from torch._dynamo.testing import make_test_cls_with_patches

from torch._higher_order_ops.triton_kernel_wrap import (
    triton_kernel_wrapper_functional,
    triton_kernel_wrapper_mutation,
)
from torch._inductor import metrics
from torch.testing._internal import common_utils
from torch.testing._internal.common_utils import skipIfRocm

# Defines all the kernels for tests
from torch.testing._internal.triton_utils import *  # noqa: F403

if HAS_CUDA:
    import triton
    from triton import language as tl


# Define shared triton constants here.
CONSTANT_C = 4
STRING_CONSTANT_C = "CONSTANT_C"
BOOL_CONSTANT_C = True


class KernelTests(torch._dynamo.test_case.TestCase):
    @requires_cuda
    def test_triton_kernel_with_kernel_param(self):
        @triton.jit
        def pass_kernel(kernel):
            pass

        @torch.compile(backend="eager")
        def f(x):
            grid = (x.numel(),)
            pass_kernel[grid](kernel=x)

        t1 = torch.rand(5, device="cuda")
        f(t1)
        # No need to assert anything, the goal is to make sure dynamo does
        # not crash

    @requires_cuda
    def test_triton_kernel_higher_order_func(self):
        from torch._higher_order_ops.triton_kernel_wrap import kernel_side_table

        add_kernel_id = kernel_side_table.add_kernel(add_kernel)

        t1 = torch.rand(5, device="cuda")
        t2 = torch.rand(5, device="cuda")

        torch_add = t1 + t2

        # Test higher order function with mutation
        output = torch.zeros_like(t1)
        n_elements = output.numel()
        grid = lambda meta: (triton.cdiv(n_elements, meta["BLOCK_SIZE"]),)
        triton_kernel_wrapper_mutation(
            kernel_idx=add_kernel_id,
            grid=[grid],
            kwargs={
                "in_ptr0": t1,
                "in_ptr1": t2,
                "out_ptr": output,
                "n_elements": n_elements,
                "BLOCK_SIZE": 16,
            },
        )
        self.assertEqual(output, torch_add)
        # Make sure it is modified
        self.assertNotEqual(output, torch.zeros_like(t1))

        # Test higher order function without mutation
        output = torch.zeros_like(t1)
        out_dict = triton_kernel_wrapper_functional(
            kernel_idx=add_kernel_id,
            grid=[grid],
            kwargs={
                "in_ptr0": t1,
                "in_ptr1": t2,
                "out_ptr": output,
                "n_elements": n_elements,
                "BLOCK_SIZE": 16,
            },
            tensors_to_clone=["in_ptr0", "in_ptr1", "out_ptr"],
        )
        self.assertEqual(out_dict["out_ptr"], torch_add)
        # Make sure it is NOT modified
        self.assertEqual(output, torch.zeros_like(t1))

    @requires_cuda
    @skipIfRocm
    def test_triton_kernel_functionalize(self):
        from functorch import make_fx
        from torch._higher_order_ops.triton_kernel_wrap import kernel_side_table
        from torch._subclasses.functional_tensor import (
            CppFunctionalizeAPI,
            FunctionalTensorMode,
            PythonFunctionalizeAPI,
        )

        kernel_side_table.reset_table()

        def f(x, output):
            out = triton_kernel_wrapper_functional(
                kernel_idx=kernel_side_table.add_kernel(mul2_kernel),
                grid=[(x.numel(),)],
                kwargs={
                    "in_ptr0": x,
                    "out_ptr": output,
                    "n_elements": output.numel(),
                    "BLOCK_SIZE": 16,
                },
                tensors_to_clone=["in_ptr0", "out_ptr"],
            )
            return out["out_ptr"]

        t1 = torch.rand(5, device="cuda")
        t2 = torch.rand(5, device="cuda")
        with FunctionalTensorMode():
            gm = make_fx(PythonFunctionalizeAPI().functionalize(f))(t1, t2)
        # Make sure t2 was not modified
        self.assertNotEqual(gm(t1, t2), t2)

        gm = make_fx(CppFunctionalizeAPI().functionalize(f))(t1, t2)
        # Make sure t2 was not modified
        self.assertNotEqual(gm(t1, t2), t2)

        gm = make_fx(torch.func.functionalize(f))(t1, t2)
        # Make sure t2 was not modified
        self.assertNotEqual(gm(t1, t2), t2)

        gm = make_fx(f, tracing_mode="fake")(t1, t2)
        self.assertExpectedInline(
            gm.code.strip(),
            """\
def forward(self, x_1, output_1):
    triton_kernel_wrapper_functional_proxy = torch._higher_order_ops.triton_kernel_wrap.triton_kernel_wrapper_functional(kernel_idx = 0, grid = [(5,)], kwargs = {'in_ptr0': x_1, 'out_ptr': output_1, 'n_elements': 5, 'BLOCK_SIZE': 16}, tensors_to_clone = ['in_ptr0', 'out_ptr']);  x_1 = output_1 = None
    getitem = triton_kernel_wrapper_functional_proxy['in_ptr0']
    getitem_1 = triton_kernel_wrapper_functional_proxy['out_ptr'];  triton_kernel_wrapper_functional_proxy = None
    return getitem_1""",
        )

    @requires_cuda
    @skipIfRocm
    def test_triton_kernel_mutation_type(self):
        from torch._higher_order_ops.triton_kernel_wrap import kernel_side_table
        from torch._subclasses.fake_tensor import FakeTensorMode
        from torch._subclasses.functional_tensor import (
            FunctionalTensor,
            FunctionalTensorMode,
        )

        def prep():
            x = torch.ones(4, device="cuda", requires_grad=True)
            with FunctionalTensorMode():
                x_func = FunctionalTensor.to_functional(x)
            self.assertTrue(torch._is_functional_tensor(x_func.elem))
            return x_func

        # normal mutation only
        with FakeTensorMode():
            x_func = prep()

            with FunctionalTensorMode():
                x_func.mul_(2)

            self.assertFalse(
                torch._functionalize_are_all_mutations_hidden_from_autograd(x_func.elem)
            )

        # triton kernel mutation only
        with FakeTensorMode():
            x_func = prep()

            with FunctionalTensorMode():
                triton_kernel_wrapper_mutation(
                    kernel_idx=kernel_side_table.add_kernel(mul2_inplace_kernel),
                    grid=[(x_func.numel(),)],
                    kwargs={
                        "ptr": x_func,
                        "n_elements": x_func.numel(),
                        "BLOCK_SIZE": 16,
                    },
                )

            self.assertTrue(
                torch._functionalize_are_all_mutations_hidden_from_autograd(x_func.elem)
            )

        # normal mutation + triton kernel mutation
        with FakeTensorMode():
            x_func = prep()

            with FunctionalTensorMode():
                x_func.mul_(2)
                triton_kernel_wrapper_mutation(
                    kernel_idx=kernel_side_table.add_kernel(mul2_inplace_kernel),
                    grid=[(x_func.numel(),)],
                    kwargs={
                        "ptr": x_func,
                        "n_elements": x_func.numel(),
                        "BLOCK_SIZE": 16,
                    },
                )

            self.assertFalse(
                torch._functionalize_are_all_mutations_hidden_from_autograd(x_func.elem)
            )

    @requires_cuda
    @common_utils.parametrize("dynamic", [False, True])
    @common_utils.parametrize("backend", ["eager", "aot_eager", "inductor"])
    def test_triton_kernel_with_views(self, dynamic, backend):
        def call_triton_take_view(x: torch.Tensor):
            output = torch.zeros_like(x)
            n_elements = output.numel()
            grid = lambda meta: (triton.cdiv(n_elements, meta["BLOCK_SIZE"]),)
            mul2_kernel[grid](x, output, n_elements, BLOCK_SIZE=16)
            return output

        def call_triton_return_view(x: torch.Tensor):
            output = torch.zeros_like(x)
            n_elements = output.numel()
            grid = lambda meta: (triton.cdiv(n_elements, meta["BLOCK_SIZE"]),)
            mul2_kernel[grid](x, output, n_elements, BLOCK_SIZE=16)
            return output.view(4, 4)

        t = torch.rand(4, 4, device="cuda")
        t_view = t.view(16)

        compiled_func = torch.compile(
            call_triton_take_view, backend=backend, fullgraph=True, dynamic=dynamic
        )
        self.assertEqual(2 * t_view, compiled_func(t_view))
        self.assertEqual(2 * t, compiled_func(t_view).view(4, 4))

        compiled_func = torch.compile(
            call_triton_return_view, backend=backend, fullgraph=True, dynamic=dynamic
        )
        self.assertEqual(2 * t_view, compiled_func(t).view(16))
        self.assertEqual(2 * t, compiled_func(t))

    @requires_cuda
    @common_utils.parametrize("grad_fn", [torch.no_grad, torch.enable_grad])
    @common_utils.parametrize("backend", ["eager", "aot_eager", "inductor"])
    def test_triton_kernel_with_grad_option(self, grad_fn, backend):
        def call_triton(x: torch.Tensor):
            with grad_fn():
                output = torch.zeros_like(x)
                n_elements = output.numel()
                grid = lambda meta: (triton.cdiv(n_elements, meta["BLOCK_SIZE"]),)
                mul2_kernel[grid](x, output, n_elements, BLOCK_SIZE=16)
                return output

        t = torch.rand(5, device="cuda")
        compiled_func = torch.compile(call_triton, backend=backend, fullgraph=True)
        self.assertEqual(2 * t, compiled_func(t))

    @requires_cuda
    @common_utils.parametrize("backend", ["eager", "aot_eager", "inductor"])
    def test_triton_kernel_inner_triton_function(self, backend):
        def f(x: torch.Tensor):
            @triton.jit
            def pow2_kernel(
                in_ptr0,
                out_ptr,
                n_elements,
                BLOCK_SIZE: "tl.constexpr",
            ):
                pid = tl.program_id(axis=0)
                block_start = pid * BLOCK_SIZE
                offsets = block_start + tl.arange(0, BLOCK_SIZE)
                mask = offsets < n_elements
                x = tl.load(in_ptr0 + offsets, mask=mask)
                output = x * x
                tl.store(out_ptr + offsets, output, mask=mask)

            output = torch.zeros_like(x)
            n_elements = output.numel()
            grid = lambda meta: (triton.cdiv(n_elements, meta["BLOCK_SIZE"]),)
            pow2_kernel[grid](x, output, n_elements, BLOCK_SIZE=16)
            return output

        t = torch.rand(5, device="cuda")

        compiled_func = torch.compile(f, backend=backend, fullgraph=True)
        # TODO(oulgen): NYI - Support this
        # self.assertEqual(t * t, compiled_func(t))

    @requires_cuda
    @common_utils.parametrize("grad", [False, True])
    @common_utils.parametrize("dynamic", [False, True])
    @patch.object(torch._inductor.config, "implicit_fallbacks", False)
    def test_triton_kernel_no_clones(self, grad, dynamic):
        from torch._inductor.utils import run_and_get_code

        def call_triton(x: torch.Tensor, y: torch.Tensor, output: torch.Tensor):
            n_elements = output.numel()

            tmp = torch.add(x, 1)
            grid = (x.numel(),)
            add_kernel.run(
                x, y, output, n_elements, warmup=False, grid=grid, BLOCK_SIZE=16
            )

            return output, tmp

        t1 = torch.rand(5, device="cuda", requires_grad=grad)
        t2 = torch.rand(5, device="cuda", requires_grad=grad)
        o1 = torch.zeros_like(t1, requires_grad=grad)

        torch_add = call_triton(t1, t2, o1)
        metrics.reset()
        o2 = torch.zeros_like(t1, requires_grad=grad)
        test, codes = run_and_get_code(
            torch.compile(call_triton, dynamic=dynamic), t1, t2, o2
        )
        if not grad:
            self.assertEqual(metrics.generated_kernel_count, 1)
        self.assertEqual(torch_add, test)
        # These two asserts are not optimal since it requires original aten
        # to be in the metadata, so there might be false negatives
        self.assertTrue("aten.copy" not in codes[0])
        self.assertTrue("aten.clone" not in codes[0])
        # The following checks that there are only the tensor output is in
        # the compiled graph
        if dynamic and grad:
            self.assertTrue("return (buf0, s0, )" in codes[0])
        else:
            self.assertTrue("return (buf0, )" in codes[0])

    @requires_cuda
    @skipIfRocm
    def test_triton_kernel_caching(self):
        from torch._inductor.utils import run_and_get_code

        def add_in_loop(
            x: torch.Tensor,
            y: torch.Tensor,
        ):
            output = torch.zeros_like(x)
            n_elements = output.numel()
            grid = lambda meta: (triton.cdiv(n_elements, meta["BLOCK_SIZE"]),)
            add_kernel_autotuned[grid](x, y, output, n_elements)
            return output

        def call_triton_add(
            x: torch.Tensor,
            y: torch.Tensor,
        ):
            for i in range(4):
                x = add_in_loop(x, y)
            return x

        t1 = torch.ones(5, device="cuda")
        t2 = torch.ones(5, device="cuda")

        test, (code,) = run_and_get_code(torch.compile(call_triton_add), t1, t2)
        self.assertEqual(test, 5 * torch.ones(5, device="cuda"))
        self.assertTrue("add_kernel_autotuned_1.run" not in code)

    @requires_cuda
    @skipIfRocm
    def test_triton_kernel_caching_duplicate(self):
        from torch._inductor.utils import run_and_get_code

        class C:
            @triton.jit
            def pass_kernel(
                in_ptr0,
                out_ptr,
                n_elements,
                BLOCK_SIZE: "tl.constexpr",
            ):
                pid = tl.program_id(axis=0)
                block_start = pid * BLOCK_SIZE
                offsets = block_start + tl.arange(0, BLOCK_SIZE)
                mask = offsets < n_elements
                x = tl.load(in_ptr0 + offsets, mask=mask)
                tl.store(out_ptr + offsets, x, mask=mask)

        class D:
            @triton.jit
            def pass_kernel(
                in_ptr0,
                out_ptr,
                n_elements,
                BLOCK_SIZE: "tl.constexpr",
            ):
                pid = tl.program_id(axis=0)
                block_start = pid * BLOCK_SIZE
                offsets = block_start + tl.arange(0, BLOCK_SIZE)
                mask = offsets < n_elements
                x = tl.load(in_ptr0 + offsets, mask=mask)
                tl.store(out_ptr + offsets, x, mask=mask)

        def call_triton(x: torch.Tensor):
            output1 = torch.zeros_like(x)
            output2 = torch.zeros_like(x)
            n_elements = output1.numel()
            grid = (n_elements,)
            C.pass_kernel[grid](x, output1, n_elements, BLOCK_SIZE=16)
            D.pass_kernel[grid](x, output2, n_elements, BLOCK_SIZE=16)
            return output1 + output2

        t = torch.ones(5, device="cuda")
        test, (code,) = run_and_get_code(torch.compile(call_triton), t)
        # Make sure we emitted two kernels here
        self.assertTrue("pass_kernel_0.run" in code)
        self.assertTrue("pass_kernel_1.run" in code)

    @requires_cuda
    @skipIfRocm
    def test_triton_kernel_various_args(self):
        @triton.autotune(
            configs=[triton.Config({"BLOCK_SIZE": 128})],
            key=[],
        )
        @triton.jit
        def pass_kernel(
            out_ptr,
            n_elements,
            dummy_None,
            dummy_empty,
            dummy_float,
            BLOCK_SIZE: "tl.constexpr",
            RANDOM_SIZE: "tl.constexpr",
        ):
            pass

        @torch.compile
        def call_triton(output):
            n_elements = output.numel()
            grid = (n_elements,)
            pass_kernel[grid](
                output,
                n_elements,
                None,
                torch.empty_like(output),
                3.1415926,
                RANDOM_SIZE=0,
            )
            return output

        output = torch.randn(5, device="cuda")
        # Make sure this does not crash
        call_triton(output)

    @requires_cuda
    @skipIfRocm
    def test_triton_kernel_dependancies(self):
        def call_triton(
            x: torch.Tensor,
            y: torch.Tensor,
        ):
            output = torch.zeros_like(x)
            n_elements = output.numel()
            grid = lambda meta: (triton.cdiv(n_elements, meta["BLOCK_SIZE"]),)
            add_kernel_autotuned[grid](x, y, output, n_elements)
            output2 = torch.zeros_like(output)
            add_kernel_autotuned[grid](output, y, output2, n_elements)
            output3 = torch.add(output2, 1)
            return output3

        t1 = torch.rand(5, device="cuda")
        t2 = torch.rand(5, device="cuda")
        torch_result = call_triton(t1, t2)
        compiled_result = torch.compile(call_triton)(t1, t2)
        self.assertEqual(torch_result, compiled_result)

    @requires_cuda
    @skipIfRocm
    def test_triton_kernel_reinplace_inplaceable_pass(self):
        def call_triton(
            x: torch.Tensor,
            y: torch.Tensor,
        ):
            output = torch.zeros_like(x)
            n_elements = output.numel()
            grid = lambda meta: (triton.cdiv(n_elements, meta["BLOCK_SIZE"]),)
            add_kernel_autotuned[grid](x, y, output, n_elements)
            add_kernel_autotuned[grid](output, x, output, n_elements)
            return output

        t1 = torch.rand(5, device="cuda")
        t2 = torch.rand(5, device="cuda")
        torch_result = call_triton(t1, t2)
        compiled_result = torch.compile(call_triton)(t1, t2)
        self.assertEqual(torch_result, compiled_result)

    @requires_cuda
    @common_utils.parametrize("grad", [False, True])
    def test_triton_kernel_multi_kernel(self, grad):
        @triton.jit
        def mul2_and_add_and_zero_negatives_kernel(
            in_ptr0,
            in_ptr1,
            out_ptr,
            n_elements,
            BLOCK_SIZE: "tl.constexpr",
            ACTIVATION: "tl.constexpr",
        ):
            pid = tl.program_id(axis=0)
            block_start = pid * BLOCK_SIZE
            offsets = block_start + tl.arange(0, BLOCK_SIZE)
            mask = offsets < n_elements
            indirection_kernel(
                in_ptr0,
                in_ptr0,
                n_elements,
                BLOCK_SIZE=BLOCK_SIZE,
                ACTIVATION="mul2_inplace_kernel",
            )
            indirection_kernel(
                in_ptr1,
                in_ptr1,
                n_elements,
                BLOCK_SIZE=BLOCK_SIZE,
                ACTIVATION="mul2_inplace_kernel",
            )
            x = tl.load(in_ptr0 + offsets, mask=mask)
            y = tl.load(in_ptr1 + offsets, mask=mask)
            output = x + y
            if ACTIVATION == "zero_negs":
                output = zero_negs(output)
            tl.store(out_ptr + offsets, output, mask=mask)

        @torch.compile
        def call_triton(
            x: torch.Tensor,
            y: torch.Tensor,
            xi: torch.Tensor,
            yi: torch.Tensor,
            output: torch.Tensor,
            outputi: torch.Tensor,
        ):
            n_elements = output.numel()

            grid = (x.numel(),)
            mul2_and_add_and_zero_negatives_kernel[grid](
                x, y, output, n_elements, BLOCK_SIZE=16, ACTIVATION="zero_negs"
            )
            mul2_and_add_and_zero_negatives_kernel[grid](
                xi, yi, outputi, n_elements, BLOCK_SIZE=16, ACTIVATION=None
            )

            return (output, outputi)

        t1 = torch.tensor(
            [-2.0, -1.0, 0.0, 1.0, 2.0], device="cuda", requires_grad=grad
        )
        t2 = torch.tensor(
            [-2.0, -1.0, 0.0, 1.0, 2.0], device="cuda", requires_grad=grad
        )
        float_result = 2 * t1 + 2 * t2
        float_result = float_result.where(float_result >= 0, 0.0)

        t1i = torch.randint(-2, 2, (5,), device="cuda")
        t2i = torch.randint(-2, 2, (5,), device="cuda")
        o = torch.zeros_like(t1, requires_grad=grad)
        oi = torch.zeros_like(t1i)
        int_result = 2 * t1i + 2 * t2i

        (result, resulti) = call_triton(t1, t2, t1i, t2i, o, oi)
        self.assertEqual(float_result, result)
        self.assertEqual(int_result, resulti)

    @requires_cuda
    def test_triton_kernel_constants(self):
        @triton.jit
        def mulC_kernel(
            in_ptr0,
            out_ptr,
            n_elements,
            BLOCK_SIZE: "tl.constexpr",
            CONSTANT_NAME: "tl.constexpr",
        ):
            pid = tl.program_id(axis=0)
            block_start = pid * BLOCK_SIZE
            offsets = block_start + tl.arange(0, BLOCK_SIZE)
            mask = offsets < n_elements
            x = tl.load(in_ptr0 + offsets, mask=mask)
            if CONSTANT_NAME.value == STRING_CONSTANT_C:
                output = CONSTANT_C * x
            if BOOL_CONSTANT_C:
                output *= CONSTANT_C
            tl.store(out_ptr + offsets, output, mask=mask)

        def call_triton(
            x: torch.Tensor,
        ):
            output = torch.zeros_like(x)
            n_elements = output.numel()

            grid = (x.numel(),)
            mulC_kernel[grid](
                x, output, n_elements, BLOCK_SIZE=16, CONSTANT_NAME="CONSTANT_C"
            )
            return output

        # Triton kernels capture global constants by their parse time value
        # not runtime value
        global CONSTANT_C
        prev_c = CONSTANT_C
        # If the behavior of triton kernels change, this test will fail
        CONSTANT_C = 10
        assert CONSTANT_C != prev_c

        t = torch.randn(5, device="cuda")
        torch_result = call_triton(t)
        compiled_result = torch.compile(call_triton)(t)

        self.assertEqual(torch_result, compiled_result)

        # reset back
        CONSTANT_C = prev_c

    @requires_cuda
    @skipIfRocm
    @common_utils.parametrize("grad", [False, True])
    @common_utils.parametrize("dynamic", [False, True])
    @common_utils.parametrize("backend", ["eager", "aot_eager", "inductor"])
    @common_utils.parametrize("grid_type", [1, 2, 3])
    def test_triton_kernel_autotune(self, grad, dynamic, backend, grid_type):
        def call_triton(x: torch.Tensor, y: torch.Tensor, output: torch.Tensor):
            n_elements = output.numel()

            def grid_fn(meta):
                return (triton.cdiv(n_elements, meta["BLOCK_SIZE"]),)

            if grid_type == 1:
                grid = (n_elements,)
            elif grid_type == 2:
                grid = lambda meta: (triton.cdiv(n_elements, meta["BLOCK_SIZE"]),)
            elif grid_type == 3:
                grid = grid_fn

            add_kernel_autotuned[grid](x, y, output, n_elements)
            return output

        t1 = torch.rand(256, device="cuda", requires_grad=grad)
        t2 = torch.rand(256, device="cuda", requires_grad=grad)
        output = torch.zeros_like(t1, requires_grad=grad)

        torch_add = call_triton(t1, t2, output)
        compiled_func = torch.compile(
            call_triton, backend=backend, fullgraph=True, dynamic=dynamic
        )

        output2 = torch.zeros_like(t1, requires_grad=grad)
        self.assertEqual(compiled_func(t1, t2, output2), torch_add)

    @requires_cuda
    @skipIfRocm
    @common_utils.parametrize("grad", [False, True])
    @common_utils.parametrize("dynamic", [False, True])
    @common_utils.parametrize("backend", ["eager", "aot_eager", "inductor"])
    @common_utils.parametrize("grid_type", [1, 2, 3])
    def test_triton_kernel_2d_autotune(self, grad, dynamic, backend, grid_type):
        def call_triton(x: torch.Tensor, y: torch.Tensor, output: torch.Tensor):
            x_elements = output.size()[0]
            y_elements = output.size()[1]

            def grid_fn(meta):
                return (
                    triton.cdiv(x_elements, meta["BLOCK_SIZE_X"]),
                    triton.cdiv(y_elements, meta["BLOCK_SIZE_Y"]),
                )

            if grid_type == 1:
                grid = (x_elements, y_elements)
            elif grid_type == 2:
                grid = lambda meta: (
                    triton.cdiv(x_elements, meta["BLOCK_SIZE_X"]),
                    triton.cdiv(y_elements, meta["BLOCK_SIZE_Y"]),
                )
            elif grid_type == 3:
                grid = grid_fn

            add_kernel_2d_autotuned[grid](x, y, output, x_elements, y_elements)
            return output

        t1 = torch.rand((512, 256), device="cuda", requires_grad=grad)
        t2 = torch.rand((512, 256), device="cuda", requires_grad=grad)
        output = torch.zeros_like(t1, requires_grad=grad)

        torch_result = call_triton(t1, t2, output)
        compiled_func = torch.compile(
            call_triton, backend=backend, fullgraph=True, dynamic=dynamic
        )
        output2 = torch.zeros_like(t1, requires_grad=grad)
        self.assertEqual(compiled_func(t1, t2, output2), torch_result)

    @requires_cuda
    @common_utils.parametrize("grad", [False, True])
    @common_utils.parametrize("dynamic", [False, True])
    @common_utils.parametrize("backend", ["eager", "aot_eager", "inductor"])
    @patch.object(torch._inductor.config, "implicit_fallbacks", False)
    def test_triton_kernel_native(self, grad, dynamic, backend):
        def call_triton_add(
            x: torch.Tensor,
            y: torch.Tensor,
            output: torch.Tensor,
            grid_type: int,
            num=1,
            positional=False,
        ):
            n_elements = output.numel()

            def grid_fn(meta):
                return (triton.cdiv(num, meta["BLOCK_SIZE"]),)

            if grid_type == 0:
                grid = (x.numel(),)
            elif grid_type == 1:
                grid = lambda meta: (triton.cdiv(n_elements, meta["BLOCK_SIZE"]),)
            else:
                grid = grid_fn

            if positional:
                add_kernel[grid](x, y, output, n_elements, 16)
            else:
                add_kernel[grid](x, y, output, n_elements, BLOCK_SIZE=16)

            return output

        t1 = torch.rand(5, device="cuda", requires_grad=grad)
        t2 = torch.rand(5, device="cuda", requires_grad=grad)
        o1 = torch.zeros_like(t1, requires_grad=grad)

        torch_add = t1 + t2

        # No Dynamo -- Make sure triton kernel works
        self.assertEqual(call_triton_add(t1, t2, o1, 1), torch_add)
        # No Dynamo -- Make sure triton kernel works (with positional BLOCK_SIZE)
        o2 = torch.zeros_like(t1, requires_grad=grad)
        self.assertEqual(call_triton_add(t1, t2, o2, 1, True), torch_add)

        # With Dynamo
        compiled_func = torch.compile(
            call_triton_add, backend=backend, fullgraph=True, dynamic=dynamic
        )
        # With simple kernel
        o3 = torch.zeros_like(t1, requires_grad=grad)
        self.assertEqual(compiled_func(t1, t2, o3, 0), torch_add)
        # With lambda kernel
        o4 = torch.zeros_like(t1, requires_grad=grad)
        self.assertEqual(compiled_func(t1, t2, o4, 1), torch_add)
        # With lambda kernel (with positional BLOCK_SIZE)
        o5 = torch.zeros_like(t1, requires_grad=grad)
        self.assertEqual(compiled_func(t1, t2, o5, 1, 1, True), torch_add)
        # With user defined function kernel
        o6 = torch.zeros_like(t1, requires_grad=grad)
        self.assertEqual(compiled_func(t1, t2, o6, 2, 200), torch_add)

    @requires_cuda
    def test_triton_kernel_mutation_not_mark_dirty(self):
        @torch.compile
        def f(x):
            n_elements = x.numel()
            add_kernel[(n_elements,)](x, x, x, n_elements, 16)
            return x

        x = torch.randn(5, device="cuda", requires_grad=True)
        x_cloned = x.clone()
        out = x_cloned.sin()
        f(x_cloned)
        out.sum().backward()

    @requires_cuda
    def test_triton_kernel_matmul_tracking(self):
        @triton.jit
        def ones_kernel(x_ptr, n_elements, BLOCK_SIZE: "tl.constexpr"):
            pid = tl.program_id(axis=0)
            block_start = pid * BLOCK_SIZE
            offsets = block_start + tl.arange(0, BLOCK_SIZE)
            mask = offsets < n_elements
            x = 1.0
            tl.store(x_ptr + offsets, x, mask=mask)

        @torch.compile
        def f(x):
            out = torch.zeros_like(x)
            ones_kernel[(4,)](out, 16, BLOCK_SIZE=16)
            return torch.mm(out, x) + 10

        x = torch.randn(4, 4, device="cuda")
        torch_out = f(x)
        python_out = torch.mm(torch.ones(4, 4, device="cuda"), x) + 10
        self.assertEqual(torch_out, python_out)

    @requires_cuda
    def test_triton_kernel_strided_input(self):
        def f(inp):
            # left has strides [256, 1]
            left, right = torch.split(inp, [128, 128], dim=1)
            out = torch.empty_like(left)
            X_BLOCK_SIZE, Y_BLOCK_SIZE = 32, 16
            grid = (left.size(1) // X_BLOCK_SIZE, left.size(0) // Y_BLOCK_SIZE)
            double_strided_kernel[grid](
                in_ptr=left,
                out_ptr=out,
                in_y_stride=left.stride(0),
                out_y_stride=out.stride(0),
                X_BLOCK_SIZE=X_BLOCK_SIZE,
                Y_BLOCK_SIZE=Y_BLOCK_SIZE,
            )
            return out

        inp = torch.randn(64, 256, device="cuda")

        eager_out = f(inp)
        compiled_out = torch.compile(f)(inp)
        self.assertEqual(compiled_out, eager_out)

    @requires_cuda
    def test_triton_kernel_strided_input_nonzero_offset(self):
        def f(inp):
            # right has strides [256, 1] and storage offset 128
            left, right = torch.split(inp, [128, 128], dim=1)
            out = torch.empty_like(right)
            X_BLOCK_SIZE, Y_BLOCK_SIZE = 32, 16
            grid = (right.size(1) // X_BLOCK_SIZE, right.size(0) // Y_BLOCK_SIZE)
            double_strided_kernel[grid](
                in_ptr=right,
                out_ptr=out,
                in_y_stride=right.stride(0),
                out_y_stride=out.stride(0),
                X_BLOCK_SIZE=X_BLOCK_SIZE,
                Y_BLOCK_SIZE=Y_BLOCK_SIZE,
            )
            return out

        inp = torch.randn(64, 256, device="cuda")

        eager_out = f(inp)
        compiled_out = torch.compile(f)(inp)
        self.assertEqual(compiled_out, eager_out)

    @requires_cuda
    def test_triton_kernel_slice_and_view_input(self):
        def f(inp):
            # left has strides [256, 1]
            left = inp[:, :128]
            left = left.view(64, 4, 32)
            out = torch.empty_like(left)
            X_BLOCK_SIZE, Y_BLOCK_SIZE = 32, 16
            grid = (
                (left.size(1) * left.size(2)) // X_BLOCK_SIZE,
                left.size(0) // Y_BLOCK_SIZE,
            )
            double_strided_kernel[grid](
                in_ptr=left,
                out_ptr=out,
                in_y_stride=left.stride(0),
                out_y_stride=out.stride(0),
                X_BLOCK_SIZE=X_BLOCK_SIZE,
                Y_BLOCK_SIZE=Y_BLOCK_SIZE,
            )
            return out + left

        inp = torch.randn(64, 256, device="cuda")

        eager_out = f(inp)
        compiled_out = torch.compile(f)(inp)
        self.assertEqual(compiled_out, eager_out)

    @requires_cuda
    def test_triton_kernel_fallback(self):
        def f(x, y):
            out = torch.zeros_like(x)
            out2 = torch.zeros_like(x)
            # torch.mm is ExternKernelOut
            add_kernel[(4,)](x, torch.mm(x, y), out, 4, 16)
            # torch.sort creates fallback kernel and hence MultiOutput
            add_kernel[(4,)](x, torch.sort(y).values, out, 4, 16)
            return out, out2

        x = torch.randn(4, 4, device="cuda")
        y = torch.randn(4, 4, device="cuda")
        eager_out = f(x, y)
        compiled_out = torch.compile(f)(x, y)
        self.assertEqual(compiled_out, eager_out)


def make_mutation_test(fn):
    kernel, inputs, outputs = fn()

    def test_fn(self):
        from torch._higher_order_ops.triton_kernel_wrap import identify_mutated_tensors

        self.assertListEqual(
            identify_mutated_tensors(kernel, inputs),
            outputs,
        )

    return test_fn


class MutationTests(torch._dynamo.test_case.TestCase):
    # Tests injected below

    @requires_cuda
    @requires_lark
<<<<<<< HEAD
    @make_mutation_test
    def test_out_of_order_kernel():
        @triton.jit
        def add_kernel_out_of_order(
            in_ptr0,
            n_elements,
            in_ptr1,
            out_ptr,
            BLOCK_SIZE: "tl.constexpr",
        ):
            pid = tl.program_id(axis=0)
            block_start = pid * BLOCK_SIZE
            offsets = block_start + tl.arange(0, BLOCK_SIZE)
            mask = offsets < n_elements
            x = tl.load(in_ptr0 + offsets, mask=mask)
            y = tl.load(in_ptr1 + offsets, mask=mask)
            output = x + y
            tl.store(out_ptr + offsets, output, mask=mask)
=======
    @skipIfRocm
    def test_find_mutations(self):
        from torch._higher_order_ops.triton_kernel_wrap import identify_mutated_tensors
>>>>>>> 63b0ea57

        t = torch.randn(4)
        return (
            add_kernel_out_of_order,
            {
                "in_ptr0": t,
                "n_elements": 4,
                "in_ptr1": t,
                "out_ptr": t,
                "BLOCK_SIZE": 4,
            },
            ["out_ptr"],
        )


if HAS_CUDA and HAS_LARK:
    t = torch.randn(4)
    tests = [
        [
            add_kernel,
            {
                "in_ptr0": t,
                "in_ptr1": t,
                "out_ptr": t,
                "n_elements": 4,
                "BLOCK_SIZE": 4,
            },
            ["out_ptr"],
        ],
        [
            add_kernel_2d_autotuned,
            {
                "in_ptr0": t,
                "in_ptr1": t,
                "out_ptr": t,
                "x_elements": 4,
                "y_elements": 4,
            },
            ["out_ptr"],
        ],
        [
            indirection_kernel,
            {
                "in_ptr0": t,
                "out_ptr": t,
                "n_elements": 4,
                "BLOCK_SIZE": 4,
                "ACTIVATION": "mul2_inplace_kernel",
            },
            ["in_ptr0", "out_ptr"],
        ],
        [
            indirection_kernel,
            {
                "in_ptr0": t,
                "out_ptr": t,
                "n_elements": 4,
                "BLOCK_SIZE": 4,
                "ACTIVATION": "add_kernel",
            },
            # TODO(oulgen): Multiple functions is not implemented yet
            ["in_ptr0", "out_ptr"],
        ],
        [
            mul2_inplace_kernel,
            {"ptr": t, "n_elements": 4, "BLOCK_SIZE": 4},
            ["ptr"],
        ],
        # Cant optimize since the kernel contains a tl.inline_asm_elementwise
        [
            inline_asm_kernel,
            {"X": t, "Y": t, "Z": t, "n": 4, "BLOCK": 4},
            ["X", "Y", "Z"],
        ],
        [
            add_kernel_with_block_ptr,
            {
                "x_ptr": t,
                "y_ptr": t,
                "output_ptr": t,
                "n_elements": 4,
                "BLOCK_SIZE": 4,
            },
            ["output_ptr"],
        ],
        [
            add_kernel_with_import,
            {
                "in_ptr0": t,
                "in_ptr1": t,
                "out_ptr": t,
                "n_elements": 4,
                "BLOCK_SIZE": 4,
            },
            ["out_ptr"],
        ],
        [
            atomic_add_kernel,
            {
                "in_ptr0": t,
                "in_ptr1": t,
                "out_ptr": t,
                "n_elements": 4,
                "BLOCK_SIZE": 4,
            },
            ["out_ptr"],
        ],
        [
            add_4_times_kernel,
            {
                "in_ptr0": t,
                "in_ptr1": t,
                "out_ptr": t,
                "n_elements": 4,
                "BLOCK_SIZE": 4,
            },
            # TODO(oulgen): For loops not implemented yet
            ["in_ptr0", "in_ptr1", "out_ptr"],
        ],
        [
            cond_op_kernel,
            {
                "in_ptr0": t,
                "in_ptr1": t,
                "out_ptr": t,
                "n_elements": 4,
                "BLOCK_SIZE": 4,
            },
            # TODO(oulgen): Dynamic control flow is not implemented yet
            ["in_ptr0", "in_ptr1", "out_ptr"],
        ],
    ]
    for kernel, inputs, outputs in tests:

        def test():
            return kernel, inputs, outputs

        test = make_mutation_test(test)
        setattr(MutationTests, f"test_mutations_{kernel.fn.__name__}", test)


common_utils.instantiate_parametrized_tests(KernelTests)

no_opt_test_class = make_test_cls_with_patches(
    KernelTests,
    "NoOptimization",
    "_no_optimizations",
    (config, "optimize_user_defined_triton_kernels", False),
)

globals()[no_opt_test_class.__name__] = no_opt_test_class
no_opt_test_class.__module__ = __name__

if __name__ == "__main__":
    from torch._dynamo.test_case import run_tests

    run_tests()<|MERGE_RESOLUTION|>--- conflicted
+++ resolved
@@ -896,6 +896,8 @@
 def make_mutation_test(fn):
     kernel, inputs, outputs = fn()
 
+    @requires_lark
+    @skipIfRocm
     def test_fn(self):
         from torch._higher_order_ops.triton_kernel_wrap import identify_mutated_tensors
 
@@ -911,8 +913,6 @@
     # Tests injected below
 
     @requires_cuda
-    @requires_lark
-<<<<<<< HEAD
     @make_mutation_test
     def test_out_of_order_kernel():
         @triton.jit
@@ -931,11 +931,6 @@
             y = tl.load(in_ptr1 + offsets, mask=mask)
             output = x + y
             tl.store(out_ptr + offsets, output, mask=mask)
-=======
-    @skipIfRocm
-    def test_find_mutations(self):
-        from torch._higher_order_ops.triton_kernel_wrap import identify_mutated_tensors
->>>>>>> 63b0ea57
 
         t = torch.randn(4)
         return (
