# Owner(s): ["oncall: quantization"]
from typing import List, Tuple

import torch
from torch._export import (
    capture_pre_autograd_graph,
)
from torch import Tensor
from torch.ao.quantization import (
    observer,
    ObserverOrFakeQuantize,
    QConfigMapping,
)
from torch.ao.quantization.quantizer import (
    DerivedQuantizationSpec,
    FixedQParamsQuantizationSpec,
    QuantizationAnnotation,
    QuantizationSpec,
    Quantizer,
    SharedQuantizationSpec,
)
from torch.ao.quantization.quantizer.xnnpack_quantizer import (
    XNNPACKQuantizer,
    get_symmetric_quantization_config,
)
from torch.ao.quantization.quantizer.xnnpack_quantizer_utils import (
    OP_TO_ANNOTATOR,
    QuantizationConfig,
)
from torch.ao.quantization.quantizer.composable_quantizer import (  # noqa: F811
    ComposableQuantizer,
)
from torch.ao.quantization.quantizer.embedding_quantizer import (  # noqa: F811
    EmbeddingQuantizer,
)

from torch.ao.quantization.quantize_pt2e import (
    convert_pt2e,
    prepare_pt2e,
    prepare_qat_pt2e,
)

from torch.ao.quantization.qconfig import (
    default_per_channel_symmetric_qnnpack_qconfig,
    float_qparams_weight_only_qconfig,
    per_channel_weight_observer_range_neg_127_to_127,
    QConfig,
    weight_observer_range_neg_127_to_127,
)
from torch.fx import Node

from torch.testing._internal.common_quantization import (
    NodeSpec as ns,
    PT2EQuantizationTestCase,
    skipIfNoQNNPACK,
    TestHelperModules,
)
from torch.testing._internal.common_utils import (
    TemporaryFileName,
)


@skipIfNoQNNPACK
class TestQuantizePT2E(PT2EQuantizationTestCase):
    def test_simple_quantizer(self):
        # TODO: use OP_TO_ANNOTATOR
        class BackendAQuantizer(Quantizer):
            def annotate(self, model: torch.fx.GraphModule) -> torch.fx.GraphModule:
                for node in model.graph.nodes:
                    if (
                        node.op == "call_function"
                        and node.target == torch.ops.aten.conv2d.default
                    ):
                        input_act = node.args[0]
                        assert isinstance(input_act, Node)
                        weight = node.args[1]
                        assert isinstance(weight, Node)
                        bias = node.args[2]
                        assert isinstance(bias, Node)
                        act_qspec = QuantizationSpec(
                            dtype=torch.uint8,
                            quant_min=0,
                            quant_max=255,
                            qscheme=torch.per_tensor_affine,
                            is_dynamic=False,
                            observer_or_fake_quant_ctr=observer.default_observer,
                        )
                        weight_qspec = QuantizationSpec(
                            dtype=torch.int8,
                            quant_min=-128,
                            quant_max=127,
                            qscheme=torch.per_tensor_affine,
                            is_dynamic=False,
                            observer_or_fake_quant_ctr=observer.default_weight_observer,
                        )
                        bias_qspec = QuantizationSpec(
                            dtype=torch.float32,
                            is_dynamic=False,
                            observer_or_fake_quant_ctr=observer.PlaceholderObserver,
                        )
                        node.meta["quantization_annotation"] = QuantizationAnnotation(
                            input_qspec_map={
                                input_act: act_qspec,
                                weight: weight_qspec,
                                bias: bias_qspec,
                            },
                            output_qspec=act_qspec,
                            _annotated=True,
                        )

            def validate(self, model: torch.fx.GraphModule) -> None:
                pass

        example_inputs = (torch.randn(1, 3, 5, 5),)
        node_occurrence = {
            # two for input of the first conv, one for output for the first conv
            torch.ops.quantized_decomposed.quantize_per_tensor.default: 2,
            torch.ops.quantized_decomposed.dequantize_per_tensor.default: 3,
        }
        node_list = [
            torch.ops.quantized_decomposed.dequantize_per_tensor.default,
            torch.ops.quantized_decomposed.dequantize_per_tensor.default,
            torch.ops.aten.conv2d.default,
            torch.ops.quantized_decomposed.quantize_per_tensor.default,
        ]
        self._test_quantizer(
            TestHelperModules.ConvWithBNRelu(relu=False, bn=False),
            example_inputs,
            BackendAQuantizer(),
            node_occurrence,
            node_list,
        )

    def test_wo_annotate_conv_output_quantizer(self):
        # TODO: use OP_TO_ANNOTATOR
        class BackendAQuantizer(Quantizer):
            def annotate(self, model: torch.fx.GraphModule) -> torch.fx.GraphModule:
                act_qspec = QuantizationSpec(
                    dtype=torch.uint8,
                    quant_min=0,
                    quant_max=255,
                    qscheme=torch.per_tensor_affine,
                    is_dynamic=False,
                    observer_or_fake_quant_ctr=observer.default_observer,
                )
                weight_qspec = QuantizationSpec(
                    dtype=torch.int8,
                    quant_min=-128,
                    quant_max=127,
                    qscheme=torch.per_tensor_affine,
                    is_dynamic=False,
                    observer_or_fake_quant_ctr=observer.default_weight_observer,
                )
                bias_qspec = QuantizationSpec(
                    dtype=torch.float32,
                    is_dynamic=False,
                    observer_or_fake_quant_ctr=observer.PlaceholderObserver,
                )
                for node in model.graph.nodes:
                    if (
                        node.op == "call_function"
                        and node.target == torch.ops.aten.conv2d.default
                    ):
                        input_act = node.args[0]
                        assert isinstance(input_act, Node)
                        weight = node.args[1]
                        assert isinstance(weight, Node)
                        bias = node.args[2]
                        assert isinstance(bias, Node)
                        node.meta["quantization_annotation"] = QuantizationAnnotation(
                            input_qspec_map={
                                input_act: act_qspec,
                                weight: weight_qspec,
                                bias: bias_qspec,
                            },
                            _annotated=True,
                        )

            def validate(self, model: torch.fx.GraphModule) -> None:
                pass

        m = torch.nn.Conv2d(2, 2, 1)
        x = torch.rand(1, 2, 14, 14)
        example_inputs = (x,)
        m = self._quantize(m, BackendAQuantizer(), example_inputs)
        # Ensure the conv has no observer inserted at output
        node_occurrence = {
            # two for input of conv
            ns.call_function(torch.ops.quantized_decomposed.quantize_per_tensor.default): 1,
            ns.call_function(torch.ops.quantized_decomposed.dequantize_per_tensor.default): 2,
        }
        node_list = [
            ns.call_function(torch.ops.quantized_decomposed.dequantize_per_tensor.default),
            ns.call_function(torch.ops.quantized_decomposed.dequantize_per_tensor.default),
            ns.call_function(torch.ops.aten.conv2d.default),
        ]
        self.checkGraphModuleNodes(
            m, expected_node_list=node_list, expected_node_occurrence=node_occurrence
        )

    def test_max_pool2d_quantizer(self):
        # TODO: use OP_TO_ANNOTATOR
        class BackendAQuantizer(Quantizer):
            def annotate(self, model: torch.fx.GraphModule) -> torch.fx.GraphModule:
                act_qspec = QuantizationSpec(
                    dtype=torch.uint8,
                    quant_min=0,
                    quant_max=255,
                    qscheme=torch.per_tensor_affine,
                    is_dynamic=False,
                    observer_or_fake_quant_ctr=observer.default_observer,
                )
                weight_qspec = QuantizationSpec(
                    dtype=torch.int8,
                    quant_min=-128,
                    quant_max=127,
                    qscheme=torch.per_tensor_affine,
                    is_dynamic=False,
                    observer_or_fake_quant_ctr=observer.default_weight_observer,
                )
                bias_qspec = QuantizationSpec(
                    dtype=torch.float32,
                    is_dynamic=False,
                    observer_or_fake_quant_ctr=observer.PlaceholderObserver,
                )
                for node in model.graph.nodes:
                    if (
                        node.op == "call_function"
                        and node.target == torch.ops.aten.conv2d.default
                    ):
                        input_act = node.args[0]
                        assert isinstance(input_act, Node)
                        weight = node.args[1]
                        assert isinstance(weight, Node)
                        bias = node.args[2]
                        assert isinstance(bias, Node)
                        node.meta["quantization_annotation"] = QuantizationAnnotation(
                            input_qspec_map={
                                input_act: act_qspec,
                                weight: weight_qspec,
                                bias: bias_qspec,
                            },
                            _annotated=True,
                        )
                    if (
                        node.op == "call_function"
                        and node.target == torch.ops.aten.max_pool2d.default
                    ):
                        maxpool_node = node
                        input_act = maxpool_node.args[0]
                        assert isinstance(input_act, Node)
                        maxpool_node.meta[
                            "quantization_annotation"
                        ] = QuantizationAnnotation(
                            input_qspec_map={
                                input_act: act_qspec,
                            },
                            output_qspec=SharedQuantizationSpec(
                                (input_act, maxpool_node)
                            ),
                            _annotated=True,
                        )

            def validate(self, model: torch.fx.GraphModule) -> None:
                pass

        m = TestHelperModules.ConvMaxPool2d()
        x = torch.rand(1, 2, 14, 14)
        example_inputs = (x,)
        m = self._quantize(m, BackendAQuantizer(), example_inputs)
        node_occurrence = {
            # two for input of conv
            # one for input of maxpool
            # one for output of maxpool
            ns.call_function(torch.ops.quantized_decomposed.quantize_per_tensor.default): 3,
            ns.call_function(torch.ops.quantized_decomposed.dequantize_per_tensor.default): 4,
        }
        node_list = [
            ns.call_function(torch.ops.quantized_decomposed.dequantize_per_tensor.default),
            ns.call_function(torch.ops.quantized_decomposed.dequantize_per_tensor.default),
            ns.call_function(torch.ops.aten.conv2d.default),
            ns.call_function(torch.ops.quantized_decomposed.quantize_per_tensor.default),
            ns.call_function(torch.ops.quantized_decomposed.dequantize_per_tensor.default),
            ns.call_function(torch.ops.aten.max_pool2d.default),
        ]
        self.checkGraphModuleNodes(
            m, expected_node_list=node_list, expected_node_occurrence=node_occurrence
        )

    def test_derived_qspec(self):
        # TODO: use OP_TO_ANNOTATOR
        class BackendAQuantizer(Quantizer):
            def annotate(self, model: torch.fx.GraphModule) -> torch.fx.GraphModule:
                for node in model.graph.nodes:
                    if (
                        node.op == "call_function"
                        and node.target == torch.ops.aten.conv2d.default
                    ):
                        input_act = node.args[0]
                        assert isinstance(input_act, Node)
                        weight = node.args[1]
                        assert isinstance(weight, Node)
                        bias = node.args[2]
                        assert isinstance(bias, Node)
                        act_qspec = QuantizationSpec(
                            dtype=torch.uint8,
                            quant_min=0,
                            quant_max=255,
                            qscheme=torch.per_tensor_affine,
                            is_dynamic=False,
                            observer_or_fake_quant_ctr=observer.default_observer,
                        )
                        weight_qspec = QuantizationSpec(
                            dtype=torch.int8,
                            quant_min=-128,
                            quant_max=127,
                            qscheme=torch.per_tensor_affine,
                            is_dynamic=False,
                            observer_or_fake_quant_ctr=observer.default_weight_observer,
                        )

                        def derive_qparams_fn(
                            obs_or_fqs: List[ObserverOrFakeQuantize],
                        ) -> Tuple[Tensor, Tensor]:
                            assert (
                                len(obs_or_fqs) == 2
                            ), f"Expecting two obs/fqs, one for activation and one for weight, got: {len(obs_or_fqs)}"
                            act_obs_or_fq = obs_or_fqs[0]
                            weight_obs_or_fq = obs_or_fqs[1]
                            act_scale, act_zp = act_obs_or_fq.calculate_qparams()
                            (
                                weight_scale,
                                weight_zp,
                            ) = weight_obs_or_fq.calculate_qparams()
                            return torch.tensor([act_scale * weight_scale]).to(
                                torch.float32
                            ), torch.tensor([0]).to(torch.int32)

                        bias_qspec = DerivedQuantizationSpec(
                            derived_from=[(input_act, node), (weight, node)],
                            derive_qparams_fn=derive_qparams_fn,
                            dtype=torch.int32,
                            quant_min=-(2**31),
                            quant_max=2**31 - 1,
                            qscheme=torch.per_tensor_symmetric,
                        )
                        node.meta["quantization_annotation"] = QuantizationAnnotation(
                            input_qspec_map={
                                input_act: act_qspec,
                                weight: weight_qspec,
                                bias: bias_qspec,
                            },
                            output_qspec=act_qspec,
                            _annotated=True,
                        )

            def validate(self, model: torch.fx.GraphModule) -> None:
                pass

        m = TestHelperModules.ConvWithBNRelu(relu=False, bn=False).eval()
        example_inputs = (torch.randn(1, 3, 5, 5),)

        m = self._quantize(m, BackendAQuantizer(), example_inputs)
        node_occurrence = {
            # input, weight, bias, output for the conv
            # note: quantize op for weight and bias are const propagated
            ns.call_function(
                torch.ops.quantized_decomposed.quantize_per_tensor.default
            ): 2,
            ns.call_function(
                torch.ops.quantized_decomposed.dequantize_per_tensor.default
            ): 4,
        }
        node_list = [
            ns.call_function(
                torch.ops.quantized_decomposed.dequantize_per_tensor.default
            ),
            ns.call_function(
                torch.ops.quantized_decomposed.dequantize_per_tensor.default
            ),
            ns.call_function(
                torch.ops.quantized_decomposed.dequantize_per_tensor.default
            ),
            ns.call_function(torch.ops.aten.conv2d.default),
            ns.call_function(
                torch.ops.quantized_decomposed.quantize_per_tensor.default
            ),
        ]
        self.checkGraphModuleNodes(
            m, expected_node_list=node_list, expected_node_occurrence=node_occurrence
        )

    def test_derived_qspec_per_channel(self):
        class BackendAQuantizer(Quantizer):
            def annotate(self, model: torch.fx.GraphModule) -> torch.fx.GraphModule:
                for node in model.graph.nodes:
                    if (
                        node.op == "call_function"
                        and node.target == torch.ops.aten.conv2d.default
                    ):
                        input_act = node.args[0]
                        assert isinstance(input_act, Node)
                        weight = node.args[1]
                        assert isinstance(weight, Node)
                        bias = node.args[2]
                        assert isinstance(bias, Node)
                        act_qspec = QuantizationSpec(
                            dtype=torch.uint8,
                            quant_min=0,
                            quant_max=255,
                            qscheme=torch.per_tensor_affine,
                            is_dynamic=False,
                            observer_or_fake_quant_ctr=observer.default_observer,
                        )
                        weight_qspec = QuantizationSpec(
                            dtype=torch.int8,
                            quant_min=-128,
                            quant_max=127,
                            qscheme=torch.per_channel_affine,
                            is_dynamic=False,
                            ch_axis=0,
                            observer_or_fake_quant_ctr=observer.default_per_channel_weight_observer,
                        )

                        def derive_qparams_fn(
                            obs_or_fqs: List[ObserverOrFakeQuantize],
                        ) -> Tuple[Tensor, Tensor]:
                            assert (
                                len(obs_or_fqs) == 1
                            ), f"Expecting one weight obs/fq, got: {len(obs_or_fqs)}"
                            weight_obs_or_fq = obs_or_fqs[0]
                            (
                                weight_scale,
                                weight_zp,
                            ) = weight_obs_or_fq.calculate_qparams()
                            return weight_scale, torch.zeros_like(weight_scale)

                        bias_qspec = DerivedQuantizationSpec(
                            derived_from=[(weight, node)],
                            derive_qparams_fn=derive_qparams_fn,
                            dtype=torch.int32,
                            quant_min=-(2**31),
                            quant_max=2**31 - 1,
                            qscheme=torch.per_channel_symmetric,
                            ch_axis=0,
                        )
                        node.meta["quantization_annotation"] = QuantizationAnnotation(
                            input_qspec_map={
                                input_act: act_qspec,
                                weight: weight_qspec,
                                bias: bias_qspec,
                            },
                            output_qspec=act_qspec,
                            _annotated=True,
                        )

            def validate(self, model: torch.fx.GraphModule) -> None:
                pass

        m = TestHelperModules.ConvWithBNRelu(relu=False, bn=False).eval()
        example_inputs = (torch.randn(1, 3, 5, 5),)

        m = self._quantize(m, BackendAQuantizer(), example_inputs)

        node_occurrence = {
            # input, output for the conv
            ns.call_function(
                torch.ops.quantized_decomposed.quantize_per_tensor.default
            ): 2,
            ns.call_function(
                torch.ops.quantized_decomposed.dequantize_per_tensor.default
            ): 2,
            # weight and bias for conv
            # note: quantize op for weight and bias are const propagated
            ns.call_function(
                torch.ops.quantized_decomposed.quantize_per_channel.default
            ): 0,
            ns.call_function(
                torch.ops.quantized_decomposed.dequantize_per_channel.default
            ): 2,
        }
        node_list = [
            ns.call_function(
                torch.ops.quantized_decomposed.dequantize_per_channel.default
            ),
            ns.call_function(
                torch.ops.quantized_decomposed.dequantize_per_channel.default
            ),
            ns.call_function(torch.ops.aten.conv2d.default),
            ns.call_function(
                torch.ops.quantized_decomposed.quantize_per_tensor.default
            ),
        ]
        self.checkGraphModuleNodes(
            m, expected_node_list=node_list, expected_node_occurrence=node_occurrence
        )

    def test_fixed_qparams_qspec(self):
        class M(torch.nn.Module):
            def forward(self, x):
                return torch.sigmoid(x)

        class BackendAQuantizer(Quantizer):
            def annotate(self, model: torch.fx.GraphModule) -> torch.fx.GraphModule:
                for node in model.graph.nodes:
                    if (
                        node.op == "call_function"
                        and node.target == torch.ops.aten.sigmoid.default
                    ):
                        input_act = node.args[0]
                        assert isinstance(input_act, Node)
                        act_qspec = FixedQParamsQuantizationSpec(
                            dtype=torch.uint8,
                            quant_min=0,
                            quant_max=255,
                            qscheme=torch.per_tensor_affine,
                            scale=1.0 / 256.0,
                            zero_point=0,
                        )
                        node.meta["quantization_annotation"] = QuantizationAnnotation(
                            input_qspec_map={
                                input_act: act_qspec,
                            },
                            output_qspec=act_qspec,
                            _annotated=True,
                        )

            def validate(self, model: torch.fx.GraphModule) -> None:
                pass

        m = M().eval()
        example_inputs = (torch.randn(1, 3, 5, 5),)

        m = self._quantize(m, BackendAQuantizer(), example_inputs)
        fixed_scale = 1.0 / 256.0
        fixed_zero_point = 0
        for n in m.graph.nodes:
            if n.op == "call_function":
                if (
                    n.target
                    == torch.ops.quantized_decomposed.quantize_per_tensor.default
                ):
                    scale_0 = n.args[1]
                    zero_point_0 = n.args[2]
                if (
                    n.target
                    == torch.ops.quantized_decomposed.dequantize_per_tensor.default
                ):
                    scale_1 = n.args[1]
                    zero_point_1 = n.args[2]
        self.assertEqual(scale_0, fixed_scale)
        self.assertEqual(zero_point_0, fixed_zero_point)
        self.assertEqual(scale_1, fixed_scale)
        self.assertEqual(zero_point_1, fixed_zero_point)
        node_occurrence = {
            # two for input of the first conv, one for output for the first conv
            ns.call_function(
                torch.ops.quantized_decomposed.quantize_per_tensor.default
            ): 2,
            ns.call_function(
                torch.ops.quantized_decomposed.dequantize_per_tensor.default
            ): 2,
        }
        node_list = [
            ns.call_function(
                torch.ops.quantized_decomposed.dequantize_per_tensor.default
            ),
            ns.call_function(torch.ops.aten.sigmoid.default),
            ns.call_function(
                torch.ops.quantized_decomposed.quantize_per_tensor.default
            ),
        ]
        self.checkGraphModuleNodes(
            m, expected_node_list=node_list, expected_node_occurrence=node_occurrence
        )

    def test_shared_qspec(self):
        class BackendAQuantizer(Quantizer):
            def annotate(self, model: torch.fx.GraphModule) -> torch.fx.GraphModule:
                for node in model.graph.nodes:
                    if (
                        node.op == "call_function"
                        and node.target == torch.ops.aten.conv2d.default
                    ):
                        input_act = node.args[0]
                        assert isinstance(input_act, Node)
                        weight = node.args[1]
                        assert isinstance(weight, Node)
                        bias = node.args[2]
                        assert isinstance(bias, Node)
                        act_qspec = QuantizationSpec(
                            dtype=torch.uint8,
                            quant_min=0,
                            quant_max=255,
                            qscheme=torch.per_tensor_affine,
                            is_dynamic=False,
                            observer_or_fake_quant_ctr=observer.default_observer,
                        )
                        weight_qspec = QuantizationSpec(
                            dtype=torch.int8,
                            quant_min=-128,
                            quant_max=127,
                            qscheme=torch.per_tensor_affine,
                            is_dynamic=False,
                            observer_or_fake_quant_ctr=observer.default_weight_observer,
                        )
                        bias_qspec = QuantizationSpec(
                            dtype=torch.float32,
                            is_dynamic=False,
                            observer_or_fake_quant_ctr=observer.PlaceholderObserver,
                        )
                        node.meta["quantization_annotation"] = QuantizationAnnotation(
                            input_qspec_map={
                                input_act: act_qspec,
                                weight: weight_qspec,
                                bias: bias_qspec,
                            },
                            output_qspec=act_qspec,
                            _annotated=True,
                        )
                    elif node.target is torch.ops.aten.cat.default:
                        cat_node = node
                        input_nodes = cat_node.args[0]
                        first_input_node = input_nodes[0]
                        input_qspec_map = {}
                        act_qspec = QuantizationSpec(
                            dtype=torch.uint8,
                            quant_min=0,
                            quant_max=255,
                            qscheme=torch.per_tensor_affine,
                            is_dynamic=False,
                            observer_or_fake_quant_ctr=observer.default_observer,
                        )
                        input_qspec_map[first_input_node] = act_qspec
                        share_qparams_with_input_act0_qspec = SharedQuantizationSpec((first_input_node, cat_node))
                        for input_node in input_nodes[1:]:
                            input_qspec_map[input_node] = share_qparams_with_input_act0_qspec

                        cat_node.meta[
                            "quantization_annotation"
                        ] = QuantizationAnnotation(
                            input_qspec_map=input_qspec_map,
                            output_qspec=share_qparams_with_input_act0_qspec,
                            _annotated=True,
                        )

            def validate(self, model: torch.fx.GraphModule) -> None:
                pass


        m = TestHelperModules.Conv2dWithCat().eval()
        example_inputs = (torch.randn(1, 3, 5, 5), torch.randn(1, 3, 5, 5))

        # program capture
        m = capture_pre_autograd_graph(
            m,
            example_inputs,
        )
        m = prepare_pt2e(m, BackendAQuantizer())
        # make sure the two observers for input are shared
        conv_output_obs = []
        for n in m.graph.nodes:
            if n.op == "call_function" and n.target == torch.ops.aten.conv2d.default:
                conv_output_obs.append(getattr(m, next(iter(n.users)).target))
            if n.op == "call_function" and n.target == torch.ops.aten.cat.default:
                inputs = n.args[0]
                input0 = inputs[0]
                input1 = inputs[1]
                assert input0.op == "call_module"
                assert input1.op == "call_module"
                obs_ins0 = getattr(m, input0.target)
                obs_ins1 = getattr(m, input1.target)
                assert obs_ins0 == obs_ins1
        assert len(conv_output_obs) == 2, "expecting two observer that follows conv2d ops"
        # checking that the output observers for the two convs are shared as well
        assert conv_output_obs[0] == conv_output_obs[1]

        m(*example_inputs)
        m = convert_pt2e(m, fold_quantize=True)

        node_occurrence = {
            # two for input of the first conv, one for output for the first conv
            ns.call_function(
                torch.ops.quantized_decomposed.quantize_per_tensor.default
            ): 5,
            ns.call_function(
                torch.ops.quantized_decomposed.dequantize_per_tensor.default
            ): 7,
        }
        node_list = [
            ns.call_function(
                torch.ops.quantized_decomposed.dequantize_per_tensor.default
            ),
            ns.call_function(
                torch.ops.quantized_decomposed.dequantize_per_tensor.default
            ),
            ns.call_function(torch.ops.aten.cat.default),
            ns.call_function(
                torch.ops.quantized_decomposed.quantize_per_tensor.default
            ),
        ]
        self.checkGraphModuleNodes(
            m, expected_node_list=node_list, expected_node_occurrence=node_occurrence
        )

    def _test_transitive_sharing_with_cat_helper(self, quantizer):
        m = TestHelperModules.Conv2dWithTwoCat().eval()
        example_inputs = (torch.randn(1, 3, 5, 5), torch.randn(1, 3, 5, 5), torch.randn(1, 6, 3, 3), torch.randn(1, 6, 3, 3))

        # program capture
        m = capture_pre_autograd_graph(
            m,
            example_inputs,
        )
        m = prepare_pt2e(m, quantizer)
        m(*example_inputs)
        # make sure the two input observers and output are shared
        conv_output_obs = []
        for n in m.graph.nodes:
            if n.op == "call_function" and n.target == torch.ops.aten.conv2d.default:
                conv_output_obs.append(getattr(m, next(iter(n.users)).target))
            if n.op == "call_function" and n.target == torch.ops.aten.cat.default:
                inputs = n.args[0]
                input0 = inputs[0]
                input1 = inputs[1]
                assert input0.op == "call_module"
                assert input1.op == "call_module"
                obs_ins0 = getattr(m, input0.target)
                obs_ins1 = getattr(m, input1.target)
                assert obs_ins0 == obs_ins1

                output_obs = next(iter(n.users))
                assert output_obs.op == "call_module"
                obs_ins2 = getattr(m, output_obs.target)
                assert obs_ins0 == obs_ins2, "input observer does not match output"

        assert len(conv_output_obs) == 2, "expecting two observer that follows conv2d ops"
        # checking that the output observers for the two convs are shared as well
        assert conv_output_obs[0] == conv_output_obs[1]

        m(*example_inputs)
        m = convert_pt2e(m, fold_quantize=True)

        node_occurrence = {
            # two for input of the first conv, one for output for the first conv
            ns.call_function(
                torch.ops.quantized_decomposed.quantize_per_tensor.default
            ): 7,
            ns.call_function(
                torch.ops.quantized_decomposed.dequantize_per_tensor.default
            ): 9,
        }
        node_list = [
            ns.call_function(
                torch.ops.quantized_decomposed.dequantize_per_tensor.default
            ),
            ns.call_function(
                torch.ops.quantized_decomposed.dequantize_per_tensor.default
            ),
            ns.call_function(torch.ops.aten.cat.default),
            ns.call_function(
                torch.ops.quantized_decomposed.quantize_per_tensor.default
            ),
            ns.call_function(
                torch.ops.quantized_decomposed.dequantize_per_tensor.default
            ),
            ns.call_function(torch.ops.aten.cat.default),
            ns.call_function(
                torch.ops.quantized_decomposed.quantize_per_tensor.default
            ),
        ]
        self.checkGraphModuleNodes(
            m, expected_node_list=node_list, expected_node_occurrence=node_occurrence
        )

    def test_shared_qspec_transitivity(self):
        """This tests the transitivity of SharedQuantizationSpec, that is
        if A is shared with B, B is shared with C, then C should be shared with A as well

        x1 -> conv1 -> cat1 -----> cat2
        x2 -> conv2 -/            /
                       x3 -> add /
                       x4  /

        both cat has shared input and output, and because of cat and (cat1 -> cat2) is the same Tensor
        so there is an implicit sharing here, all tensors connect to cat1 and cat2 are in the same
        sharing group after transitive sharing
        """
        # TODO: refactor this to a common util
        class BackendAQuantizer(Quantizer):
            def annotate(self, model: torch.fx.GraphModule) -> torch.fx.GraphModule:
                for node in model.graph.nodes:
                    if (
                        node.op == "call_function"
                        and node.target == torch.ops.aten.conv2d.default
                    ):
                        input_act = node.args[0]
                        assert isinstance(input_act, Node)
                        weight = node.args[1]
                        assert isinstance(weight, Node)
                        bias = node.args[2]
                        assert isinstance(bias, Node)
                        act_qspec = QuantizationSpec(
                            dtype=torch.uint8,
                            quant_min=0,
                            quant_max=255,
                            qscheme=torch.per_tensor_affine,
                            is_dynamic=False,
                            observer_or_fake_quant_ctr=observer.default_observer,
                        )
                        weight_qspec = QuantizationSpec(
                            dtype=torch.int8,
                            quant_min=-128,
                            quant_max=127,
                            qscheme=torch.per_tensor_affine,
                            is_dynamic=False,
                            observer_or_fake_quant_ctr=observer.default_weight_observer,
                        )
                        bias_qspec = QuantizationSpec(
                            dtype=torch.float32,
                            is_dynamic=False,
                            observer_or_fake_quant_ctr=observer.PlaceholderObserver,
                        )
                        node.meta["quantization_annotation"] = QuantizationAnnotation(
                            input_qspec_map={
                                input_act: act_qspec,
                                weight: weight_qspec,
                                bias: bias_qspec,
                            },
                            output_qspec=act_qspec,
                            _annotated=True,
                        )
                    elif node.target is torch.ops.aten.cat.default:
                        cat_node = node
                        input_nodes = cat_node.args[0]
                        first_input_node = input_nodes[0]
                        input_qspec_map = {}
                        act_qspec = QuantizationSpec(
                            dtype=torch.uint8,
                            quant_min=0,
                            quant_max=255,
                            qscheme=torch.per_tensor_affine,
                            is_dynamic=False,
                            observer_or_fake_quant_ctr=observer.default_observer,
                        )
                        input_qspec_map[first_input_node] = act_qspec
                        share_qparams_with_input_act0_qspec = SharedQuantizationSpec((first_input_node, cat_node))
                        for input_node in input_nodes[1:]:
                            input_qspec_map[input_node] = share_qparams_with_input_act0_qspec

                        cat_node.meta[
                            "quantization_annotation"
                        ] = QuantizationAnnotation(
                            input_qspec_map=input_qspec_map,
                            output_qspec=share_qparams_with_input_act0_qspec,
                            _annotated=True,
                        )

            def validate(self, model: torch.fx.GraphModule) -> None:
                pass

        self._test_transitive_sharing_with_cat_helper(BackendAQuantizer())

    def test_shared_qspec_transitivity_case_2(self):
        """This tests the transitivity of SharedQuantizationSpec, that is
        if A is shared with B, B is shared with C, then C should be shared with A as well

        x1 -> conv1 -> cat1 -----> cat2
        x2 -> conv2 -/            /
                       x3 -> add /
                       x4  /

        both cat has shared input and output, and because of cat and (cat1 -> cat2) is the same Tensor
        so there is an implicit sharing here, all tensors connect to cat1 and cat2 are in the same
        sharing group after transitive sharing

        the difference is that for this one, all edges and nodes are shared with the second input edge of cat
        instead of the first input edge of cat as in previous example
        """
        # TODO: refactor this to a common util
        class BackendAQuantizer(Quantizer):
            def annotate(self, model: torch.fx.GraphModule) -> torch.fx.GraphModule:
                for node in model.graph.nodes:
                    if (
                        node.op == "call_function"
                        and node.target == torch.ops.aten.conv2d.default
                    ):
                        input_act = node.args[0]
                        assert isinstance(input_act, Node)
                        weight = node.args[1]
                        assert isinstance(weight, Node)
                        bias = node.args[2]
                        assert isinstance(bias, Node)
                        act_qspec = QuantizationSpec(
                            dtype=torch.uint8,
                            quant_min=0,
                            quant_max=255,
                            qscheme=torch.per_tensor_affine,
                            is_dynamic=False,
                            observer_or_fake_quant_ctr=observer.default_observer,
                        )
                        weight_qspec = QuantizationSpec(
                            dtype=torch.int8,
                            quant_min=-128,
                            quant_max=127,
                            qscheme=torch.per_tensor_affine,
                            is_dynamic=False,
                            observer_or_fake_quant_ctr=observer.default_weight_observer,
                        )
                        bias_qspec = QuantizationSpec(
                            dtype=torch.float32,
                            is_dynamic=False,
                            observer_or_fake_quant_ctr=observer.PlaceholderObserver,
                        )
                        node.meta["quantization_annotation"] = QuantizationAnnotation(
                            input_qspec_map={
                                input_act: act_qspec,
                                weight: weight_qspec,
                                bias: bias_qspec,
                            },
                            output_qspec=act_qspec,
                            _annotated=True,
                        )
                    elif node.target is torch.ops.aten.cat.default:
                        cat_node = node
                        input_nodes = cat_node.args[0]
                        first_input_node = input_nodes[0]
                        second_input_node = input_nodes[1]
                        input_qspec_map = {}
                        act_qspec = QuantizationSpec(
                            dtype=torch.uint8,
                            quant_min=0,
                            quant_max=255,
                            qscheme=torch.per_tensor_affine,
                            is_dynamic=False,
                            observer_or_fake_quant_ctr=observer.default_observer,
                        )
                        input_qspec_map[second_input_node] = act_qspec
                        share_qparams_with_input_act1_qspec = SharedQuantizationSpec((second_input_node, cat_node))
                        input_qspec_map[first_input_node] = share_qparams_with_input_act1_qspec

                        cat_node.meta[
                            "quantization_annotation"
                        ] = QuantizationAnnotation(
                            input_qspec_map=input_qspec_map,
                            output_qspec=share_qparams_with_input_act1_qspec,
                            _annotated=True,
                        )

            def validate(self, model: torch.fx.GraphModule) -> None:
                pass

        self._test_transitive_sharing_with_cat_helper(BackendAQuantizer())

    def test_allow_implicit_sharing(self):
        """This tests the allow_transitive_sharing flag of QuantizationAnnotation, that is
        if a node is configured with allow_implicit_sharing=False, we will not have implicit sharing
        for node and (node, consumer) even they refer to the same Tensor

        x1 -> add1 -----> add3
        x2 -/              /
               x3 -> add2 /
               x4 -/

        all add has shared input and output, and second input is using shared quantization spec pointing
        to first input, but we set allow_implicit_sharing to False for all add nodes so input and output of add1,
        add2 and add3 will each belong to one sharing group, so we'll have:

        x1 -> obs1 -> add1 -> obs1 -> obs3--> add3 -> obs3
        x2 -> obs1 -/                         /
               x3 -> obs2 -> add2 -> obs2 -> obs3
               x4 -> obs2 -/
        """
        # TODO: refactor this to a common util
        class BackendAQuantizer(Quantizer):
            def annotate(self, model: torch.fx.GraphModule) -> torch.fx.GraphModule:
                for node in model.graph.nodes:
                    if node.target is torch.ops.aten.add.Tensor:
                        add_node = node
                        first_input_node = add_node.args[0]
                        second_input_node = add_node.args[1]
                        input_qspec_map = {}
                        act_qspec = QuantizationSpec(
                            dtype=torch.uint8,
                            quant_min=0,
                            quant_max=255,
                            qscheme=torch.per_tensor_affine,
                            is_dynamic=False,
                            observer_or_fake_quant_ctr=observer.default_observer,
                        )
                        input_qspec_map[second_input_node] = act_qspec
                        share_qparams_with_input_act1_qspec = SharedQuantizationSpec((second_input_node, add_node))
                        input_qspec_map[first_input_node] = share_qparams_with_input_act1_qspec

                        add_node.meta[
                            "quantization_annotation"
                        ] = QuantizationAnnotation(
                            input_qspec_map=input_qspec_map,
                            output_qspec=share_qparams_with_input_act1_qspec,
                            allow_implicit_sharing=False,
                            _annotated=True,
                        )

            def validate(self, model: torch.fx.GraphModule) -> None:
                pass

        m = TestHelperModules.ThreeAdd().eval()
        example_inputs = (torch.randn(1, 3, 5, 5), torch.randn(1, 3, 5, 5), torch.randn(1, 3, 5, 5), torch.randn(1, 3, 5, 5))

        # program capture
        m = capture_pre_autograd_graph(
            m,
            example_inputs,
        )
        quantizer = BackendAQuantizer()
        m = prepare_pt2e(m, quantizer)
        m(*example_inputs)
        observers = []
        for n in m.graph.nodes:
            if n.target == torch.ops.aten.add.Tensor:
                input_obs1 = getattr(m, n.args[0].target)
                input_obs2 = getattr(m, n.args[1].target)
                output_obs = getattr(m, next(iter(n.users)).target)
                self.assertIs(input_obs1, input_obs2)
                self.assertIs(input_obs1, output_obs)
                observers.append(input_obs1)
        assert len(observers) == 3
        self.assertIsNot(observers[0], observers[1])
        self.assertIsNot(observers[0], observers[2])
        self.assertIsNot(observers[1], observers[2])

    def test_int16(self):
        class Int16ActQuantizer(Quantizer):
            def annotate(self, model: torch.fx.GraphModule) -> torch.fx.GraphModule:
                # using int32 to simulate int16
                int16_qspec = QuantizationSpec(
                    dtype=torch.int16,
                    quant_min=-2**15,
                    quant_max=2**15 - 1,
                    qscheme=torch.per_tensor_affine,
                    is_dynamic=False,
                    observer_or_fake_quant_ctr=observer.default_observer,
                )
                int8_qspec = QuantizationSpec(
                    dtype=torch.int8,
                    quant_min=-128,
                    quant_max=127,
                    qscheme=torch.per_tensor_symmetric,
                    is_dynamic=False,
                    observer_or_fake_quant_ctr=observer.default_weight_observer,
                )
                quantization_config = QuantizationConfig(
                    input_activation=int16_qspec,
                    weight=int8_qspec,
                    bias=None,
                    output_activation=int16_qspec,
                )
                OP_TO_ANNOTATOR["conv"](model, quantization_config)

            def validate(self, model: torch.fx.GraphModule) -> None:
                pass

        class M(torch.nn.Module):
            def __init__(self):
                super().__init__()
                self.conv = torch.nn.Conv2d(3, 3, 3)

            def forward(self, x):
                return self.conv(x)

        quantizer = Int16ActQuantizer()
        node_occurrence = {
            # one for input of the first conv, one for output for the first conv
            torch.ops.quantized_decomposed.quantize_per_tensor.default: 2,
            torch.ops.quantized_decomposed.dequantize_per_tensor.default: 3,
        }
        node_list = [
            torch.ops.quantized_decomposed.dequantize_per_tensor.default,
            torch.ops.quantized_decomposed.dequantize_per_tensor.default,
            torch.ops.aten.conv2d.default,
            torch.ops.quantized_decomposed.quantize_per_tensor.default,
        ]
        example_inputs = (torch.randn(1, 3, 3, 3),)
        self._test_quantizer(
            M().eval(),
            example_inputs,
            Int16ActQuantizer(),
            node_occurrence,
            node_list,
        )

    def test_fold_quantize(self):
        """Test to make sure the quantized model gets quantized weight (quantize_per_tensor op is folded)
        """
        m = self._get_pt2e_quantized_linear()
        node_occurrence = {
            # quantize op for weight node is folded
            ns.call_function(torch.ops.quantized_decomposed.quantize_per_tensor.default): 2,
            ns.call_function(torch.ops.quantized_decomposed.dequantize_per_tensor.default): 3,
        }
        self.checkGraphModuleNodes(m, expected_node_occurrence=node_occurrence)

    def test_fold_quantize_per_channel(self):
        """Test to make sure the quantized model gets quantized weight (quantize_per_channel op is folded)
        """
        m = self._get_pt2e_quantized_linear(is_per_channel=True)
        node_occurrence = {
            # quantize op for weight node is folded
            ns.call_function(torch.ops.quantized_decomposed.quantize_per_tensor.default): 2,
            ns.call_function(torch.ops.quantized_decomposed.dequantize_per_channel.default): 1,
            ns.call_function(torch.ops.quantized_decomposed.dequantize_per_tensor.default): 2,
        }
        self.checkGraphModuleNodes(m, expected_node_occurrence=node_occurrence)

    def test_dont_fold_other_constant(self):
        """Make sure the constant propagation does not apply to things unrelated to
        quantization
        """
        class M(torch.nn.Module):
            def __init__(self):
                super().__init__()
                self.linear = torch.nn.Linear(2, 2)
                self.dont_fold_me = torch.nn.Parameter(torch.randn(2, 2))

            def forward(self, x):
                t = self.dont_fold_me.t()
                return self.linear(x) + t

        quantizer = XNNPACKQuantizer()
        operator_config = get_symmetric_quantization_config(is_per_channel=False)
        # only quantize linear, so add is not quantized and the constant Tensor
        # should not be folded
        quantizer.set_module_type(torch.nn.Linear, operator_config)
        example_inputs = (torch.randn(2, 2),)
        m = M().eval()
        m = self._quantize(m, quantizer, example_inputs)
        node_occurrence = {
            # quantize op for weight node is folded
            ns.call_function(torch.ops.quantized_decomposed.quantize_per_tensor.default): 2,
            ns.call_function(torch.ops.quantized_decomposed.dequantize_per_tensor.default): 3,
            # transpose op not folded
            ns.call_function(torch.ops.aten.t.default): 1,
        }
        self.checkGraphModuleNodes(m, expected_node_occurrence=node_occurrence)

    def test_fold_all_ops_before_quantize(self):
        """Test folding all ops that's before quantized operator:
        Before:
            get_attr(weight) -> transpose -> quantize -> dequantize
        After:
            get_attr(folded_weight) -> dequantize
        """
        class M(torch.nn.Module):
            def __init__(self):
                super().__init__()
                self.weight = torch.randn(2, 2)

            def forward(self, x):
                t = self.weight.t()
                return torch.nn.functional.linear(x, t)

        quantizer = XNNPACKQuantizer()
        operator_config = get_symmetric_quantization_config(is_per_channel=False)
        quantizer.set_global(operator_config)
        example_inputs = (torch.randn(2, 2),)
        m = M().eval()
        m = self._quantize(m, quantizer, example_inputs)
        node_occurrence = {
            # quantize op for weight node is folded
            ns.call_function(torch.ops.quantized_decomposed.quantize_per_tensor.default): 2,
            ns.call_function(torch.ops.quantized_decomposed.dequantize_per_tensor.default): 3,
        }
        self.checkGraphModuleNodes(m, expected_node_occurrence=node_occurrence)

    def test_constant_prop_preserve_metadata(self):
        """Test to make sure the get_attr node for const propagated weight Tensor gets the correct
        metadata (from original get_attr node from weight)
        """
        class M(torch.nn.Module):
            def __init__(self):
                super().__init__()
                self.linear = torch.nn.Linear(2, 2)

            def forward(self, x):
                return self.linear(x)

        quantizer = XNNPACKQuantizer()
        operator_config = get_symmetric_quantization_config()
        quantizer.set_global(operator_config)
        example_inputs = (torch.randn(2, 2),)
        m = M().eval()
        m = capture_pre_autograd_graph(
            m,
            example_inputs,
        )
        weight_meta = None
        for n in m.graph.nodes:
            if n.op == "get_attr" and next(iter(n.users)).target == torch.ops.aten.linear.default:
                weight_meta = n.meta
                break
        assert weight_meta is not None, "Expect to find metadata for weight node"

        m = prepare_pt2e(m, quantizer)
        m(*example_inputs)
        m = convert_pt2e(m, fold_quantize=True)

        for n in m.graph.nodes:
            if n.op == "get_attr" and "frozen_param" in n.target:
                self.assertIn("stack_trace", n.meta)
                for key in n.meta:
                    self.assertEqual(n.meta[key], weight_meta[key])

    def test_save_load(self):
        """Test save/load a quantized model
        """
        m = self._get_pt2e_quantized_linear()
        example_inputs = (torch.randn(2, 2),)
        ref_res = m(*example_inputs)

        with TemporaryFileName() as fname:
            # serialization
            quantized_ep = torch.export.export(m, example_inputs)
            torch.export.save(quantized_ep, fname)
            # deserialization
            loaded_ep = torch.export.load(fname)
            loaded_quantized_model = loaded_ep.module()
            res = loaded_quantized_model(*example_inputs)
            self.assertEqual(ref_res, res)

    def test_composable_quantizer_throw(self):
        class BadQuantizer(Quantizer):
            def annotate(self, gm: torch.fx.GraphModule) -> torch.fx.GraphModule:
                for n in gm.graph.nodes:
                    n.meta["quantization_annotation"] = None

            def validate(self, model: torch.fx.GraphModule) -> None:
                pass

        quantizer = XNNPACKQuantizer()
        quantization_config = get_symmetric_quantization_config(is_per_channel=True)
        quantizer.set_global(quantization_config)
        bad_quantizer = BadQuantizer()
        composable_quantizer = ComposableQuantizer([quantizer, bad_quantizer])
        m_eager = TestHelperModules.ConvLinearWPermute().eval()
        example_inputs = (torch.randn(2, 3, 4, 4),)
        self.assertRaises(
            RuntimeError,
            lambda: self._test_quantizer(
                m_eager, example_inputs, composable_quantizer, {}
            ),
        )

    def test_transform_for_annotation(self):
        class TestQuantizer(Quantizer):
            def transform_for_annotation(self, model: torch.fx.GraphModule) -> torch.fx.GraphModule:
                for n in model.graph.nodes:
                    if n.target == torch.ops.aten.add.Tensor:
                        n.target = torch.ops.aten.mul.Tensor
                return model

            def annotate(self, model: torch.fx.GraphModule) -> torch.fx.GraphModule:
                return model

            def validate(self, model: torch.fx.GraphModule) -> None:
                pass

        class M(torch.nn.Module):
            def forward(self, x):
                return x + 3

        m = M().eval()
        quantizer = TestQuantizer()
        example_inputs = (torch.randn(1, 2, 3, 3),)
        m = capture_pre_autograd_graph(m, example_inputs)
        m = prepare_pt2e(m, quantizer)
        m(*example_inputs)
        node_occurrence = {
            ns.call_function(torch.ops.aten.add.Tensor): 0,
            ns.call_function(torch.ops.aten.mul.Tensor): 1,
        }
        self.checkGraphModuleNodes(m, expected_node_occurrence=node_occurrence)

    def test_embedding_quantizer(self):
        m_eager = TestHelperModules.EmbeddingModule().eval()
        indices = torch.tensor(
            [
                9,
                6,
                5,
                7,
                8,
                8,
                9,
                2,
                8,
                6,
                6,
                9,
                1,
                6,
                8,
                8,
                3,
                2,
                3,
                6,
                3,
                6,
                5,
                7,
                0,
                8,
                4,
                6,
                5,
                8,
                2,
                3,
            ]
        )
        example_inputs = (indices,)

        quantizer = EmbeddingQuantizer()
        node_occurrence = {
            # note: quantize op for weights are const propagated
            torch.ops.quantized_decomposed.quantize_per_channel.default: 0,
            torch.ops.quantized_decomposed.dequantize_per_channel.default: 1,
        }
        node_list = [
            torch.ops.quantized_decomposed.dequantize_per_channel.default,
            torch.ops.aten.embedding.default,
        ]
        # Compare against short term workflow
        # cannot compare against fx quant because of the numerical differences coming
        # from quantize and dequantize ops
        qconfig = default_per_channel_symmetric_qnnpack_qconfig
        qconfig_mapping = QConfigMapping().set_global(qconfig)
        qconfig_mapping = qconfig_mapping.set_object_type(
            torch.nn.Embedding, float_qparams_weight_only_qconfig
        )
        self._test_quantizer(
            m_eager,
            example_inputs,
            quantizer,
            node_occurrence,
            node_list,
            True,
            qconfig_mapping,
        )

    def test_composable_quantizer_linear_conv(self):
        dynamic_quantizer = XNNPACKQuantizer()
        quantization_config_dynamic = get_symmetric_quantization_config(
            is_per_channel=False, is_dynamic=True
        )
        dynamic_quantizer.set_global(quantization_config_dynamic)
        static_quantizer = XNNPACKQuantizer()
        quantization_config = get_symmetric_quantization_config(is_per_channel=True)
        static_quantizer.set_global(quantization_config)
        # Note that dynamic quantization must be applied first here.
        # this is because static quantizer also quantizes linear with static qspec
        # and if we apply static_quantizer first then dynamic_quantizer cannot be applied
        composable_quantizer = ComposableQuantizer(
            [dynamic_quantizer, static_quantizer]
        )
        m_eager = TestHelperModules.ConvLinearWPermute().eval()

        node_occurrence = {
            torch.ops.quantized_decomposed.quantize_per_tensor.tensor: 1,
            torch.ops.quantized_decomposed.dequantize_per_tensor.tensor: 1,
            # note: quantize op for weights are const propagated
            torch.ops.quantized_decomposed.quantize_per_tensor.default: 3,
            torch.ops.quantized_decomposed.dequantize_per_tensor.default: 4,
            # note: quantize op for weights are const propagated
            torch.ops.quantized_decomposed.quantize_per_channel.default: 0,
            torch.ops.quantized_decomposed.dequantize_per_channel.default: 1,
        }
        act_affine_quant_obs = observer.PlaceholderObserver.with_args(
            dtype=torch.qint8,
            qscheme=torch.per_tensor_affine,
            quant_min=-128,
            quant_max=127,
            eps=2**-12,
            is_dynamic=True,
        )
        dynamic_qconfig = QConfig(
            activation=act_affine_quant_obs,
            weight=weight_observer_range_neg_127_to_127,
        )
        # Test with 2d inputs
        example_inputs = (torch.randn(2, 3, 4, 4),)
        qconfig = default_per_channel_symmetric_qnnpack_qconfig
        qconfig_mapping = QConfigMapping().set_global(qconfig)
        qconfig_mapping.set_object_type(torch.nn.Linear, dynamic_qconfig)
        # Had to turn off check against fx because fx quant workflow does not seem
        # to propagate observers for permute node for this model.
        # Suprisingly it does propagate it for EmbeddingConvLinearModule
        # TODO: Figure out the right behavior for propagation
        self._test_quantizer(
            m_eager,
            example_inputs,
            composable_quantizer,
            node_occurrence,
            [],
            False,
            qconfig_mapping,
        )

    def test_embedding_conv_linear_quantization(self):
        m_eager = TestHelperModules.EmbeddingConvLinearModule().eval()
        indices = torch.tensor(
            [
                9,
                6,
                5,
                7,
                8,
                8,
                9,
                2,
                8,
                6,
                6,
                9,
                1,
                6,
                8,
                8,
                3,
                2,
                3,
                6,
                3,
                6,
                5,
                7,
                0,
                8,
                4,
                6,
                5,
                8,
                2,
                3,
            ]
        )
        indices = torch.unsqueeze(indices, 0)
        example_inputs = (indices,)

        embedding_quantizer = EmbeddingQuantizer()
        dynamic_quantizer = XNNPACKQuantizer()
        quantization_config_dynamic = get_symmetric_quantization_config(
            is_per_channel=True, is_dynamic=True
        )
        dynamic_quantizer.set_global(quantization_config_dynamic)
        static_quantizer = XNNPACKQuantizer()
        quantization_config = get_symmetric_quantization_config(is_per_channel=True)
        static_quantizer.set_global(quantization_config)
        composed_quantizer = ComposableQuantizer(
            [embedding_quantizer, dynamic_quantizer, static_quantizer]
        )

        act_affine_quant_obs = observer.PlaceholderObserver.with_args(
            dtype=torch.qint8,
            qscheme=torch.per_tensor_affine,
            quant_min=-128,
            quant_max=127,
            eps=2**-12,
            is_dynamic=True,
        )
        dynamic_qconfig = QConfig(
            activation=act_affine_quant_obs,
            weight=per_channel_weight_observer_range_neg_127_to_127,
        )
        qconfig = default_per_channel_symmetric_qnnpack_qconfig
        qconfig_mapping = QConfigMapping().set_global(qconfig)
        qconfig_mapping.set_object_type(torch.nn.Linear, dynamic_qconfig)
        qconfig_mapping = qconfig_mapping.set_object_type(
            torch.nn.Embedding, float_qparams_weight_only_qconfig
        )

        node_occurrence = {
            torch.ops.quantized_decomposed.quantize_per_tensor.default: 4,
            torch.ops.quantized_decomposed.dequantize_per_tensor.default: 4,
            torch.ops.quantized_decomposed.quantize_per_tensor.tensor: 1,
            torch.ops.quantized_decomposed.dequantize_per_tensor.tensor: 1,
            # note: quantize op for weights are const propagated
            torch.ops.quantized_decomposed.quantize_per_channel.default: 0,
            torch.ops.quantized_decomposed.dequantize_per_channel.default: 3,
        }
        self._test_quantizer(
            m_eager,
            example_inputs,
            composed_quantizer,
            node_occurrence,
            [],
            True,
            qconfig_mapping,
        )

<<<<<<< HEAD
    def _get_dropout_node(self, m: torch.fx.GraphModule):
        """
        Return the first dropout node in the model, throwing an exception
        if no such dropout node is found.
        """
        for n in m.graph.nodes:
            if n.target == torch.ops.aten.native_dropout.default:
                return n
        raise ValueError("Did not find dropout node")

    def test_move_exported_model_to_eval_and_train(self):
=======
    def _test_move_exported_model_to_eval_dropout(self, inplace=False):
>>>>>>> 8f0ac974
        class M(torch.nn.Module):
            def __init__(self):
                super().__init__()
                self.dropout = torch.nn.Dropout(0.5, inplace=inplace)

            def forward(self, x):
                return self.dropout(x)

        example_inputs = (torch.randn(1),)
        m = M().train()
        m = capture_pre_autograd_graph(m, example_inputs)

        # Assert that dropout op exists and is in train mode
        dropout_node = None
        for n in m.graph.nodes:
            if n.target == torch.ops.aten.native_dropout.default or n.target == torch.ops.aten.dropout_.default:
                dropout_node = n
                break
        self.assertTrue(dropout_node is not None)
        self.assertTrue(dropout_node.args[2])

        # Move model to eval, assert dropout is in eval mode
        torch.ao.quantization.move_exported_model_to_eval(m)
<<<<<<< HEAD
        dropout_node = self._get_dropout_node(m)
        self.assertFalse(dropout_node.args[2])
=======

        # Assert that dropout op is now replaced with a clone op
        targets = [n.target for n in m.graph.nodes]
        if inplace:
            dropout_eval_node = None
            for node in m.graph.nodes:
                if node.target == torch.ops.aten.dropout_.default:
                    dropout_eval_node = node
            self.assertTrue(dropout_eval_node is not None)
            self.assertFalse(dropout_eval_node.args[2])
        else:
            self.assertTrue(torch.ops.aten.clone.default in targets)
            self.assertTrue(torch.ops.aten.native_dropout.default not in targets)

    def test_move_exported_model_to_eval(self):
        self._test_move_exported_model_to_eval_dropout(inplace=False)
        self._test_move_exported_model_to_eval_dropout(inplace=True)

    def test_bn_move_exported_model_to_eval(self):
        class M(torch.nn.Module):
            def __init__(
                self,
            ):
                super().__init__()
                self.bn = torch.nn.BatchNorm2d(3)
                self.conv = torch.nn.Conv2d(3, 3, 3)

            def forward(self, x):
                return self.conv(self.bn(x))

        m = M().train()
        example_inputs = (
            torch.randn((1, 3, 8, 8), dtype=torch.float32, requires_grad=True).add(1),
        )

        m = capture_pre_autograd_graph(m, example_inputs)

        # Assert that bn op exists and is in train mode
        batch_norm_node = None
        for n in m.graph.nodes:
            if n.target == torch.ops.aten._native_batch_norm_legit.default:
                batch_norm_node = n
                break
        self.assertTrue(batch_norm_node is not None)
        self.assertTrue(batch_norm_node.args[5])

        # Do the subgraph rewriting
        torch.ao.quantization.move_exported_model_to_eval(m)

        # Assert that bn op is now in eval mode
        targets = [n.target for n in m.graph.nodes]
        self.assertTrue(torch.ops.aten._native_batch_norm_legit.default not in targets)
        self.assertTrue(torch.ops.aten._native_batch_norm_legit_no_training.default in targets)
>>>>>>> 8f0ac974

        # Move model back to train, assert dropout is in train mode again
        torch.ao.quantization.move_exported_model_to_train(m)
        dropout_node = self._get_dropout_node(m)
        self.assertTrue(dropout_node.args[2])

    def test_disallow_eval_train(self):
        m = TestHelperModules.ConvWithBNRelu(relu=True)
        example_inputs = (torch.rand(3, 3, 5, 5),)

        # Before export: this is OK
        m.eval()
        m.train()

        # After export: this is not OK
        m = capture_pre_autograd_graph(m, example_inputs)
        with self.assertRaises(NotImplementedError):
            m.eval()
        with self.assertRaises(NotImplementedError):
            m.train()

        # After prepare: still not OK
        quantizer = XNNPACKQuantizer()
        m = prepare_qat_pt2e(m, quantizer)
        with self.assertRaises(NotImplementedError):
            m.eval()
        with self.assertRaises(NotImplementedError):
            m.train()

        # After convert: still not OK
        m = convert_pt2e(m, fold_quantize=True)
        with self.assertRaises(NotImplementedError):
            m.eval()
        with self.assertRaises(NotImplementedError):
            m.train()

    def test_reentrant(self):
        """Test we can safely call quantization apis multiple times"""
        m = TestHelperModules.ConvBnReLU2dAndLinearReLU()
        example_inputs = (torch.randn(3, 3, 10, 10),)

        quantizer = XNNPACKQuantizer().set_global(get_symmetric_quantization_config(is_per_channel=True, is_qat=True))
        m.conv_bn_relu = capture_pre_autograd_graph(m.conv_bn_relu, example_inputs)
        m.conv_bn_relu = prepare_qat_pt2e(m.conv_bn_relu, quantizer)
        m(*example_inputs)
        m.conv_bn_relu = convert_pt2e(m.conv_bn_relu, fold_quantize=True)

        quantizer = XNNPACKQuantizer().set_module_type(torch.nn.Linear, get_symmetric_quantization_config(is_per_channel=False))
        m = capture_pre_autograd_graph(m, example_inputs)
        m = prepare_pt2e(m, quantizer)
        m = convert_pt2e(m, fold_quantize=True)

        node_occurrence = {
            ns.call_function(torch.ops.quantized_decomposed.quantize_per_tensor.default): 4,
            # one for weight
            ns.call_function(torch.ops.quantized_decomposed.dequantize_per_tensor.default): 5,
            ns.call_function(torch.ops.quantized_decomposed.dequantize_per_channel.default): 1,
        }
        node_list = [
            ns.call_function(torch.ops.quantized_decomposed.dequantize_per_tensor.default),
            ns.call_function(torch.ops.aten.conv2d.default),
            ns.call_function(torch.ops.aten.relu.default),
            ns.call_function(torch.ops.quantized_decomposed.quantize_per_tensor.default),
            ns.call_function(torch.ops.quantized_decomposed.dequantize_per_tensor.default),
            ns.call_function(torch.ops.aten.linear.default),
            ns.call_function(torch.ops.quantized_decomposed.quantize_per_tensor.default),
        ]
        self.checkGraphModuleNodes(
            m, expected_node_occurrence=node_occurrence, expected_node_list=node_list
        )

    def test_groupwise_per_channel_quant(self):
        m = TestHelperModules.GroupwiseConv2d()
        quantizer = XNNPACKQuantizer()
        operator_config = get_symmetric_quantization_config(is_per_channel=True)
        quantizer.set_global(operator_config)
        example_inputs = m.example_inputs()
        m = self._quantize(m, quantizer, example_inputs)
        # make sure it runs
        m(*example_inputs)

    def test_observer_callback(self):
        from torch.library import Library, impl
        test_lib = Library("test_int4", "DEF")
        test_lib.define("quantize_per_tensor_int4(Tensor input, float scale, int zero_point) -> Tensor")

        @impl(test_lib, "quantize_per_tensor_int4", "CompositeExplicitAutograd")
        def quantize_per_tensor_int4(
            input: torch.Tensor,
            scale: float,
            zero_point: int,
        ) -> torch.Tensor:
            inv_scale = 1.0 / scale
            return torch.clamp(torch.round(input * inv_scale) + zero_point, 0, 15).to(torch.uint8).view(torch.bits8)

        test_lib.define("dequantize_per_tensor_int4(Tensor input, float scale, int zero_point) -> Tensor")

        @impl(test_lib, "dequantize_per_tensor_int4", "CompositeExplicitAutograd")
        def dequantize_per_tensor_int4(
            input: torch.Tensor,
            scale: float,
            zero_point: int,
        ) -> torch.Tensor:
            return (input.view(torch.uint8).to(torch.float32) - zero_point) * scale

        from torch.ao.quantization.observer import ObserverBase

        class Int4Observer(ObserverBase):
            def __init__(self, *args, **kwargs):
                # just faking a dtype here
                super().__init__(dtype=torch.int8)

            def forward(self, x):
                return x

            def calculate_qparams(self, **kwargs):
                pass

            def convert(self, model: torch.fx.GraphModule, observer_node: Node):
                with model.graph.inserting_before(observer_node):
                    q_node = model.graph.call_function(
                        torch.ops.test_int4.quantize_per_tensor_int4, (observer_node.args[0], 1.0, 0), {})
                    dq_node = model.graph.call_function(
                        torch.ops.test_int4.dequantize_per_tensor_int4, (q_node, 1.0, 0), {})
                    observer_node.replace_all_uses_with(dq_node)
                    model.graph.erase_node(observer_node)

        class BackendAQuantizer(Quantizer):
            def annotate(self, model: torch.fx.GraphModule) -> torch.fx.GraphModule:
                for node in model.graph.nodes:
                    if (
                        node.op == "call_function"
                        and node.target == torch.ops.aten.add.Tensor
                    ):
                        input_act0 = node.args[0]
                        assert isinstance(input_act0, Node)
                        input_act1 = node.args[1]
                        assert isinstance(input_act1, Node)

                        act_qspec = QuantizationSpec(
                            dtype=torch.uint8,
                            quant_min=0,
                            quant_max=255,
                            qscheme=torch.per_tensor_affine,
                            is_dynamic=False,
                            observer_or_fake_quant_ctr=Int4Observer,
                        )
                        node.meta["quantization_annotation"] = QuantizationAnnotation(
                            input_qspec_map={
                                input_act0: act_qspec,
                                input_act1: act_qspec,
                            },
                            output_qspec=act_qspec,
                            _annotated=True,
                        )

            def validate(self, model: torch.fx.GraphModule) -> None:
                pass


        class M(torch.nn.Module):
            def forward(self, x1, x2):
                return x1 + x2

        example_inputs = (torch.randn(1, 3, 5, 5), torch.randn(1, 3, 5, 5),)
        node_occurrence = {
            # two for input of the first conv, one for output for the first conv
            torch.ops.test_int4.quantize_per_tensor_int4: 3,
            torch.ops.test_int4.dequantize_per_tensor_int4: 3,
        }
        node_list = [
            torch.ops.test_int4.dequantize_per_tensor_int4,
            torch.ops.test_int4.dequantize_per_tensor_int4,
            torch.ops.aten.add.Tensor,
            torch.ops.test_int4.quantize_per_tensor_int4,
        ]
        self._test_quantizer(
            M().eval(),
            example_inputs,
            BackendAQuantizer(),
            node_occurrence,
            node_list,
        )

    def test_speed(self):
        import time

        def dynamic_quantize_pt2e(model, example_inputs):
            torch._dynamo.reset()
            model = capture_pre_autograd_graph(model, example_inputs)
            # Per channel quantization for weight
            # Dynamic quantization for activation
            # Please read a detail: https://fburl.com/code/30zds51q
            embedding_quantizer = EmbeddingQuantizer()
            dynamic_quantizer = XNNPACKQuantizer()
            operator_config_dynamic = get_symmetric_quantization_config(
                is_per_channel=True, is_dynamic=True
            )
            dynamic_quantizer.set_global(operator_config_dynamic)
            composed_quantizer = ComposableQuantizer([embedding_quantizer, dynamic_quantizer])
            prev = time.time()
            model = prepare_qat_pt2e(model, composed_quantizer)
            cur = time.time()
            # print("prepare time:", cur - prev)
            # Without Calibraiton, scale/zero value will have an initialized value of 1.0
            # Per channel quantization needs a proper scale/zero shape/value to work properly.
            # So we need to run calibration before converting to quantized model.
            model(*example_inputs)
            prev = time.time()
            model = convert_pt2e(model)
            cur = time.time()
            # uncomment to see the time
            # print("convert time:", cur - prev)
            return model

        class M(torch.nn.Module):
            def __init__(self):
                super().__init__()
                self.linear = torch.nn.Linear(5, 5)

            def forward(self, x):
                return self.linear(x)

        m = M().eval()
        example_inputs = (torch.randn(5, 5),)
        _ = dynamic_quantize_pt2e(m, example_inputs)<|MERGE_RESOLUTION|>--- conflicted
+++ resolved
@@ -1498,21 +1498,22 @@
             qconfig_mapping,
         )
 
-<<<<<<< HEAD
-    def _get_dropout_node(self, m: torch.fx.GraphModule):
+    def _get_node(self, m: torch.fx.GraphModule, target: torch._ops.OpOverload):
         """
-        Return the first dropout node in the model, throwing an exception
-        if no such dropout node is found.
+        Return the first node matching the specified target, throwing an exception
+        if no such batch norm node is found.
         """
         for n in m.graph.nodes:
-            if n.target == torch.ops.aten.native_dropout.default:
+            if n.target == target:
                 return n
-        raise ValueError("Did not find dropout node")
-
-    def test_move_exported_model_to_eval_and_train(self):
-=======
-    def _test_move_exported_model_to_eval_dropout(self, inplace=False):
->>>>>>> 8f0ac974
+        raise ValueError("Did not find node with target ", target)
+
+    def _test_move_exported_model_dropout(self, inplace: bool):
+        """
+        Test switching dropout behavior between train and eval modes using
+        `move_exported_model_to_eval` and `move_exported_model_to_train` APIs.
+        """
+
         class M(torch.nn.Module):
             def __init__(self):
                 super().__init__()
@@ -1524,81 +1525,75 @@
         example_inputs = (torch.randn(1),)
         m = M().train()
         m = capture_pre_autograd_graph(m, example_inputs)
+        if inplace:
+            target = torch.ops.aten.dropout_.default
+        else:
+            target = torch.ops.aten.dropout.default
 
         # Assert that dropout op exists and is in train mode
-        dropout_node = None
-        for n in m.graph.nodes:
-            if n.target == torch.ops.aten.native_dropout.default or n.target == torch.ops.aten.dropout_.default:
-                dropout_node = n
-                break
+        dropout_node = self._get_node(m, target)
         self.assertTrue(dropout_node is not None)
         self.assertTrue(dropout_node.args[2])
 
-        # Move model to eval, assert dropout is in eval mode
+        # Move to eval
         torch.ao.quantization.move_exported_model_to_eval(m)
-<<<<<<< HEAD
-        dropout_node = self._get_dropout_node(m)
-        self.assertFalse(dropout_node.args[2])
-=======
-
-        # Assert that dropout op is now replaced with a clone op
-        targets = [n.target for n in m.graph.nodes]
-        if inplace:
-            dropout_eval_node = None
-            for node in m.graph.nodes:
-                if node.target == torch.ops.aten.dropout_.default:
-                    dropout_eval_node = node
-            self.assertTrue(dropout_eval_node is not None)
-            self.assertFalse(dropout_eval_node.args[2])
-        else:
-            self.assertTrue(torch.ops.aten.clone.default in targets)
-            self.assertTrue(torch.ops.aten.native_dropout.default not in targets)
-
-    def test_move_exported_model_to_eval(self):
-        self._test_move_exported_model_to_eval_dropout(inplace=False)
-        self._test_move_exported_model_to_eval_dropout(inplace=True)
-
-    def test_bn_move_exported_model_to_eval(self):
+
+        # Assert that dropout op is now in eval mode
+        dropout_node = self._get_node(m, target)
+        self.assertTrue(dropout_node is not None)
+        self.assertTrue(not dropout_node.args[2])
+
+        # Move back to train
+        torch.ao.quantization.move_exported_model_to_train(m)
+
+        # Assert that dropout op is now in train mode again
+        dropout_node = self._get_node(m, target)
+        self.assertTrue(dropout_node is not None)
+        self.assertTrue(dropout_node.args[2])
+
+    def test_move_exported_model_dropout(self):
+        self._test_move_exported_model_dropout(inplace=False)
+
+    def test_move_exported_model_dropout_inplace(self):
+        self._test_move_exported_model_dropout(inplace=True)
+
+    def test_move_exported_model_bn(self):
+        """
+        Test switching batch_norm behavior between train and eval modes using
+        `move_exported_model_to_eval` and `move_exported_model_to_train` APIs.
+        """
+
         class M(torch.nn.Module):
-            def __init__(
-                self,
-            ):
+            def __init__(self):
                 super().__init__()
                 self.bn = torch.nn.BatchNorm2d(3)
-                self.conv = torch.nn.Conv2d(3, 3, 3)
 
             def forward(self, x):
-                return self.conv(self.bn(x))
-
+                return self.bn(x)
+
+        example_inputs = (torch.randn(1, 3, 3, 3),)
         m = M().train()
-        example_inputs = (
-            torch.randn((1, 3, 8, 8), dtype=torch.float32, requires_grad=True).add(1),
-        )
-
         m = capture_pre_autograd_graph(m, example_inputs)
 
-        # Assert that bn op exists and is in train mode
-        batch_norm_node = None
-        for n in m.graph.nodes:
-            if n.target == torch.ops.aten._native_batch_norm_legit.default:
-                batch_norm_node = n
-                break
-        self.assertTrue(batch_norm_node is not None)
-        self.assertTrue(batch_norm_node.args[5])
-
-        # Do the subgraph rewriting
+        # Assert that batch norm op exists and is in train mode
+        bn_node = self._get_node(m, torch.ops.aten._native_batch_norm_legit.default)
+        self.assertTrue(bn_node is not None)
+        self.assertTrue(bn_node.args[5])
+
+        # Move to eval
         torch.ao.quantization.move_exported_model_to_eval(m)
 
-        # Assert that bn op is now in eval mode
-        targets = [n.target for n in m.graph.nodes]
-        self.assertTrue(torch.ops.aten._native_batch_norm_legit.default not in targets)
-        self.assertTrue(torch.ops.aten._native_batch_norm_legit_no_training.default in targets)
->>>>>>> 8f0ac974
-
-        # Move model back to train, assert dropout is in train mode again
+        # Assert that batch norm op is now in eval mode
+        bn_node = self._get_node(m, torch.ops.aten._native_batch_norm_legit_no_training.default)
+        self.assertTrue(bn_node is not None)
+
+        # Move to train
         torch.ao.quantization.move_exported_model_to_train(m)
-        dropout_node = self._get_dropout_node(m)
-        self.assertTrue(dropout_node.args[2])
+
+        # Assert that batch norm op is now in train mode again
+        bn_node = self._get_node(m, torch.ops.aten._native_batch_norm_legit.default)
+        self.assertTrue(bn_node is not None)
+        self.assertTrue(bn_node.args[5])
 
     def test_disallow_eval_train(self):
         m = TestHelperModules.ConvWithBNRelu(relu=True)
